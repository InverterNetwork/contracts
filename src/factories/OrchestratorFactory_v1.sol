--- conflicted
+++ resolved
@@ -89,13 +89,11 @@
     /// @dev Starts counting from 1.
     uint private _orchestratorIdCounter;
 
-<<<<<<< HEAD
     /// @dev Maps a users address to a nonce
     ///      Used for the create2-based deployment
+    /// address => nonce
     mapping(address => uint) private _deploymentNonces;
 
-=======
->>>>>>> 0d10d89a
     /// @dev Storage gap for future upgrades
     uint[50] private __gap;
 
@@ -247,19 +245,11 @@
         return _orchestratorIdCounter;
     }
 
-<<<<<<< HEAD
     /// @dev Creates the module proxies based on their module configs
     /// @param moduleConfigs THe config data of the modules that will be created with this function call
     /// @param orchestratorProxy The address of the orchestrator Proxy that will be linked to the modules
     /// @param workflowConfig The workflow's config data
     function createModuleProxies(
-=======
-    /// @dev Creates the modules based on their module configs
-    /// @param moduleConfigs THe config data of the modules that will be created with this function call
-    /// @param orchestratorProxy The address of the orchestrator Proxy that will be linked to the modules
-    /// @param workflowConfig The workflow's config data
-    function createModules(
->>>>>>> 0d10d89a
         ModuleConfig[] memory moduleConfigs,
         address orchestratorProxy,
         WorkflowConfig memory workflowConfig
@@ -271,10 +261,6 @@
             modules[i] = IModuleFactory_v1(moduleFactory).createModuleProxy(
                 moduleConfigs[i].metadata,
                 IOrchestrator_v1(orchestratorProxy),
-<<<<<<< HEAD
-=======
-                moduleConfigs[i].configData,
->>>>>>> 0d10d89a
                 workflowConfig
             );
         }
