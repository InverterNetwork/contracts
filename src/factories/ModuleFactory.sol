--- conflicted
+++ resolved
@@ -1,14 +1,11 @@
 // SPDX-License-Identifier: LGPL-3.0-only
+pragma solidity 0.8.23;
 pragma solidity 0.8.23;
 
 //External Dependencies
 import {ERC2771Context} from "@oz/metatx/ERC2771Context.sol";
 import {Ownable2Step} from "@oz/access/Ownable2Step.sol";
-<<<<<<< HEAD
 import {Context, Ownable} from "@oz/access/Ownable.sol";
-=======
-import {Ownable} from "@oz/access/Ownable.sol";
->>>>>>> 491654fe
 
 // External Interfaces
 import {IBeacon} from "@oz/proxy/beacon/IBeacon.sol";
@@ -86,14 +83,10 @@
     //--------------------------------------------------------------------------
     // Constructor
 
-<<<<<<< HEAD
     constructor(address _trustedForwarder)
         ERC2771Context(_trustedForwarder)
         Ownable(_msgSender())
     {
-=======
-    constructor() Ownable(_msgSender()) {
->>>>>>> 491654fe
         // NO-OP
     }
 
