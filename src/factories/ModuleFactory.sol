--- conflicted
+++ resolved
@@ -64,7 +64,6 @@
     }
 
     /// @notice Modifier to guarantee function is only callable with valid
-<<<<<<< HEAD
     ///         IInverterBeacon instance and if the owner of the beacon
     ///         is same as the governor of this contract.
     modifier validBeacon(IInverterBeacon beacon) {
@@ -73,12 +72,6 @@
             beacon.implementation() == address(0)
                 || Ownable(address(beacon)).owner() != governor
         ) {
-=======
-    ///         {IInverterBeacon} instance.
-    modifier validBeacon(IInverterBeacon beacon) {
-        // Revert if beacon's implementation is zero address.
-        if (beacon.implementation() == address(0)) {
->>>>>>> 6b0ce756
             revert ModuleFactory__InvalidInverterBeacon();
         }
         _;
@@ -87,12 +80,9 @@
     //--------------------------------------------------------------------------
     // Storage
 
-<<<<<<< HEAD
     /// @inheritdoc IModuleFactory
     address public governor;
 
-=======
->>>>>>> 6b0ce756
     /// @dev Mapping of metadata identifier to {IInverterBeacon} instance.
     /// @dev MetadataLib.identifier(metadata) => {IInverterBeacon}
     mapping(bytes32 => IInverterBeacon) private _beacons;
@@ -100,19 +90,11 @@
     //--------------------------------------------------------------------------
     // Constructor
 
-<<<<<<< HEAD
     constructor(address _governor, address _trustedForwarder)
         ERC2771Context(_trustedForwarder)
         Ownable(_msgSender())
     {
         governor = _governor;
-=======
-    constructor(address _trustedForwarder)
-        ERC2771Context(_trustedForwarder)
-        Ownable(_msgSender())
-    {
-        // NO-OP
->>>>>>> 6b0ce756
     }
 
     //--------------------------------------------------------------------------
@@ -134,21 +116,6 @@
             revert ModuleFactory__UnregisteredMetadata();
         }
 
-<<<<<<< HEAD
-        // Note that a beacon's implementation address can not be the zero
-        // address when the beacon is registered. The beacon must have been
-        // updated since then.
-        // As a zero address implementation indicates an unrecoverable state
-        // and faulty update from the beacon's owner, the beacon should be
-        // considered dangerous. We therefore make sure that nothing else can
-        // happen in this tx and burn all remaining gas.
-        // Note that while the inverter's beacon implementation forbids an
-        // implementation update to non-contract addresses, we can not ensure
-        // a module does not use a different beacon implementation.
-        assert(beacon.implementation() != address(0));
-
-=======
->>>>>>> 6b0ce756
         address implementation = address(new InverterBeaconProxy(beacon));
 
         IModule(implementation).init(orchestrator, metadata, configData);
