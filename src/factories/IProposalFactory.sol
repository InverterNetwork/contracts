--- conflicted
+++ resolved
@@ -7,12 +7,8 @@
 // Internal Interfaces
 import {IModule, IProposal} from "src/modules/base/IModule.sol";
 
-<<<<<<< HEAD
-interface IProposalFactory { //@todo felix add Beacon pattern
-=======
 interface IProposalFactory {
     /// @notice The module's data arrays length mismatch.
->>>>>>> 381589a0
     error ProposalFactory__ModuleDataLengthMismatch();
 
     struct ProposalConfig {
