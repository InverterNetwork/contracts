--- conflicted
+++ resolved
@@ -136,7 +136,6 @@
             revert ModuleFactory__UnregisteredMetadata();
         }
 
-<<<<<<< HEAD
         address proxy;
         //If the workflow should fetch their updates themselves
         if (workflowConfig.independentUpdates) {
@@ -154,13 +153,8 @@
         }
 
         IModule_v1(proxy).init(orchestrator, metadata, configData);
-=======
-        address proxy = address(new InverterBeaconProxy_v1(beacon));
-
-        IModule_v1(proxy).init(orchestrator, metadata, configData);
 
         _orchestratorOfProxy[proxy] = address(orchestrator);
->>>>>>> bfd955af
 
         emit ModuleCreated(
             address(orchestrator), proxy, LibMetadata.identifier(metadata)
