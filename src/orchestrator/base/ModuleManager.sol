// SPDX-License-Identifier: LGPL-3.0-only
pragma solidity 0.8.23;

//External Dependencies
import {ERC2771Context} from "@oz/metatx/ERC2771Context.sol";
import {Initializable} from "@oz-up/proxy/utils/Initializable.sol";
import {ERC165} from "@oz/utils/introspection/ERC165.sol";

// Interfaces
import {IModuleManager} from "src/orchestrator/base/IModuleManager.sol";

/**
 * @title Module Manager
 *
 * @dev A contract to manage modules that can execute transactions via this
 *      contract and manage own role-based access control mechanisms.
 *
 *      The role-based access control mechanism is based on OpenZeppelin's
 *      AccessControl contract. Each module has it's own access control context
 *      which it is able to freely manage.
 *
 *      The transaction execution and module management is copied from Gnosis
 *      Safe's [ModuleManager](https://github.com/safe-global/safe-contracts/blob/main/contracts/base/ModuleManager.sol).
 *
 * @author Adapted from Gnosis Safe
 * @author Inverter Network
 */
abstract contract ModuleManager is
    IModuleManager,
    Initializable,
    ERC2771Context,
    ERC165
{
    function supportsInterface(bytes4 interfaceId)
        public
        view
        virtual
        override(ERC165)
        returns (bool)
    {
        return interfaceId == type(IModuleManager).interfaceId
            || super.supportsInterface(interfaceId);
    }

    //--------------------------------------------------------------------------
    // Modifiers

    modifier __ModuleManager_onlyAuthorized() {
        if (!__ModuleManager_isAuthorized(_msgSender())) {
            revert Orchestrator__ModuleManager__CallerNotAuthorized();
        }
        _;
    }

    modifier onlyModule() {
        if (!isModule(_msgSender())) {
            revert Orchestrator__ModuleManager__OnlyCallableByModule();
        }
        _;
    }

    modifier validModule(address module) {
        _ensureValidModule(module);
        _;
    }

    modifier isModule_(address module) {
        if (!isModule(module)) {
            revert Orchestrator__ModuleManager__IsNotModule();
        }
        _;
    }

    modifier isNotModule(address module) {
        _ensureNotModule(module);
        _;
    }

    modifier moduleLimitNotExceeded() {
        if (_modules.length >= MAX_MODULE_AMOUNT) {
            revert Orchestrator__ModuleManager__ModuleAmountOverLimits();
        }
        _;
    }

    //--------------------------------------------------------------------------
    // Constants

    /// @dev Marks the maximum amount of Modules a Orchestrator can have to avoid out-of-gas risk.
    uint private constant MAX_MODULE_AMOUNT = 128;

    //--------------------------------------------------------------------------
    // Storage

    /// @dev List of modules.
    address[] private _modules;

    mapping(address => bool) _isModule;

    /// @dev Mapping of modules and access control roles to accounts and
    ///      whether they holds that role.
    /// @dev module address => role => account address => bool.
    ///
    /// @custom:invariant Modules can only mutate own account roles.
    /// @custom:invariant Only modules can mutate not own account roles.
    /// @custom:invariant Account can always renounce own roles.
    /// @custom:invariant Roles only exist for enabled modules.
    mapping(address => mapping(bytes32 => mapping(address => bool))) private
        _moduleRoles;

    //--------------------------------------------------------------------------
    // Initializer

    constructor(address _trustedForwarder) ERC2771Context(_trustedForwarder) {}

    function __ModuleManager_init(address[] calldata modules)
        internal
        onlyInitializing
    {
        address module;
        uint len = modules.length;

        // Check that the initial list of Modules doesn't exceed the max amount
        // The subtraction by 3 is to ensure enough space for the compulsory modules: fundingManager, authorizer and paymentProcessor
        if (len > (MAX_MODULE_AMOUNT - 3)) {
            revert Orchestrator__ModuleManager__ModuleAmountOverLimits();
        }

        for (uint i; i < len; ++i) {
            module = modules[i];

            __ModuleManager_addModule(module);
        }
    }

    function __ModuleManager_addModule(address module)
        internal
        isNotModule(module)
        validModule(module)
    {
        _commitAddModule(module);
    }

    //--------------------------------------------------------------------------
    // Internal Functions Implemented in Downstream Contract

    /// @dev Returns whether address `who` is authorized to mutate module
    ///      manager's state.
    /// @dev MUST be overriden in downstream contract.
    function __ModuleManager_isAuthorized(address who)
        internal
        view
        virtual
        returns (bool);

    //--------------------------------------------------------------------------
    // Public View Functions

    /// @inheritdoc IModuleManager
    function isModule(address module)
        public
        view
        override(IModuleManager)
        returns (bool)
    {
        return _isModule[module];
    }

    /// @inheritdoc IModuleManager
    function listModules() public view returns (address[] memory) {
        return _modules;
    }

    /// @inheritdoc IModuleManager
    function modulesSize() external view returns (uint8) {
        return uint8(_modules.length);
    }

    //--------------------------------------------------------------------------
    // onlyOrchestratorOwner Functions

    /// @inheritdoc IModuleManager
    function addModule(address module)
        public
        __ModuleManager_onlyAuthorized
        moduleLimitNotExceeded
        isNotModule(module)
        validModule(module)
    {
        _commitAddModule(module);
    }

    /// @inheritdoc IModuleManager
    function removeModule(address module)
        public
        __ModuleManager_onlyAuthorized
        isModule_(module)
    {
        _commitRemoveModule(module);
    }

    //--------------------------------------------------------------------------
    // onlyModule Functions

    /// @inheritdoc IModuleManager
    function executeTxFromModule(address to, bytes memory data)
        external
        virtual
        onlyModule
        returns (bool, bytes memory)
    {
        bool ok;
        bytes memory returnData;

        (ok, returnData) = to.call(data);

        return (ok, returnData);
    }

    //--------------------------------------------------------------------------
    // Private Functions

    /// @dev Expects `module` to be valid module address.
    /// @dev Expects `module` to not be enabled module.
    function _commitAddModule(address module) private {
        // Add address to _modules list.
        _modules.push(module);
        _isModule[module] = true;
        emit ModuleAdded(module);
    }

    /// @dev Expects address arguments to be consecutive in the modules list.
    /// @dev Expects address `module` to be enabled module.
    function _commitRemoveModule(address module) private {
        // Note that we cannot delete the module's roles configuration.
        // This means that in case a module is disabled and then re-enabled,
        // its roles configuration is the same as before.
        // Note that this could potentially lead to security issues!

        //Unordered removal
        address[] memory modulesSearchArray = _modules;

        uint moduleIndex = type(uint).max;

        uint length = modulesSearchArray.length;
        for (uint i; i < length; i++) {
            if (modulesSearchArray[i] == module) {
                moduleIndex = i;
                break;
            }
        }

        // Move the last element into the place to delete
        _modules[moduleIndex] = _modules[length - 1];
        // Remove the last element
        _modules.pop();

        _isModule[module] = false;

        emit ModuleRemoved(module);
    }

    function _ensureValidModule(address module) private view {
        if (module == address(0) || module == address(this)) {
            revert Orchestrator__ModuleManager__InvalidModuleAddress();
        }
    }

    function _ensureNotModule(address module) private view {
        if (isModule(module)) {
            revert Orchestrator__ModuleManager__IsModule();
        }
    }

    // IERC2771Context
    // @dev Because we want to expose the isTrustedForwarder function from the ERC2771Context Contract in the IOrchestrator
    // we have to override it here as the original openzeppelin version doesnt contain a interface that we could use to expose it.

    function isTrustedForwarder(address forwarder)
        public
        view
        virtual
        override(IModuleManager, ERC2771Context)
        returns (bool)
    {
<<<<<<< HEAD
        return super.isTrustedForwarder(forwarder);
=======
        return ERC2771Context.isTrustedForwarder(forwarder);
    }

    function trustedForwarder()
        public
        view
        virtual
        override(IModuleManager, ERC2771Context)
        returns (address)
    {
        return ERC2771Context.trustedForwarder();
>>>>>>> 6b0ce756
    }
}<|MERGE_RESOLUTION|>--- conflicted
+++ resolved
@@ -283,9 +283,6 @@
         override(IModuleManager, ERC2771Context)
         returns (bool)
     {
-<<<<<<< HEAD
-        return super.isTrustedForwarder(forwarder);
-=======
         return ERC2771Context.isTrustedForwarder(forwarder);
     }
 
@@ -297,6 +294,5 @@
         returns (address)
     {
         return ERC2771Context.trustedForwarder();
->>>>>>> 6b0ce756
     }
 }