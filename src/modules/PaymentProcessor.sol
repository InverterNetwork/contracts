--- conflicted
+++ resolved
@@ -29,13 +29,10 @@
 contract PaymentProcessor is Module, IPaymentProcessor {
     using SafeERC20 for IERC20;
 
-<<<<<<< HEAD
     //--------------------------------------------------------------------------
     // Modifiers
 
     /// @notice checks that the caller is an active module
-=======
->>>>>>> 2e375ba7
     modifier onlyModule() {
         if (!proposal().isModule(_msgSender())) {
             revert Module__PaymentManager__OnlyCallableByModule();
@@ -106,13 +103,8 @@
 
     function cancelRunningPayments(IPaymentClient)
         external
-<<<<<<< HEAD
         onlyModule
         validClient(client)
-=======
-        view
-        onlyAuthorizedOrOwner
->>>>>>> 2e375ba7
     {
         //Since we pay out on processing, this function does nothing
         return;
