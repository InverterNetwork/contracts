--- conflicted
+++ resolved
@@ -49,14 +49,10 @@
     /// @notice Given payoutAmounts are either zero or maximumPayoutAmount is smaller than minimumPayoutAmount.
     error Module__LM_PC_Bounty__InvalidPayoutAmounts();
 
-<<<<<<< HEAD
+    /// @notice Given array lengths are invalid.
+    error Module__LM_PC_Bounty__InvalidArrayLengths();
+
     /// @notice Given Bounty id is not existing.
-=======
-    /// @notice Given array lengths are invalid
-    error Module__LM_PC_Bounty__InvalidArrayLengths();
-
-    /// @notice Given Bounty id is not existing
->>>>>>> 3fb618a4
     error Module__LM_PC_Bounty__InvalidBountyId();
 
     /// @notice Given Claim id is not existing.
