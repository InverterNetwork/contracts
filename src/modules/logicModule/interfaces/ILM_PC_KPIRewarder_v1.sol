--- conflicted
+++ resolved
@@ -51,14 +51,12 @@
 
     /// @notice The Token used paying the bond cannot be the same that is being staked.
     error Module__LM_PC_KPIRewarder_v1__ModuleCannotUseStakingTokenAsBond();
-
-<<<<<<< HEAD
+    
     /// @notice The stake amount is invalid
     error Module__LM_PC_KPIRewarder_v1__InvalidStakeAmount();
-=======
+
     /// @notice An assertion can only by posted if the preceding one is resolved.
     error Module__LM_PC_KPIRewarder_v1__UnresolvedAssertionExists();
->>>>>>> 2a78e276
 
     //--------------------------------------------------------------------------
     // Events
