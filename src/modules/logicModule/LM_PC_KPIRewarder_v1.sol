// SPDX-License-Identifier: LGPL-3.0-only
pragma solidity 0.8.23;

// Internal Dependencies
import {Module_v1} from "src/modules/base/Module_v1.sol";

// Internal Interfaces
import {IOrchestrator_v1} from
    "src/orchestrator/interfaces/IOrchestrator_v1.sol";

import {ILM_PC_KPIRewarder_v1} from "@lm/interfaces/ILM_PC_KPIRewarder_v1.sol";

import {
    ILM_PC_Staking_v1,
    LM_PC_Staking_v1,
    SafeERC20,
    IERC20,
    ERC20PaymentClientBase_v1
} from "./LM_PC_Staking_v1.sol";

import {
    IOptimisticOracleIntegrator,
    OptimisticOracleIntegrator,
    OptimisticOracleV3CallbackRecipientInterface
} from
    "src/modules/logicModule/abstracts/oracleIntegrations/UMA_OptimisticOracleV3/OptimisticOracleIntegrator.sol";

contract LM_PC_KPIRewarder_v1 is
    ILM_PC_KPIRewarder_v1,
    LM_PC_Staking_v1,
    OptimisticOracleIntegrator
{
    using SafeERC20 for IERC20;

    function supportsInterface(bytes4 interfaceId)
        public
        view
        virtual
        override(ERC20PaymentClientBase_v1, Module_v1)
        returns (bool)
    {
        return interfaceId == type(ILM_PC_KPIRewarder_v1).interfaceId
            || super.supportsInterface(interfaceId);
    }

    // =================================================================
    // General Information about the working of this contract
    // This module enable KPI based reward distribution into the staking manager by using UMAs Optimistic Oracle.

    // It works in the following way:
    // - The owner can create KPIs, which are a set of tranches with rewards assigned. These can be continuous or not (see below)
    // - An external actor with the ASSERTER role can trigger the posting of an assertion to the UMA Oracle, specifying the value to be asserted and the KPI to use for the reward distrbution in case it resolves
    // - To ensure fairness, all new staking requests are queued until the next KPI assertion is resolved. They will be added before posting the next assertion.
    // - Once the assertion resolves, the UMA oracle triggers the assertionResolvedCallback() function. This will calculate the final reward value and distribute it to the stakers.

    // =================================================================

    // KPI and Configuration Storage
    uint public KPICounter;
    mapping(uint => KPI) public registryOfKPIs;
    mapping(bytes32 => RewardRoundConfiguration) public assertionConfig;

    // Deposit Queue
<<<<<<< HEAD
    uint minimumStake; // The workflow owner can set a minimum stake amount to mitigate griefing attacks where sybils spam the queue with multiple small stakes.
=======
    bool public assertionPending;
>>>>>>> 2a78e276
    address[] public stakingQueue;
    mapping(address => uint) public stakingQueueAmounts;
    uint public totalQueuedFunds;
    uint public constant MAX_QUEUE_LENGTH = 50;

    // Storage gap for future upgrades
    uint[50] private __gap;

    /*
    Tranche Example:
    trancheValues = [10000, 20000, 30000]
    trancheRewards = [100, 200, 100]
    continuous = false
     ->   if KPI is 12345, reward is 100 for the tranche [0-10000]
     ->   if KPI is 32198, reward is 400 for the tranches [0-10000, 10000-20000 and 20000-30000]

    if continuous = true
    ->    if KPI is 15000, reward is 200 for the tranches [100% 0-10000, 50% * 10000-15000]
    ->    if KPI is 25000, reward is 350 for the tranches [100% 0-10000, 100% 10000-20000, 50% 20000-30000]

    */

    /// @inheritdoc Module_v1
    function init(
        IOrchestrator_v1 orchestrator_,
        Metadata memory metadata,
        bytes memory configData
    )
        external
        virtual
        override(LM_PC_Staking_v1, OptimisticOracleIntegrator)
        initializer
    {
        __Module_init(orchestrator_, metadata);

        (
            address stakingTokenAddr,
            address currencyAddr,
            address ooAddr,
            uint64 liveness
        ) = abi.decode(configData, (address, address, address, uint64));

        __LM_PC_Staking_v1_init(stakingTokenAddr);
        __OptimisticOracleIntegrator_init(currencyAddr, ooAddr, liveness);
    }

    // ======================================================================
    // View functions

    /// @inheritdoc ILM_PC_KPIRewarder_v1
    function getKPI(uint KPInum) public view returns (KPI memory) {
        return registryOfKPIs[KPInum];
    }

    /// @inheritdoc ILM_PC_KPIRewarder_v1
    function getAssertionConfig(bytes32 assertionId)
        public
        view
        returns (RewardRoundConfiguration memory)
    {
        return assertionConfig[assertionId];
    }

    /// @inheritdoc ILM_PC_KPIRewarder_v1
    function getStakingQueue() public view returns (address[] memory) {
        return stakingQueue;
    }

    // ========================================================================
    // Assertion Manager functions:

    /// @inheritdoc ILM_PC_KPIRewarder_v1
    /// @dev about the asserter address: any address can be set as asserter, it will be expected to pay for the bond on posting.
    /// The bond tokens can also be deposited in the Module and used to pay for itself, but ONLY if the bond token is different from the one being used for staking.
    /// If the asserter is set to 0, whomever calls postAssertion will be paying the bond.
    function postAssertion(
        bytes32 dataId,
        bytes32 data,
        address asserter,
        uint assertedValue,
        uint targetKPI
    ) public onlyModuleRole(ASSERTER_ROLE) returns (bytes32 assertionId) {
        if (assertionPending) {
            revert Module__LM_PC_KPIRewarder_v1__UnresolvedAssertionExists();
        }

        // =====================================================================
        // Input Validation

        //  If the asserter is the Module itself, we need to ensure the token paid for bond is different than the one used for staking, since it could mess with the balances
        if (
            asserter == address(this)
                && address(defaultCurrency) == stakingToken
        ) {
            revert
                Module__LM_PC_KPIRewarder_v1__ModuleCannotUseStakingTokenAsBond();
        }

        // Make sure that we are targeting an existing KPI
        if (KPICounter == 0 || targetKPI >= KPICounter) {
            revert Module__LM_PC_KPIRewarder_v1__InvalidKPINumber();
        }

        // Question: what kind of checks should or can we implement on the data side?
        // Technically the value mentioned inside "data" (and posted publicly) wouldn't need to be the same as assertedValue...

        // =====================================================================
        // Staking Queue Management

        for (uint i = 0; i < stakingQueue.length; i++) {
            address user = stakingQueue[i];
            _stake(user, stakingQueueAmounts[user]);
            totalQueuedFunds -= stakingQueueAmounts[user];
            stakingQueueAmounts[user] = 0;
        }

        delete stakingQueue; // reset the queue

        // =====================================================================
        // Assertion Posting

        assertionId = assertDataFor(dataId, data, asserter);
        assertionConfig[assertionId] = RewardRoundConfiguration(
            block.timestamp, assertedValue, targetKPI, false
        );

        assertionPending = true;

        // (return assertionId)
    }

    // ========================================================================
    // Owner Configuration Functions:

    // Top up funds to pay the optimistic oracle fee
    /// @inheritdoc ILM_PC_KPIRewarder_v1
    function depositFeeFunds(uint amount)
        external
        onlyOrchestratorOwner
        nonReentrant
        validAmount(amount)
    {
        defaultCurrency.safeTransferFrom(_msgSender(), address(this), amount);

        emit FeeFundsDeposited(address(defaultCurrency), amount);
    }

    /// @inheritdoc ILM_PC_KPIRewarder_v1
    function createKPI(
        bool _continuous,
        uint[] calldata _trancheValues,
        uint[] calldata _trancheRewards
    ) external onlyOrchestratorOwner returns (uint) {
        uint _numOfTranches = _trancheValues.length;

        if (_numOfTranches < 1 || _numOfTranches > 20) {
            revert Module__LM_PC_KPIRewarder_v1__InvalidTrancheNumber();
        }

        if (_numOfTranches != _trancheRewards.length) {
            revert Module__LM_PC_KPIRewarder_v1__InvalidKPIValueLengths();
        }

        uint _totalKPIRewards = _trancheRewards[0];
        if (_numOfTranches > 1) {
            for (uint i = 1; i < _numOfTranches; i++) {
                if (_trancheValues[i - 1] >= _trancheValues[i]) {
                    revert Module__LM_PC_KPIRewarder_v1__InvalidKPITrancheValues(
                    );
                }

                _totalKPIRewards += _trancheRewards[i];
            }
        }

        uint KpiNum = KPICounter;

        registryOfKPIs[KpiNum] = KPI(
            _numOfTranches,
            _totalKPIRewards,
            _continuous,
            _trancheValues,
            _trancheRewards
        );
        KPICounter++;

        emit KPICreated(
            KpiNum,
            _numOfTranches,
            _totalKPIRewards,
            _continuous,
            _trancheValues,
            _trancheRewards
        );

        return (KpiNum);
    }

    function setMinimumStake(uint _minimumStake)
        external
        onlyOrchestratorOwner
    {
        minimumStake = _minimumStake;
    }

    // ===========================================================
    // New user facing functions (stake() is a LM_PC_Staking_v1 override) :

    /// @inheritdoc ILM_PC_Staking_v1
    function stake(uint amount)
        external
        override
        nonReentrant
        validAmount(amount)
    {
        if (stakingQueue.length >= MAX_QUEUE_LENGTH) {
            revert Module__LM_PC_KPIRewarder_v1__StakingQueueIsFull();
        }

        if (amount < minimumStake) {
            revert Module__LM_PC_KPIRewarder_v1__InvalidStakeAmount();
        }

        address sender = _msgSender();

        if (stakingQueueAmounts[sender] == 0) {
            // new stake for queue
            stakingQueue.push(sender);
        }
        stakingQueueAmounts[sender] += amount;
        totalQueuedFunds += amount;

        //transfer funds to LM_PC_Staking_v1
        IERC20(stakingToken).safeTransferFrom(sender, address(this), amount);

        emit StakeEnqueued(sender, amount);
    }

    /// @inheritdoc ILM_PC_KPIRewarder_v1
    function dequeueStake() public nonReentrant {
        address user = _msgSender();

        // keep it idempotent
        if (stakingQueueAmounts[user] != 0) {
            uint amount = stakingQueueAmounts[user];

            stakingQueueAmounts[user] = 0;
            totalQueuedFunds -= amount;

            for (uint i; i < stakingQueue.length; i++) {
                if (stakingQueue[i] == user) {
                    stakingQueue[i] = stakingQueue[stakingQueue.length - 1];
                    stakingQueue.pop();
                    break;
                }
            }

            emit StakeDequeued(user, amount);

            //return funds to user
            IERC20(stakingToken).safeTransfer(user, amount);
        }
    }

    // ============================================================
    // Optimistic Oracle Overrides:

    /// @inheritdoc OptimisticOracleV3CallbackRecipientInterface
    function assertionResolvedCallback(
        bytes32 assertionId,
        bool assertedTruthfully
    ) public override {
        //First, we perform checks and state management on the parent function.
        super.assertionResolvedCallback(assertionId, assertedTruthfully);

        // If the assertion was true, we calculate the rewards and distribute them.
        if (assertedTruthfully) {
            // SECURITY NOTE: this will add the value, but provides no guarantee that the fundingmanager actually holds those funds.

            // Calculate rewardamount from assertionId value
            KPI memory resolvedKPI =
                registryOfKPIs[assertionConfig[assertionId].KpiToUse];
            uint rewardAmount;

            for (uint i; i < resolvedKPI.numOfTranches; i++) {
                if (
                    resolvedKPI.trancheValues[i]
                        <= assertionConfig[assertionId].assertedValue
                ) {
                    //the asserted value is above tranche end
                    rewardAmount += resolvedKPI.trancheRewards[i];
                } else {
                    //tranche was not completed
                    if (resolvedKPI.continuous) {
                        //continuous distribution
                        uint trancheRewardValue = resolvedKPI.trancheRewards[i];
                        uint trancheStart =
                            i == 0 ? 0 : resolvedKPI.trancheValues[i - 1];

                        uint achievedReward = assertionConfig[assertionId]
                            .assertedValue - trancheStart;
                        uint trancheEnd =
                            resolvedKPI.trancheValues[i] - trancheStart;

                        rewardAmount +=
                            achievedReward * (trancheRewardValue / trancheEnd); // since the trancheRewardValue will be a very big number.
                    }
                    //else -> no reward

                    //exit the loop
                    break;
                }
            }

            _setRewards(rewardAmount, 1);
            assertionConfig[assertionId].distributed = true;
        } else {
            // To keep in line with the upstream contract. If the assertion was false, we delete the corresponding assertionConfig from storage.
            delete assertionConfig[assertionId];
        }

        // Independently of the fact that the assertion resolved true or not, new assertions can now be posted.
        assertionPending = false;
    }

    /// @inheritdoc OptimisticOracleV3CallbackRecipientInterface
    /// @dev This OptimisticOracleV3 callback function needs to be defined so the OOv3 doesn't revert when it tries to call it.
    function assertionDisputedCallback(bytes32 assertionId) public override {
        //Do nothing
    }
}<|MERGE_RESOLUTION|>--- conflicted
+++ resolved
@@ -61,11 +61,8 @@
     mapping(bytes32 => RewardRoundConfiguration) public assertionConfig;
 
     // Deposit Queue
-<<<<<<< HEAD
+    bool public assertionPending;
     uint minimumStake; // The workflow owner can set a minimum stake amount to mitigate griefing attacks where sybils spam the queue with multiple small stakes.
-=======
-    bool public assertionPending;
->>>>>>> 2a78e276
     address[] public stakingQueue;
     mapping(address => uint) public stakingQueueAmounts;
     uint public totalQueuedFunds;
