--- conflicted
+++ resolved
@@ -371,19 +371,10 @@
             // To keep in line with the upstream contract. If the assertion was false, we delete the corresponding assertionConfig from storage.
             delete assertionConfig[assertionId];
         }
-<<<<<<< HEAD
-        emit DataAssertionResolved(
-            assertedTruthfully,
-            assertionData[assertionId].dataId,
-            assertionData[assertionId].data,
-            assertionData[assertionId].asserter,
-            assertionId
-        );
 
         // Independently of the fact that the assertion resolved true or not, new assertions can now be posted.
         assertionPending = false;
-=======
->>>>>>> 9ae27e7e
+
     }
 
     /// @inheritdoc OptimisticOracleV3CallbackRecipientInterface
