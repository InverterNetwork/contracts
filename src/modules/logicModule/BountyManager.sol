// SPDX-License-Identifier: LGPL-3.0-only
pragma solidity 0.8.19;

// External Interfaces
import {IERC20} from "@oz/token/ERC20/IERC20.sol";

// External Libraries
import {SafeERC20} from "@oz/token/ERC20/utils/SafeERC20.sol";
import {EnumerableSet} from "@oz/utils/structs/EnumerableSet.sol";

// Internal Dependencies
import {Module} from "src/modules/base/Module.sol";

import {ERC20PaymentClient} from
    "src/modules/base/mixins/ERC20PaymentClient.sol";

// Internal Interfaces
<<<<<<< HEAD
import {IProposal} from "src/proposal/IProposal.sol";
import {IAuthorizer} from "src/modules/authorizer/IAuthorizer.sol";
=======
import {IOrchestrator} from "src/orchestrator/IOrchestrator.sol";
import {IRoleAuthorizer} from "src/modules/authorizer/IRoleAuthorizer.sol";
>>>>>>> 857787c4
import {IBountyManager} from "src/modules/logicModule/IBountyManager.sol";

import {
    IERC20PaymentClient,
    IPaymentProcessor
} from "src/modules/base/mixins/ERC20PaymentClient.sol";

// Internal Libraries
import {LinkedIdList} from "src/common/LinkedIdList.sol";

<<<<<<< HEAD
contract BountyManager is IBountyManager, Module, PaymentClient {
=======
//@todo this has a direct dependency to the new RoleAuthorizer Module.
//At the current state of the project the IRoleAuthorizer isnt the standardized Interface to use,
//That means there is a possibility function calls will fail if the roleAuthorizer isnt implemented as the Authorizer
//This will be changed in the coming future,
//but till then the RoleAuthorizer has to be selected as the Authorizer Module of the orchestrator if the BountyManager is to be used

contract BountyManager is IBountyManager, Module, ERC20PaymentClient {
>>>>>>> 857787c4
    using SafeERC20 for IERC20;
    using EnumerableSet for EnumerableSet.UintSet;
    using LinkedIdList for LinkedIdList.List;

    //--------------------------------------------------------------------------
    // Modifiers

<<<<<<< HEAD
=======
    //@todo Reminder that this will be moved into the Module Contract at a later point of time
    modifier onlyRole(uint8 roleId) {
        if (
            !IRoleAuthorizer(address(__Module_orchestrator.authorizer()))
                .isAuthorized(roleId, _msgSender())
        ) {
            revert Module__BountyManager__OnlyRole(roleId, address(this));
        }
        _;
    }

>>>>>>> 857787c4
    modifier onlyClaimContributor(uint claimId) {
        address sender = _msgSender();
        Contributor[] memory contribs = _claimRegistry[claimId].contributors;
        uint length = contribs.length;
        uint i;
        for (i; i < length;) {
            if (contribs[i].addr == sender) {
                //sender was found in contrib list
                break;
            }

            unchecked {
                ++i;
            }
        }

        //If i is length or higher the sender wasnt found in the contib list
        if (i >= length) {
            revert Module__BountyManager__OnlyClaimContributor();
        }
        _;
    }

    modifier validPayoutAmounts(
        uint minimumPayoutAmount,
        uint maximumPayoutAmount
    ) {
        if (
            minimumPayoutAmount == 0
                || maximumPayoutAmount < minimumPayoutAmount
        ) {
            revert Module__BountyManager__InvalidPayoutAmounts();
        }
        _;
    }

    modifier validBountyId(uint bountyId) {
        if (!isExistingBountyId(bountyId)) {
            revert Module__BountyManager__InvalidBountyId();
        }
        _;
    }

    modifier validClaimId(uint claimId) {
        if (!isExistingClaimId(claimId)) {
            revert Module__BountyManager__InvalidClaimId();
        }
        _;
    }

    function validContributorsForBounty(
        Contributor[] memory contributors,
        Bounty memory bounty
    ) internal view {
        //@update to be in correct range
        uint length = contributors.length;
        //length cant be zero
        if (length == 0) {
            revert Module__BountyManager__InvalidContributorsLength();
        }
        uint totalAmount;
        uint currentAmount;
        address contrib;
        address orchestratorAddress = address(__Module_orchestrator);
        for (uint i; i < length;) {
            currentAmount = contributors[i].claimAmount;

            //amount cant be zero
            if (currentAmount == 0) {
                revert Module__BountyManager__InvalidContributorAmount();
            }

            contrib = contributors[i].addr;
            if (
                contrib == address(0) || contrib == address(this)
                    || contrib == orchestratorAddress
            ) {
                revert Module__BountyManager__InvalidContributorAddress();
            }

            totalAmount += currentAmount;
            unchecked {
                ++i;
            }
        }

        if (
            totalAmount > bounty.maximumPayoutAmount
                || totalAmount < bounty.minimumPayoutAmount
        ) {
            revert Module__BountyManager__ClaimExceedsGivenPayoutAmounts();
        }
    }

    modifier claimBelongingToBounty(uint claimId, uint bountyId) {
        if (_claimRegistry[claimId].bountyId != bountyId) {
            revert Module__BountyManager__ClaimNotBelongingToBounty();
        }
        _;
    }

    modifier notClaimed(uint bountyId) {
        //Its not claimed if claimedBy is still 0
        if (_bountyRegistry[bountyId].claimedBy != 0) {
            revert Module__BountyManager__BountyAlreadyClaimedOrLocked();
        }
        _;
    }

    //--------------------------------------------------------------------------
    // Constants

    /// @dev Marks the beginning of the list.
    uint internal constant _SENTINEL = type(uint).max;

    //--------------------------------------------------------------------------
    // Storage

    /// @dev Value for what the next id will be.
    uint private _nextId;

    /// @dev Registry mapping ids to Bounty structs.
    mapping(uint => Bounty) private _bountyRegistry;

    /// @dev List of Bounty id's.
    LinkedIdList.List _bountyList;

    /// @dev Registry mapping ids to Claim structs.
    mapping(uint => Claim) private _claimRegistry;

    /// @dev List of Claim id's.
    LinkedIdList.List _claimList;

    //@dev Connects contributor addresses to claim Ids
    mapping(address => EnumerableSet.UintSet) contributorAddressToClaimIds;
    //--------------------------------------------------------------------------
    // Initialization

    /// @inheritdoc Module
    function init(
        IOrchestrator orchestrator_,
        Metadata memory metadata,
        bytes memory
    ) external override(Module) initializer {
        __Module_init(orchestrator_, metadata);
        //init empty list of bounties and claims
        _bountyList.init();
        _claimList.init();
    }

    function init2(IOrchestrator, bytes memory)
        external
        override(Module)
        initializer2
    {
        //Note: due to the authorizer still not being set during initialization,
        // this function has to be called after.
<<<<<<< HEAD
        IAuthorizer(address(proposal().authorizer())).toggleModuleSelfManagement(
        );
=======
        IRoleAuthorizer(address(orchestrator().authorizer()))
            .toggleModuleSelfManagement();
>>>>>>> 857787c4
    }

    //--------------------------------------------------------------------------
    // Getter Functions

    /// @inheritdoc IBountyManager
    function getBountyInformation(uint bountyId)
        external
        view
        validBountyId(bountyId)
        returns (Bounty memory)
    {
        return _bountyRegistry[bountyId];
    }

    /// @inheritdoc IBountyManager
    function listBountyIds() external view returns (uint[] memory) {
        return _bountyList.listIds();
    }

    /// @inheritdoc IBountyManager
    function isExistingBountyId(uint bountyId) public view returns (bool) {
        return _bountyList.isExistingId(bountyId);
    }

    /// @inheritdoc IBountyManager
    function getClaimInformation(uint claimId)
        external
        view
        validClaimId(claimId)
        returns (Claim memory)
    {
        return _claimRegistry[claimId];
    }

    /// @inheritdoc IBountyManager
    function listClaimIds() external view returns (uint[] memory) {
        return _claimList.listIds();
    }

    /// @inheritdoc IBountyManager
    function isExistingClaimId(uint claimId) public view returns (bool) {
        return _claimList.isExistingId(claimId);
    }

    /// @inheritdoc IBountyManager
    function listClaimIdsForContributorAddress(address contributorAddrs)
        external
        view
        returns (uint[] memory)
    {
        return contributorAddressToClaimIds[contributorAddrs].values();
    }

    //--------------------------------------------------------------------------
    // Mutating Functions

    /// @inheritdoc IBountyManager
    function addBounty(
        uint minimumPayoutAmount,
        uint maximumPayoutAmount,
        bytes calldata details
    )
        external
        onlyModuleRole(uint8(Roles.BountyAdmin))
        validPayoutAmounts(minimumPayoutAmount, maximumPayoutAmount)
        returns (uint id)
    {
        // Note ids start at 1.
        uint bountyId = ++_nextId;

        // Add Bounty id to the list.
        _bountyList.addId(bountyId);

        Bounty storage b = _bountyRegistry[bountyId];

        b.minimumPayoutAmount = minimumPayoutAmount;
        b.maximumPayoutAmount = maximumPayoutAmount;
        b.details = details;

        emit BountyAdded(
            bountyId, minimumPayoutAmount, maximumPayoutAmount, details
        );

        return bountyId;
    }

    /// @inheritdoc IBountyManager
    function updateBounty(uint bountyId, bytes calldata details)
        external
        onlyModuleRole(uint8(Roles.BountyAdmin))
        validBountyId(bountyId)
    {
        _bountyRegistry[bountyId].details = details;

        emit BountyUpdated(bountyId, details);
    }

    /// @inheritdoc IBountyManager
    function lockBounty(uint bountyId)
        external
        onlyModuleRole(uint8(Roles.BountyAdmin))
        validBountyId(bountyId)
        notClaimed(bountyId)
    {
        _bountyRegistry[bountyId].claimedBy = type(uint).max;

        emit BountyLocked(bountyId);
    }

    /// @inheritdoc IBountyManager
    function addClaim(
        uint bountyId,
        Contributor[] calldata contributors,
        bytes calldata details
    )
        external
        onlyModuleRole(uint8(Roles.ClaimAdmin))
        validBountyId(bountyId)
        notClaimed(bountyId)
        returns (uint id)
    {
        validContributorsForBounty(contributors, _bountyRegistry[bountyId]);
        // Count up shared nextId by one
        uint claimId = ++_nextId;

        // Add Claim id to the list.
        _claimList.addId(claimId);

        Claim storage c = _claimRegistry[claimId];

        // Add Claim instance to registry.
        c.bountyId = bountyId;

        uint length = contributors.length;
        for (uint i; i < length;) {
            c.contributors.push(contributors[i]);
            //add ClaimId to each contributor address accordingly
            contributorAddressToClaimIds[contributors[i].addr].add(claimId);
            unchecked {
                ++i;
            }
        }

        c.details = details;

        emit ClaimAdded(claimId, bountyId, contributors, details);

        return claimId;
    }

    /// @inheritdoc IBountyManager
    function updateClaimContributors(
        uint claimId,
        uint bountyId,
        Contributor[] calldata contributors
    )
        external
        validClaimId(claimId)
        onlyClaimContributor(claimId)
        validBountyId(bountyId)
    {
        validContributorsForBounty(contributors, _bountyRegistry[bountyId]);
        Claim storage c = _claimRegistry[claimId];

        uint length = c.contributors.length;
        for (uint i; i < length;) {
            //remove ClaimId for each contributor address
            contributorAddressToClaimIds[c.contributors[i].addr].remove(claimId); //@note c.contributors[i].addr -> is there a more gas efficient alternative to this?
            unchecked {
                ++i;
            }
        }

        delete c.contributors;

        length = contributors.length;

        for (uint i; i < length;) {
            c.contributors.push(contributors[i]);
            //add ClaimId again to each contributor address
            contributorAddressToClaimIds[contributors[i].addr].add(claimId);
            unchecked {
                ++i;
            }
        }

        emit ClaimContributorsUpdated(claimId, contributors);
    }

    /// @inheritdoc IBountyManager
    function updateClaimDetails(uint claimId, bytes calldata details)
        external
        validClaimId(claimId)
        onlyClaimContributor(claimId)
    {
        _claimRegistry[claimId].details = details;

        emit ClaimDetailsUpdated(claimId, details);
    }

    /// @inheritdoc IBountyManager
    function verifyClaim(uint claimId, uint bountyId)
        external
        onlyModuleRole(uint8(Roles.VerifyAdmin))
        validClaimId(claimId)
        validBountyId(bountyId)
        claimBelongingToBounty(claimId, bountyId)
        notClaimed(bountyId)
    {
        Contributor[] memory contribs = _claimRegistry[claimId].contributors;

        uint length = contribs.length;

        //total amount needed to verifyBounty
        uint totalAmount;

        //current contributor in loop
        Contributor memory contrib;

        //For each Contributor add payments according to the claimAmount specified
        for (uint i; i < length;) {
            contrib = contribs[i];
            totalAmount += contrib.claimAmount;

            _addPaymentOrder(
                PaymentOrder({
                    recipient: contrib.addr,
                    amount: contrib.claimAmount,
                    createdAt: block.timestamp,
                    dueTo: block.timestamp //dueTo Date is now
                })
            );
            unchecked {
                ++i;
            }
        }

        //ensure that this contract has enough tokens to fulfill all payments
        _ensureTokenBalance(totalAmount);

        //when done process the Payments correctly
        __Module_orchestrator.paymentProcessor().processPayments(
            IERC20PaymentClient(address(this))
        );

        //Set completed to true
        _bountyRegistry[bountyId].claimedBy = claimId;

        emit ClaimVerified(claimId, bountyId);
    }

<<<<<<< HEAD
=======
    //----------------------------------
    // Role Functions

    /// @inheritdoc IBountyManager
    function grantBountyAdminRole(address addr) external onlyAuthorized {
        //@todo Will be removed in the future and moved to the authorizer directly
        IRoleAuthorizer roleAuthorizer =
            IRoleAuthorizer(address(__Module_orchestrator.authorizer())); //@todo Cast to IRoleAuthorizer wont be necessary as soon as the IAuthorizer Interface in Orchestrator is replaced by IRoleAuthorizer, this is the same for the other implementations
        roleAuthorizer.grantRoleFromModule(uint8(Roles.BountyAdmin), addr);
    }

    /// @inheritdoc IBountyManager
    function grantClaimAdminRole(address addr) external onlyAuthorized {
        IRoleAuthorizer roleAuthorizer =
            IRoleAuthorizer(address(__Module_orchestrator.authorizer()));
        roleAuthorizer.grantRoleFromModule(uint8(Roles.ClaimAdmin), addr);
    }

    /// @inheritdoc IBountyManager
    function grantVerifyAdminRole(address addr) external onlyAuthorized {
        IRoleAuthorizer roleAuthorizer =
            IRoleAuthorizer(address(__Module_orchestrator.authorizer()));
        roleAuthorizer.grantRoleFromModule(uint8(Roles.VerifyAdmin), addr);
    }

    /// @inheritdoc IBountyManager
    function revokeBountyAdminRole(address addr) external onlyAuthorized {
        IRoleAuthorizer roleAuthorizer =
            IRoleAuthorizer(address(__Module_orchestrator.authorizer()));
        roleAuthorizer.revokeRoleFromModule(uint8(Roles.BountyAdmin), addr);
    }

    /// @inheritdoc IBountyManager
    function revokeClaimAdminRole(address addr) external onlyAuthorized {
        IRoleAuthorizer roleAuthorizer =
            IRoleAuthorizer(address(__Module_orchestrator.authorizer()));
        roleAuthorizer.revokeRoleFromModule(uint8(Roles.ClaimAdmin), addr);
    }

    /// @inheritdoc IBountyManager
    function revokeVerifyAdminRole(address addr) external onlyAuthorized {
        IRoleAuthorizer roleAuthorizer =
            IRoleAuthorizer(address(__Module_orchestrator.authorizer()));
        roleAuthorizer.revokeRoleFromModule(uint8(Roles.VerifyAdmin), addr);
    }

>>>>>>> 857787c4
    //--------------------------------------------------------------------------
    // {ERC20PaymentClient} Function Implementations

    function _ensureTokenBalance(uint amount)
        internal
        override(ERC20PaymentClient)
    {
        uint balance = __Module_orchestrator.token().balanceOf(address(this));

        if (balance < amount) {
            // Trigger callback from orchestrator to transfer tokens
            // to address(this).
            bool ok;
            (ok, /*returnData*/ ) = __Module_orchestrator.executeTxFromModule(
                address(__Module_orchestrator.fundingManager()),
                abi.encodeWithSignature(
                    "transferOrchestratorToken(address,uint256)",
                    address(this),
                    amount - balance
                )
            );

            if (!ok) {
                revert Module__ERC20PaymentClient__TokenTransferFailed();
            }
        }
    }

    function _ensureTokenAllowance(IPaymentProcessor spender, uint amount)
        internal
        override(ERC20PaymentClient)
    {
        IERC20 token = __Module_orchestrator.token();
        uint allowance = token.allowance(address(this), address(spender));

        if (allowance < amount) {
            token.safeIncreaseAllowance(address(spender), amount - allowance);
        }
    }

    function _isAuthorizedPaymentProcessor(IPaymentProcessor who)
        internal
        view
        override(ERC20PaymentClient)
        returns (bool)
    {
        return __Module_orchestrator.paymentProcessor() == who;
    }
}<|MERGE_RESOLUTION|>--- conflicted
+++ resolved
@@ -15,13 +15,8 @@
     "src/modules/base/mixins/ERC20PaymentClient.sol";
 
 // Internal Interfaces
-<<<<<<< HEAD
-import {IProposal} from "src/proposal/IProposal.sol";
+import {IOrchestrator} from "src/orchestrator/IOrchestrator.sol";
 import {IAuthorizer} from "src/modules/authorizer/IAuthorizer.sol";
-=======
-import {IOrchestrator} from "src/orchestrator/IOrchestrator.sol";
-import {IRoleAuthorizer} from "src/modules/authorizer/IRoleAuthorizer.sol";
->>>>>>> 857787c4
 import {IBountyManager} from "src/modules/logicModule/IBountyManager.sol";
 
 import {
@@ -32,17 +27,7 @@
 // Internal Libraries
 import {LinkedIdList} from "src/common/LinkedIdList.sol";
 
-<<<<<<< HEAD
-contract BountyManager is IBountyManager, Module, PaymentClient {
-=======
-//@todo this has a direct dependency to the new RoleAuthorizer Module.
-//At the current state of the project the IRoleAuthorizer isnt the standardized Interface to use,
-//That means there is a possibility function calls will fail if the roleAuthorizer isnt implemented as the Authorizer
-//This will be changed in the coming future,
-//but till then the RoleAuthorizer has to be selected as the Authorizer Module of the orchestrator if the BountyManager is to be used
-
 contract BountyManager is IBountyManager, Module, ERC20PaymentClient {
->>>>>>> 857787c4
     using SafeERC20 for IERC20;
     using EnumerableSet for EnumerableSet.UintSet;
     using LinkedIdList for LinkedIdList.List;
@@ -50,20 +35,6 @@
     //--------------------------------------------------------------------------
     // Modifiers
 
-<<<<<<< HEAD
-=======
-    //@todo Reminder that this will be moved into the Module Contract at a later point of time
-    modifier onlyRole(uint8 roleId) {
-        if (
-            !IRoleAuthorizer(address(__Module_orchestrator.authorizer()))
-                .isAuthorized(roleId, _msgSender())
-        ) {
-            revert Module__BountyManager__OnlyRole(roleId, address(this));
-        }
-        _;
-    }
-
->>>>>>> 857787c4
     modifier onlyClaimContributor(uint claimId) {
         address sender = _msgSender();
         Contributor[] memory contribs = _claimRegistry[claimId].contributors;
@@ -221,13 +192,8 @@
     {
         //Note: due to the authorizer still not being set during initialization,
         // this function has to be called after.
-<<<<<<< HEAD
-        IAuthorizer(address(proposal().authorizer())).toggleModuleSelfManagement(
+        IAuthorizer(address(orchestrator().authorizer())).toggleModuleSelfManagement(
         );
-=======
-        IRoleAuthorizer(address(orchestrator().authorizer()))
-            .toggleModuleSelfManagement();
->>>>>>> 857787c4
     }
 
     //--------------------------------------------------------------------------
@@ -480,55 +446,6 @@
         emit ClaimVerified(claimId, bountyId);
     }
 
-<<<<<<< HEAD
-=======
-    //----------------------------------
-    // Role Functions
-
-    /// @inheritdoc IBountyManager
-    function grantBountyAdminRole(address addr) external onlyAuthorized {
-        //@todo Will be removed in the future and moved to the authorizer directly
-        IRoleAuthorizer roleAuthorizer =
-            IRoleAuthorizer(address(__Module_orchestrator.authorizer())); //@todo Cast to IRoleAuthorizer wont be necessary as soon as the IAuthorizer Interface in Orchestrator is replaced by IRoleAuthorizer, this is the same for the other implementations
-        roleAuthorizer.grantRoleFromModule(uint8(Roles.BountyAdmin), addr);
-    }
-
-    /// @inheritdoc IBountyManager
-    function grantClaimAdminRole(address addr) external onlyAuthorized {
-        IRoleAuthorizer roleAuthorizer =
-            IRoleAuthorizer(address(__Module_orchestrator.authorizer()));
-        roleAuthorizer.grantRoleFromModule(uint8(Roles.ClaimAdmin), addr);
-    }
-
-    /// @inheritdoc IBountyManager
-    function grantVerifyAdminRole(address addr) external onlyAuthorized {
-        IRoleAuthorizer roleAuthorizer =
-            IRoleAuthorizer(address(__Module_orchestrator.authorizer()));
-        roleAuthorizer.grantRoleFromModule(uint8(Roles.VerifyAdmin), addr);
-    }
-
-    /// @inheritdoc IBountyManager
-    function revokeBountyAdminRole(address addr) external onlyAuthorized {
-        IRoleAuthorizer roleAuthorizer =
-            IRoleAuthorizer(address(__Module_orchestrator.authorizer()));
-        roleAuthorizer.revokeRoleFromModule(uint8(Roles.BountyAdmin), addr);
-    }
-
-    /// @inheritdoc IBountyManager
-    function revokeClaimAdminRole(address addr) external onlyAuthorized {
-        IRoleAuthorizer roleAuthorizer =
-            IRoleAuthorizer(address(__Module_orchestrator.authorizer()));
-        roleAuthorizer.revokeRoleFromModule(uint8(Roles.ClaimAdmin), addr);
-    }
-
-    /// @inheritdoc IBountyManager
-    function revokeVerifyAdminRole(address addr) external onlyAuthorized {
-        IRoleAuthorizer roleAuthorizer =
-            IRoleAuthorizer(address(__Module_orchestrator.authorizer()));
-        roleAuthorizer.revokeRoleFromModule(uint8(Roles.VerifyAdmin), addr);
-    }
-
->>>>>>> 857787c4
     //--------------------------------------------------------------------------
     // {ERC20PaymentClient} Function Implementations
 
