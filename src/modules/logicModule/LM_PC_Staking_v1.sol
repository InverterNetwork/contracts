--- conflicted
+++ resolved
@@ -263,15 +263,6 @@
         lastUpdate = newLastUpdate;
 
         // If trigger address is 0 then its not a user
-<<<<<<< HEAD
-        uint tempEarned;
-        if (triggerAddress != address(0)) {
-            tempEarned = _earned(triggerAddress, rewardValue);
-            rewards[triggerAddress] = tempEarned;
-            userRewardValue[triggerAddress] = rewardValue;
-        }
-        emit Updated(triggerAddress, newRewardValue, newLastUpdate, tempEarned);
-=======
         uint earnedAmount;
         if (triggerAddress != address(0)) {
             earnedAmount = _earned(triggerAddress, rewardValue);
@@ -281,7 +272,6 @@
         emit Updated(
             triggerAddress, newRewardValue, newLastUpdate, earnedAmount
         );
->>>>>>> 3fb618a4
     }
 
     /// @dev	Calculates the reward value.
