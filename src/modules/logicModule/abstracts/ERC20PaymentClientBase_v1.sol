--- conflicted
+++ resolved
@@ -192,10 +192,6 @@
         // Return copy of orders and orders' total token amount to payment
         // processor.
         return (copy, tokens, amounts);
-<<<<<<< HEAD
-        return (copy, tokens, amounts);
-=======
->>>>>>> 9c5afd19
     }
 
     /// @inheritdoc IERC20PaymentClientBase_v1
