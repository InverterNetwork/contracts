--- conflicted
+++ resolved
@@ -45,32 +45,24 @@
     //--------------------------------------------------------------------------
     // Events
 
-<<<<<<< HEAD
-    event PaymentAdded(address paymentClient, address contributor, uint salary, uint start, uint end);
-    event PaymentRemoved(address paymentClient, address contributor);
-
-    event PaymentUpdated(address paymentClient, address contributor, uint newSalary, uint newEndDate);
-    event ERC20Released(address indexed token, uint amount);
-=======
     /// @notice Emitted when a payment gets processed for execution.
     /// @param recipient The address that will receive the payment.
     /// @param amount The amount of tokens the payment consists of.
     /// @param start Timestamp at which the vesting starts.
     /// @param end Timestamp at which the full amount should be claimable.
-    event VestingPaymentAdded(
+    event VestingPaymentAdded(address indexed paymentClient,
         address indexed recipient, uint amount, uint start, uint end
     );
 
     /// @notice Emitted when the vesting to an address is removed.
     /// @param recipient The address that will stop receiving payment.
-    event VestingPaymentRemoved(address indexed recipient);
+    event VestingPaymentRemoved(address indexed paymentClient, address indexed recipient);
 
     /// @notice Emitted when a running vesting schedule gets updated.
     /// @param recipient The address that will receive the payment.
     /// @param newSalary The new amount of tokens the payment consists of.
     /// @param newEndDate New timestamp at which the full amount should be claimable.
-    event PaymentUpdated(address recipient, uint newSalary, uint newEndDate);
->>>>>>> 1754d9b7
+    event PaymentUpdated(address indexed paymentClient, address recipient, uint newSalary, uint newEndDate);
 
     //--------------------------------------------------------------------------
     // Errors
@@ -177,15 +169,11 @@
                 _start = orders[i].createdAt;
                 _duration = (orders[i].dueTo - _start);
 
-<<<<<<< HEAD
                 _addPayment(address(client), _recipient, _amount, _start, _duration);
-=======
-                _addPayment(_recipient, _amount, _start, _duration);
-
-                emit PaymentOrderProcessed(
+
+                emit PaymentOrderProcessed(address(client),
                     _recipient, _amount, _start, _duration
                 );
->>>>>>> 1754d9b7
             }
         }
     }
@@ -305,16 +293,12 @@
 
             delete vestings[client][contributor];
 
-            emit PaymentRemoved(client, contributor);
-        }
-
-
-<<<<<<< HEAD
+            emit VestingPaymentRemoved(client, contributor);
+        }
+
+
         /// Note that all unvested funds remain in the PaymentClient, where they will be accounted for in future payment orders.
 
-=======
-        emit VestingPaymentRemoved(contributor);
->>>>>>> 1754d9b7
     }
 
     /// @notice Adds a new payment containing the details of the monetary flow
@@ -341,24 +325,18 @@
 
         vestings[client][_contributor] = VestingWallet(_salary, 0, _start, _duration);
 
-<<<<<<< HEAD
         uint contribIndex = findAddressInActivePayments(client, _contributor);
         if(contribIndex == type(uint).max) {
             activePayments[client].push(_contributor);
         }
-=======
-        emit VestingPaymentAdded(_contributor, _salary, _start, _duration);
-    }
->>>>>>> 1754d9b7
-
-        emit PaymentAdded(client, _contributor, _salary, _start, _duration);
+
+        emit VestingPaymentAdded(client, _contributor, _salary, _start, _duration);
     }
 
     function _claim(address client, address beneficiary) internal {
         uint amount = releasable(client,beneficiary);
         vestings[client][beneficiary]._released += amount;
 
-<<<<<<< HEAD
         //if beneficiary has unclaimable tokens from before, add it to releasable amount
         if (unclaimableAmounts[client][beneficiary] > 0) {
             amount += unclaimable(client, beneficiary);
@@ -367,16 +345,11 @@
 
         // we claim the earned funds for the contributor.
         try token().transferFrom(client, beneficiary, amount) {
-            emit ERC20Released(address(token()), amount);
+            emit TokensReleased(address(token()), amount);
         // if transfer fails, move amount to unclaimableAmounts.
         } catch {
             unclaimableAmounts[client][beneficiary] += amount;
         }
-=======
-        token_.safeTransferFrom(address(client), beneficiary, amount);
-
-        emit TokensReleased(beneficiary, address(token_), amount);
->>>>>>> 1754d9b7
     }
 
     /// @notice Virtual implementation of the vesting formula.
