--- conflicted
+++ resolved
@@ -289,7 +289,6 @@
         uint amount = releasable(beneficiary);
         vestings[beneficiary]._released += amount;
 
-<<<<<<< HEAD
         //if beneficiary has unclaimable tokens from before, add it to releasable amount
         if (unclaimableAmounts[beneficiary] > 0) {
             amount += unclaimable(beneficiary);
@@ -298,19 +297,11 @@
 
         // we claim the earned funds for the contributor.
         try token().transferFrom(address(client), beneficiary, amount) {
-            emit ERC20Released(address(token()), amount);
+            emit TokensReleased(beneficiary, address(token_), amount);
         // if transfer fails, move amount to unclaimableAmounts.
         } catch {
             unclaimableAmounts[beneficiary] += amount;
         }
-=======
-        // Cache token.
-        IERC20 token_ = token();
-
-        token_.safeTransferFrom(address(client), beneficiary, amount);
-
-        emit TokensReleased(beneficiary, address(token_), amount);
->>>>>>> 1754d9b7
     }
 
     /// @notice Virtual implementation of the vesting formula.
