--- conflicted
+++ resolved
@@ -391,34 +391,14 @@
     ///         for an asset given its total historical allocation.
     /// @param contributor The contributor to check on.
     /// @param timestamp Current block.timestamp
-<<<<<<< HEAD
     function _vestingSchedule(
         address client,
         address contributor,
         uint timestamp
     ) internal view virtual returns (uint) {
         uint totalAllocation = vestings[client][contributor]._salary;
-
-        if (timestamp < start(client, contributor)) {
-            return 0;
-        } else if (
-            timestamp
-                > start(client, contributor) + duration(client, contributor)
-        ) {
-            return totalAllocation;
-        } else {
-            return (totalAllocation * (timestamp - start(client, contributor)))
-                / duration(client, contributor);
-=======
-    function _vestingSchedule(address contributor, uint timestamp)
-        internal
-        view
-        virtual
-        returns (uint)
-    {
-        uint totalAllocation = vestings[contributor]._salary;
-        uint startContributor = start(contributor);
-        uint durationContributor = duration(contributor);
+        uint startContributor = start(client, contributor);
+        uint durationContributor = duration(client, contributor);
 
         if (timestamp < startContributor) {
             return 0;
@@ -427,7 +407,6 @@
         } else {
             return (totalAllocation * (timestamp - startContributor))
                 / durationContributor;
->>>>>>> 33508372
         }
     }
 
