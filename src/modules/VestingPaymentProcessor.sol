// SPDX-License-Identifier: LGPL-3.0-only
pragma solidity ^0.8.0;

// Internal Dependencies
import {
    IPaymentProcessor,
    IPaymentClient
} from "src/modules/IPaymentProcessor.sol";
import {Types} from "src/common/Types.sol";
import {Module} from "src/modules/base/Module.sol";
import {ERC20} from "@oz/token/ERC20/ERC20.sol";

// Interfaces
import {IERC20} from "@oz/token/ERC20/IERC20.sol";
import {IProposal} from "src/proposal/IProposal.sol";

/**
 * @title Payment processor module implementation #2: Linear vesting curve.
 *
 * @dev The payment module handles the money flow to the contributors
 * (e.g. how many tokens are sent to which contributor at what time).
 *
 * @author byterocket
 */

contract VestingPaymentProcessor is Module, IPaymentProcessor {
    //--------------------------------------------------------------------------
    // Storage

    struct VestingWallet {
        uint _salary;
        uint _released;
        uint _start;
        uint _duration;
    }

<<<<<<< HEAD
    // paymentClient => contributor => Payment
    mapping(address => mapping(address => VestingWallet)) private vestings;
    // paymentClient => contributor => unclaimableAmount
    mapping(address => mapping(address => uint)) private unclaimableAmounts;

    /// @notice list of addresses with open payment Orders per paymentClient
    mapping(address => address[]) private activePayments;
=======
    // contributor => Payment
    mapping(address => VestingWallet) private vestings;
    // contributor => unclaimableAmount
    mapping(address => uint) private unclaimableAmounts;
>>>>>>> 34b0dd54

    //--------------------------------------------------------------------------
    // Events

    /// @notice Emitted when a payment gets processed for execution.
    /// @param recipient The address that will receive the payment.
    /// @param amount The amount of tokens the payment consists of.
    /// @param start Timestamp at which the vesting starts.
    /// @param end Timestamp at which the full amount should be claimable.
    event VestingPaymentAdded(
        address indexed paymentClient,
        address indexed recipient,
        uint amount,
        uint start,
        uint end
    );

    /// @notice Emitted when the vesting to an address is removed.
    /// @param recipient The address that will stop receiving payment.
    event VestingPaymentRemoved(
        address indexed paymentClient, address indexed recipient
    );

    /// @notice Emitted when a running vesting schedule gets updated.
    /// @param recipient The address that will receive the payment.
    /// @param newSalary The new amount of tokens the payment consists of.
    /// @param newEndDate New timestamp at which the full amount should be claimable.
    event PaymentUpdated(
        address indexed paymentClient,
        address recipient,
        uint newSalary,
        uint newEndDate
    );

    //--------------------------------------------------------------------------
    // Errors

    /// @notice salary cannot be 0.
    error Module__PaymentManager__InvalidSalary();

    /// @notice should start in future, cant be more than 10e18.
    error Module__PaymentManager__InvalidStart();

    /// @notice duration cant overflow, cant be 0.
    error Module__PaymentManager__InvalidDuration();

    /// @notice invalid token address
    error Module__PaymentManager__InvalidToken();

    /// @notice invalid proposal address
    error Module__PaymentManager__InvalidProposal();

    /// @notice invalid contributor address
    error Module__PaymentManager__InvalidContributor();

    /// @notice insufficient tokens in the client to do payments
    error Module__PaymentManager__InsufficientTokenBalanceInClient();

    /// @notice invalid caller
    error Module__PaymentManager__OnlyCallableByModule();

    //--------------------------------------------------------------------------
    // Modifiers

    modifier validSalary(uint _salary) {
        if (_salary == 0) {
            revert Module__PaymentManager__InvalidSalary();
        }
        _;
    }

    modifier validStart(uint _start) {
        if (_start < block.timestamp || _start >= type(uint).max) {
            revert Module__PaymentManager__InvalidStart();
        }
        _;
    }

    modifier validDuration(uint _start, uint _duration) {
        if (_duration == 0) {
            revert Module__PaymentManager__InvalidDuration();
        }
        _;
    }

    modifier onlyModule() {
        if (!proposal().isModule(_msgSender())) {
            revert Module__PaymentManager__OnlyCallableByModule();
        }
        _;
    }

    //--------------------------------------------------------------------------
    // External Functions

    /// @inheritdoc Module
    function init(
        IProposal proposal_,
        Metadata memory metadata,
        bytes memory /*configdata*/
    ) external override(Module) initializer {
        __Module_init(proposal_, metadata);
    }

    /// @notice Release the releasable tokens.
    ///         In OZ VestingWallet this method is named release().
    function claim(IPaymentClient client) external {
        _claim(address(client), _msgSender());
    }

    /// @inheritdoc IPaymentProcessor
    function processPayments(IPaymentClient client) external onlyModule {
        //We check if there are any new paymentOrders, without processing them
        if (client.paymentOrders().length > 0) {
            // If there are, we remove all payments that would be overwritten
            // Doing it at the start ensures that collectPaymentOrders will always start from a blank slate concerning balances/allowances.
            _cancelRunningOrders(client);

            // Collect outstanding orders and their total token amount.
            IPaymentClient.PaymentOrder[] memory orders;
            uint totalAmount;
            (orders, totalAmount) = client.collectPaymentOrders();

            if (token().balanceOf(address(client)) < totalAmount) {
                revert Module__PaymentManager__InsufficientTokenBalanceInClient(
                );
            }

            // Generate Vesting Payments for all orders
            address _recipient;
            uint _amount;
            uint _start;
            uint _duration;
            for (uint i; i < orders.length; i++) {
                _recipient = orders[i].recipient;
                _amount = orders[i].amount;
                _start = orders[i].createdAt;
                _duration = (orders[i].dueTo - _start);

                _addPayment(
                    address(client), _recipient, _amount, _start, _duration
                );

                emit PaymentOrderProcessed(
                    address(client), _recipient, _amount, _start, _duration
                );
            }
        }
    }

    function cancelRunningPayments(IPaymentClient client)
        external
        onlyAuthorized
    {
        _cancelRunningOrders(client);
    }

    function _cancelRunningOrders(IPaymentClient client) internal {
        //IPaymentClient.PaymentOrder[] memory orders;
        //orders = client.paymentOrders();
        address[] memory _activePayments = activePayments[address(client)];

        address _recipient;
        for (uint i; i < _activePayments.length; ++i) {
            _recipient = _activePayments[i];

            _removePayment(address(client), _recipient);
        }
    }

    /// @notice Deletes a contributors payment and leaves non-released tokens
    ///         in the PaymentClient.
    /// @param contributor Contributor's address.
    function removePayment(IPaymentClient client, address contributor)
        external
        onlyAuthorized
    {
        _removePayment(address(client), contributor);
    }

    //--------------------------------------------------------------------------
    // Public Functions

    /// @notice Getter for the start timestamp.
    /// @param contributor Contributor's address.
    function start(address client, address contributor)
        public
        view
        returns (uint)
    {
        return vestings[client][contributor]._start;
    }

    /// @notice Getter for the vesting duration.
    /// @param contributor Contributor's address.
    function duration(address client, address contributor)
        public
        view
        returns (uint)
    {
        return vestings[client][contributor]._duration;
    }

    /// @notice Getter for the amount of eth already released
    /// @param contributor Contributor's address.
    function released(address client, address contributor)
        public
        view
        returns (uint)
    {
        return vestings[client][contributor]._released;
    }

    /// @notice Calculates the amount of tokens that has already vested.
    /// @param contributor Contributor's address.
    function vestedAmount(address client, address contributor, uint timestamp)
        public
        view
        returns (uint)
    {
        return _vestingSchedule(client, contributor, timestamp);
    }

    /// @notice Getter for the amount of releasable tokens.
    function releasable(address client, address contributor)
        public
        view
        returns (uint)
    {
        return vestedAmount(client, contributor, uint(block.timestamp))
            - released(client, contributor);
    }

    /// @notice Getter for the amount of tokens that could not be claimed.
    function unclaimable(address client, address contributor)
        public
        view
        returns (uint)
    {
        return unclaimableAmounts[client][contributor];
    }

    /// @notice Getter for the amount of tokens that could not be claimed.
    function unclaimable(address contributor) public view returns (uint) {
        return unclaimableAmounts[contributor];
    }

    function token() public view returns (IERC20) {
        return this.proposal().token();
    }

    //--------------------------------------------------------------------------
    // Internal Functions

    function findAddressInActivePayments(address client, address contributor)
        internal
        view
        returns (uint)
    {
        address[] memory contribSearchArray = activePayments[client];

        uint contribIndex = type(uint).max;

        uint length = activePayments[client].length;
        for (uint i; i < length; i++) {
            if (contribSearchArray[i] == contributor) {
                return contribIndex;
            }
        }
        return contribIndex;
    }

    function _removePayment(address client, address contributor) internal {
        //we claim the earned funds for the contributor.
        _claim(client, contributor);

        //we remove the payment from the activePayments array
        uint contribIndex = findAddressInActivePayments(client, contributor);

        if (contribIndex != type(uint).max) {
            // Move the last element into the place to delete
            activePayments[client][contribIndex] =
                activePayments[client][activePayments[client].length - 1];
            // Remove the last element
            activePayments[client].pop();

            delete vestings[client][contributor];

            emit VestingPaymentRemoved(client, contributor);
        }

        /// Note that all unvested funds remain in the PaymentClient, where they will be accounted for in future payment orders.
    }

    /// @notice Adds a new payment containing the details of the monetary flow
    ///         depending on the module.
    /// @param _contributor Contributor's address.
    /// @param _salary Salary contributor will receive per epoch.
    /// @param _start Start vesting timestamp.
    /// @param _duration Vesting duration timestamp.
    function _addPayment(
        address client,
        address _contributor,
        uint _salary,
        uint _start,
        uint _duration
    )
        internal
        validSalary(_salary)
        validStart(_start)
        validDuration(_start, _duration)
    {
        if (!validAddress(_contributor)) {
            revert Module__PaymentManager__InvalidContributor();
        }

        vestings[client][_contributor] =
            VestingWallet(_salary, 0, _start, _duration);

        uint contribIndex = findAddressInActivePayments(client, _contributor);
        if (contribIndex == type(uint).max) {
            activePayments[client].push(_contributor);
        }

        emit VestingPaymentAdded(
            client, _contributor, _salary, _start, _duration
        );
    }

<<<<<<< HEAD
    function _claim(address client, address beneficiary) internal {
        uint amount = releasable(client, beneficiary);
        vestings[client][beneficiary]._released += amount;

        //if beneficiary has unclaimable tokens from before, add it to releasable amount
        if (unclaimableAmounts[client][beneficiary] > 0) {
            amount += unclaimable(client, beneficiary);
            delete unclaimableAmounts[client][beneficiary];
        }

        // we claim the earned funds for the contributor.
        try token().transferFrom(client, beneficiary, amount) {
            emit TokensReleased(beneficiary, address(token()), amount);
            // if transfer fails, move amount to unclaimableAmounts.
        } catch {
            unclaimableAmounts[client][beneficiary] += amount;
=======
        //if beneficiary has unclaimable tokens from before, add it to releasable amount
        if (unclaimableAmounts[beneficiary] > 0) {
            amount += unclaimable(beneficiary);
            delete unclaimableAmounts[beneficiary];
        }

        // we claim the earned funds for the contributor.
        try token().transferFrom(address(client), beneficiary, amount) {
            emit TokensReleased(beneficiary, address(token()), amount);
            // if transfer fails, move amount to unclaimableAmounts.
        } catch {
            unclaimableAmounts[beneficiary] += amount;
>>>>>>> 34b0dd54
        }
    }

    /// @notice Virtual implementation of the vesting formula.
    ///         Returns the amount vested, as a function of time,
    ///         for an asset given its total historical allocation.
    /// @param contributor The contributor to check on.
    /// @param timestamp Current block.timestamp
    function _vestingSchedule(
        address client,
        address contributor,
        uint timestamp
    ) internal view virtual returns (uint) {
        uint totalAllocation = vestings[client][contributor]._salary;

        if (timestamp < start(client, contributor)) {
            return 0;
        } else if (
            timestamp
                > start(client, contributor) + duration(client, contributor)
        ) {
            return totalAllocation;
        } else {
            return (totalAllocation * (timestamp - start(client, contributor)))
                / duration(client, contributor);
        }
    }

    /// @notice validate address input.
    /// @param addr Address to validate.
    /// @return True if address is valid.
    function validAddress(address addr) internal view returns (bool) {
        if (addr == address(0) || addr == _msgSender() || addr == address(this))
        {
            return false;
        }
        return true;
    }
}<|MERGE_RESOLUTION|>--- conflicted
+++ resolved
@@ -34,7 +34,6 @@
         uint _duration;
     }
 
-<<<<<<< HEAD
     // paymentClient => contributor => Payment
     mapping(address => mapping(address => VestingWallet)) private vestings;
     // paymentClient => contributor => unclaimableAmount
@@ -42,12 +41,6 @@
 
     /// @notice list of addresses with open payment Orders per paymentClient
     mapping(address => address[]) private activePayments;
-=======
-    // contributor => Payment
-    mapping(address => VestingWallet) private vestings;
-    // contributor => unclaimableAmount
-    mapping(address => uint) private unclaimableAmounts;
->>>>>>> 34b0dd54
 
     //--------------------------------------------------------------------------
     // Events
@@ -377,7 +370,6 @@
         );
     }
 
-<<<<<<< HEAD
     function _claim(address client, address beneficiary) internal {
         uint amount = releasable(client, beneficiary);
         vestings[client][beneficiary]._released += amount;
@@ -394,20 +386,6 @@
             // if transfer fails, move amount to unclaimableAmounts.
         } catch {
             unclaimableAmounts[client][beneficiary] += amount;
-=======
-        //if beneficiary has unclaimable tokens from before, add it to releasable amount
-        if (unclaimableAmounts[beneficiary] > 0) {
-            amount += unclaimable(beneficiary);
-            delete unclaimableAmounts[beneficiary];
-        }
-
-        // we claim the earned funds for the contributor.
-        try token().transferFrom(address(client), beneficiary, amount) {
-            emit TokensReleased(beneficiary, address(token()), amount);
-            // if transfer fails, move amount to unclaimableAmounts.
-        } catch {
-            unclaimableAmounts[beneficiary] += amount;
->>>>>>> 34b0dd54
         }
     }
 
