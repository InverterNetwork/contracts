// SPDX-License-Identifier: LGPL-3.0-only
pragma solidity 0.8.19;

// Internal Dependencies
import {Module} from "src/modules/base/Module.sol";

// Internal Interfaces
import {IMetadataManager} from "src/modules/IMetadataManager.sol";
import {IOrchestrator} from "src/orchestrator/IOrchestrator.sol";

contract MetadataManager is IMetadataManager, Module {
    //--------------------------------------------------------------------------
    // Storage

    ManagerMetadata private _managerMetadata;
    OrchestratorMetadata private _orchestratorMetadata;
    MemberMetadata[] private _teamMetadata;

    //--------------------------------------------------------------------------
    // Initialization

    /// @inheritdoc Module
    function init(
        IOrchestrator orchestrator_,
        Metadata memory metadata,
        bytes memory configData
    ) external override(Module) initializer {
        __Module_init(orchestrator_, metadata);

        (
            ManagerMetadata memory managerMetadata_,
            OrchestratorMetadata memory orchestratorMetadata_,
            MemberMetadata[] memory teamMetadata_
        ) = abi.decode(
            configData,
            (ManagerMetadata, OrchestratorMetadata, MemberMetadata[])
        );

        _setManagerMetadata(managerMetadata_);

        _setOrchestratorMetadata(orchestratorMetadata_);

        _setTeamMetadata(teamMetadata_);
    }

    //--------------------------------------------------------------------------
    // Getter Functions

    function getManagerMetadata()
        external
        view
        returns (ManagerMetadata memory)
    {
        return _managerMetadata;
    }

    function getOrchestratorMetadata()
        external
        view
        returns (OrchestratorMetadata memory)
    {
        return _orchestratorMetadata;
    }

    function getTeamMetadata()
        external
        view
        returns (MemberMetadata[] memory)
    {
        return _teamMetadata;
    }

    //--------------------------------------------------------------------------
    // Setter Functions

    function setManagerMetadata(ManagerMetadata calldata managerMetadata_)
        external
        onlyProposalOwnerOrManager
    {
        _setManagerMetadata(managerMetadata_);
    }

    function _setManagerMetadata(ManagerMetadata memory managerMetadata_)
        private
    {
        _managerMetadata = managerMetadata_;
        emit ManagerMetadataUpdated(
            managerMetadata_.name,
            managerMetadata_.account,
            managerMetadata_.twitterHandle
        );
    }

<<<<<<< HEAD
    function setProposalMetadata(ProposalMetadata calldata proposalMetadata_)
        public
        onlyProposalOwnerOrManager
    {
        _setProposalMetadata(proposalMetadata_);
=======
    function setOrchestratorMetadata(
        OrchestratorMetadata calldata orchestratorMetadata_
    ) public onlyAuthorizedOrManager {
        _setOrchestratorMetadata(orchestratorMetadata_);
>>>>>>> 857787c4
    }

    function _setOrchestratorMetadata(
        OrchestratorMetadata memory orchestratorMetadata_
    ) private {
        _orchestratorMetadata = orchestratorMetadata_;
        emit OrchestratorMetadataUpdated(
            orchestratorMetadata_.title,
            orchestratorMetadata_.descriptionShort,
            orchestratorMetadata_.descriptionLong,
            orchestratorMetadata_.externalMedias,
            orchestratorMetadata_.categories
        );
    }

    function setTeamMetadata(MemberMetadata[] calldata teamMetadata_)
        external
        onlyProposalOwnerOrManager
    {
        _setTeamMetadata(teamMetadata_);
    }

    function _setTeamMetadata(MemberMetadata[] memory teamMetadata_) private {
        delete _teamMetadata;

        uint len = teamMetadata_.length;
        for (uint i; i < len; ++i) {
            _teamMetadata.push(teamMetadata_[i]);
        }

        emit TeamMetadataUpdated(teamMetadata_);
    }
}<|MERGE_RESOLUTION|>--- conflicted
+++ resolved
@@ -91,18 +91,10 @@
         );
     }
 
-<<<<<<< HEAD
-    function setProposalMetadata(ProposalMetadata calldata proposalMetadata_)
-        public
-        onlyProposalOwnerOrManager
-    {
-        _setProposalMetadata(proposalMetadata_);
-=======
     function setOrchestratorMetadata(
         OrchestratorMetadata calldata orchestratorMetadata_
     ) public onlyAuthorizedOrManager {
         _setOrchestratorMetadata(orchestratorMetadata_);
->>>>>>> 857787c4
     }
 
     function _setOrchestratorMetadata(
