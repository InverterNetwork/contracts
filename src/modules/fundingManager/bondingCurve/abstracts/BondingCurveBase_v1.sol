--- conflicted
+++ resolved
@@ -266,16 +266,9 @@
             collateralTreasury, collateralToken, protocolFeeAmount
         );
 
-<<<<<<< HEAD
-        // Add workflow fee if applicable
-        if (workflowFeeAmount > 0) {
-            _projectFeeCollected(workflowFeeAmount);
-=======
         // Add project fee if applicable
         if (projectFeeAmount > 0) {
-            projectCollateralFeeCollected += projectFeeAmount;
-            emit ProjectCollateralFeeAdded(projectFeeAmount);
->>>>>>> cdbeb719
+            _projectFeeCollected(projectFeeAmount);
         }
 
         // Calculate mint amount based on upstream formula
@@ -439,15 +432,9 @@
         }
     }
 
-<<<<<<< HEAD
-    /// @dev    Validates the workflow fee.
-    function _validateWorkflowFee(uint _workflowFee) internal pure virtual {
-        if (_workflowFee > BPS) {
-=======
     /// @dev    Validates the project fee.
-    function _validateProjectFee(uint _projectFee) internal pure {
+    function _validateProjectFee(uint _projectFee) internal pure virtual {
         if (_projectFee > BPS) {
->>>>>>> cdbeb719
             revert Module__BondingCurveBase__InvalidFeePercentage();
         }
     }
@@ -468,9 +455,10 @@
     }
 
     /// @dev    Internal function to add project fee collected to the state variable
-    /// @param  _workflowFeeAmount The amount of fee collected
-    function _projectFeeCollected(uint _workflowFeeAmount) internal virtual {
-        projectCollateralFeeCollected += _workflowFeeAmount;
+    /// @param  projectFeeAmount The amount of fee collected
+    function _projectFeeCollected(uint projectFeeAmount) internal virtual {
+        projectCollateralFeeCollected += projectFeeAmount;
+        emit ProjectCollateralFeeAdded(projectFeeAmount);
     }
 
     //--------------------------------------------------------------------------
