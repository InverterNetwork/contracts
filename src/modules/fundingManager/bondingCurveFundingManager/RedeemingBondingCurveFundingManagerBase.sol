// SPDX-License-Identifier: LGPL-3.0-only
pragma solidity 0.8.19;

// Internal Dependencies
import {BondingCurveFundingManagerBase} from
    "src/modules/fundingManager/bondingCurveFundingManager/BondingCurveFundingManagerBase.sol";
import {IRedeemingBondingCurveFundingManagerBase} from
    "src/modules/fundingManager/bondingCurveFundingManager/IRedeemingBondingCurveFundingManagerBase.sol";
// External Interfaces
import {IERC20} from "@oz/token/ERC20/IERC20.sol";

// External Libraries
import {SafeERC20} from "@oz/token/ERC20/utils/SafeERC20.sol";

/// @title Redeeming Bonding Curve Funding Manager Base Contract.
/// @author Inverter Network.
/// @notice This contract enables the base functionalities for redeeming issued tokens for collateral
/// tokens along a bonding curve.
/// @dev The contract implements functionalties for:
///         - opening and closing the redeeming of collateral tokens.
///         - setting and subtracting of fees, expressed in BPS and subtracted from the collateral.
///         - calculating the redeeming amount by means of an abstract function to be implemented in
///             the downstream contract.
abstract contract RedeemingBondingCurveFundingManagerBase is
    IRedeemingBondingCurveFundingManagerBase,
    BondingCurveFundingManagerBase
{
    using SafeERC20 for IERC20;

    //--------------------------------------------------------------------------
    // Storage

    /// @dev Indicates whether the sell functionality is open or not.
    ///      Enabled = true || disabled = false.
    bool public sellIsOpen;
    /// @dev Sell fee expressed in base points, i.e. 0% = 0; 1% = 100; 10% = 1000
    uint public sellFee;

    //--------------------------------------------------------------------------
    // Modifiers

    modifier sellingIsEnabled() {
        if (sellIsOpen == false) {
            revert
                RedeemingBondingCurveFundingManager__SellingFunctionaltiesClosed();
        }
        _;
    }

    //--------------------------------------------------------------------------
    // Public Functions

    /// @inheritdoc IRedeemingBondingCurveFundingManagerBase
    function sellFor(address _receiver, uint _depositAmount)
        external
        virtual
        sellingIsEnabled
        validReceiver(_receiver)
    {
        _sellOrder(_receiver, _depositAmount);
    }

    /// @inheritdoc IRedeemingBondingCurveFundingManagerBase
    function sell(uint _depositAmount) external virtual sellingIsEnabled {
        _sellOrder(_msgSender(), _depositAmount);
    }

    //--------------------------------------------------------------------------
    // OnlyOrchestrator Functions

    /// @inheritdoc IRedeemingBondingCurveFundingManagerBase
    function openSell() external onlyOrchestratorOwner {
        _openSell();
    }

    /// @inheritdoc IRedeemingBondingCurveFundingManagerBase
    function closeSell() external onlyOrchestratorOwner {
        _closeSell();
    }

    /// @inheritdoc IRedeemingBondingCurveFundingManagerBase
    function setSellFee(uint _fee) external onlyOrchestratorOwner {
        _setSellFee(_fee);
    }

    //--------------------------------------------------------------------------
    // Internal Functions Implemented in Downstream Contract

    /// @dev Function used for wrapping the call to the external contract responsible for
    /// calculating the redeeming amount. This function is an abstract function and must be
    /// implemented in the downstream contract.
    /// @param _depositAmount The amount of issuing token that is deposited
    /// @return uint Return the amount of collateral to be redeemed
    function _redeemTokensFormulaWrapper(uint _depositAmount)
        internal
        view
        virtual
        returns (uint);

    //--------------------------------------------------------------------------
    // Internal Functions

    /// @dev Executes a sell order by transferring tokens from the receiver to the contract,
    /// calculating the redeem amount, and finally transferring the redeem amount back to the receiver.
    /// This function is internal and not intended for end-user interaction.
    /// PLEASE NOTE:
    /// The current implementation only requires that enough collateral token is held for redeeming
    /// to be possible. No further functionality is implemented which would manages the outflow of
    /// collateral, e.g., restricting max redeemable amount per user, or a redeemable amount which
    /// differes from the actual balance.
    /// @param _receiver The address receiving the redeem amount.
    /// @param _depositAmount The amount of tokens being sold by the receiver.
    /// @return redeemAmount The amount of tokens that are transfered to the receiver in exchange for _depositAmount.
    /// Throws an exception if `_depositAmount` is zero or if there's insufficient collateral in the
    /// contract for redemption.
    function _sellOrder(address _receiver, uint _depositAmount)
        internal
        returns (uint redeemAmount)
    {
        if (_depositAmount == 0) {
            revert RedeemingBondingCurveFundingManager__InvalidDepositAmount();
        }
        // Calculate redeem amount based on upstream formula
        redeemAmount = _redeemTokensFormulaWrapper(_depositAmount);

        // Burn issued token from user
        _burn(_msgSender(), _depositAmount);

        // Subtract fee from redeem amount
        if (sellFee > 0) {
            redeemAmount =
                _calculateFeeDeductedDepositAmount(redeemAmount, sellFee);
        }
        // Require that enough collateral token is held to be redeemable
        if (
            redeemAmount
                > __Module_orchestrator.fundingManager().token().balanceOf(
                    address(this)
                )
        ) {
            revert
                RedeemingBondingCurveFundingManager__InsufficientCollateralForRedemption(
            );
        }
        // Transfer tokens to receiver
        __Module_orchestrator.fundingManager().token().transfer(
            _receiver, redeemAmount
        );
        // Emit event
        emit TokensSold(_receiver, _depositAmount, redeemAmount, _msgSender());
    }

    /// @dev Opens the sell functionality by setting the state variable `sellIsOpen` to true.
    function _openSell() internal {
        if (sellIsOpen == true) {
            revert RedeemingBondingCurveFundingManager__SellingAlreadyOpen();
        }
        sellIsOpen = true;
        emit SellingEnabled();
    }

    /// @dev Closes the sell functionality by setting the state variable `sellIsOpen` to false.
    function _closeSell() internal {
        if (sellIsOpen == false) {
            revert RedeemingBondingCurveFundingManager__SellingAlreadyClosed();
        }
        sellIsOpen = false;
        emit SellingDisabled();
    }

    /// @dev Sets the sell transaction fee, expressed in BPS.
    /// @param _fee The fee percentage to set for sell transactions.
    function _setSellFee(uint _fee) internal {
        if (_fee > BPS) {
            revert RedeemingBondingCurveFundingManager__InvalidFeePercentage();
        }
        emit SellFeeUpdated(_fee, sellFee);
        sellFee = _fee;
    }
<<<<<<< HEAD

    /// @dev Redeems collateral based on the deposit amount.
    /// This function utilizes another internal function, `_redeemTokensFormulaWrapper`,
    /// to determine how many collateral tokens should be redeemed.
    /// @param _depositAmount The amount of issued tokens deposited for which collateral are to
    /// be redeemed.
    /// @return redeemAmount The number of collateral tokens to be redeemed.
    function _redeemTokens(uint _depositAmount)
        internal
        returns (uint redeemAmount)
    {
        redeemAmount = _redeemTokensFormulaWrapper(_depositAmount);
    }

    function supportsInterface(bytes4 interfaceId)
        public
        view
        virtual
        override(BondingCurveFundingManagerBase)
        returns (bool)
    {
        bytes4 interfaceId_IRedeemingBondingCurveFundingManagerBase =
            type(IRedeemingBondingCurveFundingManagerBase).interfaceId;

        return interfaceId
            == interfaceId_IRedeemingBondingCurveFundingManagerBase
            || super.supportsInterface(interfaceId);
    }
=======
>>>>>>> fee4356b
}<|MERGE_RESOLUTION|>--- conflicted
+++ resolved
@@ -177,7 +177,6 @@
         emit SellFeeUpdated(_fee, sellFee);
         sellFee = _fee;
     }
-<<<<<<< HEAD
 
     /// @dev Redeems collateral based on the deposit amount.
     /// This function utilizes another internal function, `_redeemTokensFormulaWrapper`,
@@ -206,6 +205,4 @@
             == interfaceId_IRedeemingBondingCurveFundingManagerBase
             || super.supportsInterface(interfaceId);
     }
-=======
->>>>>>> fee4356b
 }