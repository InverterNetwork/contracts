// SPDX-License-Identifier: LGPL-3.0-only
pragma solidity 0.8.19;

// Internal Dependencies
import {BondingCurveFundingManagerBase} from
    "src/modules/fundingManager/bondingCurveFundingManager/BondingCurveFundingManagerBase.sol";
import {IRedeemingBondingCurveFundingManagerBase} from
    "src/modules/fundingManager/bondingCurveFundingManager/IRedeemingBondingCurveFundingManagerBase.sol";
// External Interfaces
import {IERC20} from "@oz/token/ERC20/IERC20.sol";

// External Libraries
import {SafeERC20} from "@oz/token/ERC20/utils/SafeERC20.sol";

/// @title Redeeming Bonding Curve Funding Manager Base Contract.
/// @author Inverter Network.
/// @notice This contract enables the base functionalities for redeeming issued tokens for collateral
/// tokens along a bonding curve.
/// @dev The contract implements functionalties for:
///         - opening and closing the redeeming of collateral tokens.
///         - setting and subtracting of fees, expressed in BPS and subtracted from the collateral.
///         - calculating the redeeming amount by means of an abstract function to be implemented in
///             the downstream contract.
abstract contract RedeemingBondingCurveFundingManagerBase is
    IRedeemingBondingCurveFundingManagerBase,
    BondingCurveFundingManagerBase
{
    using SafeERC20 for IERC20;

    //--------------------------------------------------------------------------
    // Storage

    /// @dev Indicates whether the sell functionality is open or not.
    ///      Enabled = true || disabled = false.
    bool public sellIsOpen;
    /// @dev Sell fee expressed in base points, i.e. 0% = 0; 1% = 100; 10% = 1000
    uint public sellFee;

    //--------------------------------------------------------------------------
    // Modifiers

    modifier sellingIsEnabled() {
        if (sellIsOpen == false) {
            revert
                RedeemingBondingCurveFundingManager__SellingFunctionaltiesClosed();
        }
        _;
    }

    //--------------------------------------------------------------------------
    // Public Functions

    /// @inheritdoc IRedeemingBondingCurveFundingManagerBase
    function sellOrderFor(address _receiver, uint _depositAmount)
        external
        payable
        virtual
        sellingIsEnabled
        validReceiver(_receiver)
    {
        _sellOrder(_receiver, _depositAmount);
    }

    /// @inheritdoc IRedeemingBondingCurveFundingManagerBase
    function sellOrder(uint _depositAmount)
        external
        payable
        virtual
        sellingIsEnabled
    {
        _sellOrder(_msgSender(), _depositAmount);
    }

    //--------------------------------------------------------------------------
    // OnlyOrchestrator Functions

    /// @inheritdoc IRedeemingBondingCurveFundingManagerBase
    function openSell() external onlyOrchestratorOwner {
        _openSell();
    }

    /// @inheritdoc IRedeemingBondingCurveFundingManagerBase
    function closeSell() external onlyOrchestratorOwner {
        _closeSell();
    }

    /// @inheritdoc IRedeemingBondingCurveFundingManagerBase
    function setSellFee(uint _fee) external onlyOrchestratorOwner {
        _setSellFee(_fee);
    }

    //--------------------------------------------------------------------------
    // Internal Functions Implemented in Downstream Contract

    /// @dev Function used for wrapping the call to the external contract responsible for
    /// calculating the redeeming amount. This function is an abstract function and must be
    /// implemented in the downstream contract.
    /// @param _depositAmount The amount of issuing token that is deposited
    /// @return uint Return the amount of collateral to be redeemed
    function _redeemTokensFormulaWrapper(uint _depositAmount)
        internal
        virtual
        returns (uint);

    //--------------------------------------------------------------------------
    // Internal Functions

    /// @dev Executes a sell order by transferring tokens from the receiver to the contract,
    /// calculating the redeem amount, and finally transferring the redeem amount back to the receiver.
    /// This function is internal and not intended for end-user interaction.
    /// PLEASE NOTE:
    /// The current implementation only requires that enough collateral token is held for redeeming
    /// to be possible. No further functionality is implemented which would manages the outflow of
    /// collateral, e.g., restricting max redeemable amount per user, or a redeemable amount which
    /// differes from the actual balance.
    /// @param _receiver The address receiving the redeem amount after the sell order is processed.
    /// @param _depositAmount The amount of tokens being sold by the receiver.
    /// @return redeemAmount The amount of tokens the receiver will get after selling `_depositAmount`.
    /// Throws an exception if `_depositAmount` is zero or if there's insufficient collateral in the
    /// contract for redemption.
    function _sellOrder(address _receiver, uint _depositAmount)
        internal
        returns (uint redeemAmount)
    {
        // TODO: Burn the tokens and update tests
        if (_depositAmount == 0) {
            revert RedeemingBondingCurveFundingManager__InvalidDepositAmount();
        }
        // Calculate redeem amount based on upstream formula
        redeemAmount = _redeemTokens(_depositAmount);

        // Burn issued token from user
        _burn(_msgSender(), _depositAmount);

        // Subtract fee from redeem amount
        if (sellFee > 0) {
            redeemAmount =
                _calculateFeeDeductedDepositAmount(redeemAmount, sellFee);
        }
        // Require that enough collateral token is held to be redeemable
        if (
            redeemAmount
                > __Module_orchestrator.token().balanceOf(address(this))
        ) {
            revert
                RedeemingBondingCurveFundingManager__InsufficientCollateralForRedemption(
            );
        }
        // Transfer tokens to receiver
        __Module_orchestrator.token().transfer(_receiver, redeemAmount);
        // Emit event
        emit TokensSold(_receiver, _depositAmount, redeemAmount, _msgSender());
    }

    /// @dev Opens the sell functionality by setting the state variable `sellIsOpen` to true.
    function _openSell() internal {
        if (sellIsOpen == true) {
            revert RedeemingBondingCurveFundingManager__SellingAlreadyOpen();
        }
        sellIsOpen = true;
        emit SellingEnabled();
    }

    /// @dev Closes the sell functionality by setting the state variable `sellIsOpen` to false.
    function _closeSell() internal {
        if (sellIsOpen == false) {
            revert RedeemingBondingCurveFundingManager__SellingAlreadyClosed();
        }
        sellIsOpen = false;
        emit SellingDisabled();
    }

    /// @dev Sets the sell transaction fee, expressed in BPS.
    /// @param _fee The fee percentage to set for sell transactions.
    function _setSellFee(uint _fee) internal {
        if (_fee > BPS) {
            revert RedeemingBondingCurveFundingManager__InvalidFeePercentage();
        }
<<<<<<< HEAD
        emit SellFeeUpdated(sellFee, _fee);
=======
        emit SellFeeUpdated(_fee, sellFee);
>>>>>>> 0e3a6a9a
        sellFee = _fee;
    }

    /// @dev Redeems collateral based on the deposit amount.
    /// This function utilizes another internal function, `_redeemTokensFormulaWrapper`,
    /// to determine how many collateral tokens should be redeemed.
    /// @param _depositAmount The amount of issued tokens deposited for which collateral are to
    /// be redeemed.
    /// @return redeemAmount The number of collateral tokens to be redeemed.
    function _redeemTokens(uint _depositAmount)
        internal
        returns (uint redeemAmount)
    {
        redeemAmount = _redeemTokensFormulaWrapper(_depositAmount);
    }
}<|MERGE_RESOLUTION|>--- conflicted
+++ resolved
@@ -176,11 +176,7 @@
         if (_fee > BPS) {
             revert RedeemingBondingCurveFundingManager__InvalidFeePercentage();
         }
-<<<<<<< HEAD
-        emit SellFeeUpdated(sellFee, _fee);
-=======
         emit SellFeeUpdated(_fee, sellFee);
->>>>>>> 0e3a6a9a
         sellFee = _fee;
     }
 
