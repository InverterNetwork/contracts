--- conflicted
+++ resolved
@@ -134,16 +134,12 @@
         liquidityPool = ILiquidityPool(_liquidityPool);
         // Set formula contract
         formula = IToposFormula(bondingCurveProperties.formula);
-<<<<<<< HEAD
         // Set capital required
         _setCapitalRequired(bondingCurveProperties.capitalRequired);
         // Set current seize to MAX_SEIZE
         _setSeize(bondingCurveProperties.seize);
         // Set initial
         _setBaseMultiplier(bondingCurveProperties.basePriceMultiplier);
-=======
-        _setCapitalRequired(bondingCurveProperties.capitalRequired);
->>>>>>> 18de4a85
         // Set sell fee to Max fee at initiation
         _setSellFee(bondingCurveProperties.sellFee);
         // Set buying functionality to open if true. By default buying is false
@@ -246,14 +242,9 @@
         override(BondingCurveFundingManagerBase)
         returns (uint)
     {
-<<<<<<< HEAD
         return formula.spotPrice(
-            _getCaptialAvailable(), capitalRequired, basePriceMultiplier
-        );
-=======
-        return
-            formula.spotPrice(_getCapitalAvailable(), basePriceToCapitalRatio);
->>>>>>> 18de4a85
+            _getCapitalAvailable(), capitalRequired, basePriceMultiplier
+        );
     }
 
     /// @notice Calculates and returns the static price for selling the issuance token.
@@ -264,34 +255,9 @@
         override(RedeemingBondingCurveFundingManagerBase)
         returns (uint)
     {
-<<<<<<< HEAD
         return formula.spotPrice(
-            _getCaptialAvailable(), capitalRequired, basePriceMultiplier
-        );
-=======
-        return
-            formula.spotPrice(_getCapitalAvailable(), basePriceToCapitalRatio);
-    }
-
-    /// @inheritdoc IToposBondingCurveFundingManager
-    function getSaleFeeForAmount(uint _amountIn)
-        external
-        view
-        returns (uint feeAmount)
-    {
-        ( /* netAmount */ , feeAmount) =
-            _calculateNetAmountAndFee(_amountIn, sellFee);
-    }
-
-    /// @inheritdoc IToposBondingCurveFundingManager
-    function getPurchaseFeeForAmount(uint _amountIn)
-        external
-        view
-        returns (uint feeAmount)
-    {
-        ( /* netAmount */ , feeAmount) =
-            _calculateNetAmountAndFee(_amountIn, buyFee);
->>>>>>> 18de4a85
+            _getCapitalAvailable(), capitalRequired, basePriceMultiplier
+        );
     }
 
     /// @inheritdoc IToposBondingCurveFundingManager
@@ -314,7 +280,7 @@
 
     /// @inheritdoc IToposBondingCurveFundingManager
     function seizable() public view returns (uint) {
-        uint currentBalance = _getCaptialAvailable();
+        uint currentBalance = _getCapitalAvailable();
 
         return (currentBalance * currentSeize) / BPS;
     }
@@ -448,16 +414,11 @@
         override(BondingCurveFundingManagerBase)
         returns (uint mintAmount)
     {
-<<<<<<< HEAD
-        uint capitalAvailable = _getCaptialAvailable();
+        uint capitalAvailable = _getCapitalAvailable();
         if (capitalAvailable == 0) {
             revert ToposBondingCurveFundingManager__NoCapitalAvailable();
         }
 
-=======
-        // Subtract fee collected from capital held by contract
-        uint capitalAvailable = _getCapitalAvailable();
->>>>>>> 18de4a85
         mintAmount = formula.tokenOut(
             _depositAmount, capitalAvailable, basePriceToCapitalRatio
         );
@@ -474,14 +435,10 @@
         returns (uint redeemAmount)
     {
         // Subtract fee collected from capital held by contract
-<<<<<<< HEAD
-        uint capitalAvailable = _getCaptialAvailable();
+        uint capitalAvailable = _getCapitalAvailable();
         if (capitalAvailable == 0) {
             revert ToposBondingCurveFundingManager__NoCapitalAvailable();
         }
-=======
-        uint capitalAvailable = _getCapitalAvailable();
->>>>>>> 18de4a85
         redeemAmount = formula.tokenIn(
             _depositAmount, capitalAvailable, basePriceToCapitalRatio
         );
@@ -509,11 +466,8 @@
         return _token.balanceOf(address(this)) - tradeFeeCollected;
     }
 
-<<<<<<< HEAD
     /// @dev Set the capital required state used in the bonding curve calculations.
-    /// _newCaptialRequired cannot be zero
-=======
->>>>>>> 18de4a85
+    /// _newCapitalRequired cannot be zero
     function _setCapitalRequired(uint _newCapitalRequired) internal {
         if (_newCapitalRequired == 0) {
             revert ToposBondingCurveFundingManager__InvalidInputAmount();
@@ -524,7 +478,7 @@
     }
 
     /// @dev Set the base multiplier used in the bonding curve calculations.
-    /// _newCaptialRequired cannot be zero.
+    /// _newCapitalRequired cannot be zero.
     function _setBaseMultiplier(uint _newBasePriceMultiplier) internal {
         if (_newBasePriceMultiplier == 0) {
             revert ToposBondingCurveFundingManager__InvalidInputAmount();
