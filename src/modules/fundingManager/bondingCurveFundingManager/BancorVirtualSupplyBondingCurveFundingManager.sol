--- conflicted
+++ resolved
@@ -377,13 +377,7 @@
     {
         // Convert depositAmount to 18 decimals, which is required by Bancor formula
         uint decimalConvertedDepositAmount = _convertAmountToRequiredDecimal(
-<<<<<<< HEAD
-            _depositAmount,
-            IERC20Metadata(address(token())).decimals(),
-            eighteenDecimals
-=======
             _depositAmount, collateralTokenDecimals, eighteenDecimals
->>>>>>> a0372dbb
         );
         // Calculate mint amount through bonding curve
         mintAmount = formula.calculatePurchaseReturn(
@@ -442,13 +436,7 @@
 
         // Convert redeem amount to collateral decimals
         redeemAmount = _convertAmountToRequiredDecimal(
-<<<<<<< HEAD
-            redeemAmount,
-            eighteenDecimals,
-            IERC20Metadata(address(token())).decimals()
-=======
             redeemAmount, eighteenDecimals, collateralTokenDecimals
->>>>>>> a0372dbb
         );
     }
 
