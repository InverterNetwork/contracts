--- conflicted
+++ resolved
@@ -34,11 +34,7 @@
     event BuyingDisabled();
 
     /// @notice Event emitted when buy fee is updated
-<<<<<<< HEAD
-    event BuyFeeUpdated(uint indexed oldBuyFee, uint indexed newBuyFee);
-=======
     event BuyFeeUpdated(uint indexed newBuyFee, uint indexed oldBuyFee);
->>>>>>> 0e3a6a9a
 
     /// @notice Event emitted when tokens have been succesfully issued
     event TokensBought(
