// SPDX-License-Identifier: LGPL-3.0-only
pragma solidity 0.8.23;

import {FixedPointMathLib} from "./FixedPointMathLib.sol";

import {IToposFormula} from "./IToposFormula.sol";

/// @title Bonding surface formulas
/// @dev
///                        (C_a)^n
/// p = f(C_a, C_r) = B -------------
///                      (C_r)^(n-1)
///
/// TPG price per unit, p. The independent variables in the bonding function are the
/// capital available, C_a, and the capital required, C_r. C_a describes the amount of
/// value stored in the network at any given point in time. C_r  describes the amount
/// of value that is needed to operate the Topos protocol according to market size
/// and conditions, the regulatory requirements, as well as the chosen risk appetite,
/// and allows for considering these three factors in the determination of p
/// Initial:
///   B := 10e-7
///   1 < n <= 2
///   n := 2
///
/// We assume n to be constant. Otherwise we would have to change the burn/mint derivations
/// on update.
contract ToposFormula is IToposFormula {

	/// @dev constructor
	constructor() {
	}

    //--------------------------------------------------------------------------
    // Public Functions

	/// @inheritdoc IToposFormula
<<<<<<< HEAD
	function spotPrice( uint256 _capitalAvailable, uint _capitalRequirements, uint _basePriceMultiplier) public pure returns (uint256) {
		uint256 caSq = FixedPointMathLib.fmul(_capitalAvailable, _capitalAvailable, FixedPointMathLib.WAD); // C_a^2
		uint256 caSqCr = FixedPointMathLib.fdiv(caSq, _capitalRequirements, FixedPointMathLib.WAD);
		return FixedPointMathLib.fmul(caSqCr, _basePriceMultiplier, FixedPointMathLib.WAD); // C_a^2 * B / C_r
=======
	function spotPrice( uint256 _capitalAvailable, uint _basePriceToCapitalRatio) public pure returns (uint256) {
		uint256 caSq = FixedPointMathLib.fmul(_capitalAvailable, _capitalAvailable, FixedPointMathLib.WAD); // C_a^2
		return FixedPointMathLib.fmul(caSq, _basePriceToCapitalRatio, FixedPointMathLib.WAD); // C_a^2 * B / C_r
>>>>>>> 18de4a85
	}

	/// @inheritdoc IToposFormula
	function tokenOut(uint256 _in, uint256 _capitalAvailable, uint _basePriceToCapitalRatio) public pure returns (uint256) {
		// If the input is bigger inverse will give us 0.
		if (_capitalAvailable > 1e36 || _capitalAvailable + _in > 1e36 || _capitalAvailable == 0) revert ToposFormula__InvalidInputAmount();

		uint256 inv1 = _inverse(_capitalAvailable);
		uint256 inv2 = _inverse(_capitalAvailable + _in);
		uint256 inner = inv1 - inv2;

		return FixedPointMathLib.fmul(_inverse(_basePriceToCapitalRatio), inner, FixedPointMathLib.WAD);
	}

	/// @inheritdoc IToposFormula
	function tokenIn(uint256 _out, uint256 _capitalAvailable,uint _basePriceToCapitalRatio) public pure returns (uint256) {
		// m * (B / C_r)
		uint256 BCrM = FixedPointMathLib.fmul(_basePriceToCapitalRatio, _out, FixedPointMathLib.WAD);
		// 1 / C_a_2
		uint256 ca2inv = _inverse(_capitalAvailable);

		return _capitalAvailable - _inverse(BCrM + ca2inv);
	}

    //--------------------------------------------------------------------------
    // Internal Functions

	/// @dev Computes the inverse based on
	/// https://github.com/paulrberg/prb-math/blob/86c068e21f9ba229025a77b951bd3c4c4cf103da/contracts/PRBMathUD60x18.sol#L214
	/// @param x 18 decimal fixed point number to inverse. 0 < x <= 1e36
	function _inverse(uint256 x) internal pure returns (uint256 res) {
		unchecked {
			res = 1e36 / x;
		}
	}
}<|MERGE_RESOLUTION|>--- conflicted
+++ resolved
@@ -34,16 +34,10 @@
     // Public Functions
 
 	/// @inheritdoc IToposFormula
-<<<<<<< HEAD
 	function spotPrice( uint256 _capitalAvailable, uint _capitalRequirements, uint _basePriceMultiplier) public pure returns (uint256) {
 		uint256 caSq = FixedPointMathLib.fmul(_capitalAvailable, _capitalAvailable, FixedPointMathLib.WAD); // C_a^2
 		uint256 caSqCr = FixedPointMathLib.fdiv(caSq, _capitalRequirements, FixedPointMathLib.WAD);
 		return FixedPointMathLib.fmul(caSqCr, _basePriceMultiplier, FixedPointMathLib.WAD); // C_a^2 * B / C_r
-=======
-	function spotPrice( uint256 _capitalAvailable, uint _basePriceToCapitalRatio) public pure returns (uint256) {
-		uint256 caSq = FixedPointMathLib.fmul(_capitalAvailable, _capitalAvailable, FixedPointMathLib.WAD); // C_a^2
-		return FixedPointMathLib.fmul(caSq, _basePriceToCapitalRatio, FixedPointMathLib.WAD); // C_a^2 * B / C_r
->>>>>>> 18de4a85
 	}
 
 	/// @inheritdoc IToposFormula
