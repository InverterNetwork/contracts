// SPDX-License-Identifier: LGPL-3.0-only
pragma solidity ^0.8.0;


interface IToposFormula {

    //--------------------------------------------------------------------------
    // Errors

    /// @dev Input amount is invalid
    error ToposFormula__InvalidInputAmount();

    //--------------------------------------------------------------------------
    // Functions

	/// @dev Compute spot price for a given capital available and capital required
	/// p = f(C_a, C_r) = B * (C_a^2 / C_r)
	///
<<<<<<< HEAD
	/// @param _capitalAvailable Capital pool to base the spot price on.
	/// @param _capitalRequirements Capital requirements to base the spot price on.
	/// @param _basePriceMultiplier Base Price Multiplier
	function spotPrice( uint256 _capitalAvailable, uint _capitalRequirements, uint _basePriceMultiplier) external view returns (uint256);
=======
	/// @param _capitalAvailable Capital available to use for bonding curve mint.
	/// @param _basePriceToCapitalRatio Precomputed factor which combines the base price multiplier with capital required
	function spotPrice( uint256 _capitalAvailable, uint _basePriceToCapitalRatio) external view returns (uint256);
>>>>>>> 18de4a85

	/// @dev To get the number of tokens we have the following formula:
	///
	///        1          1         1
	/// n = ------- * (------- - -------)
	///      B/C_r      C_a_1     C_a_2
	///
	/// _ca must be > 0
	/// @notice Calculate number of tokens to mint based on `_in` tokens supplied
	///         and `_ca` of capital available.
	/// @param _in Assets added to the pool.
	/// @param _capitalAvailable Capital available to use for bonding curve mint.
	/// @param _basePriceToCapitalRatio Precomputed factor which combines the base price multiplier with capital required
    function tokenOut(uint256 _in, uint256 _capitalAvailable, uint _basePriceToCapitalRatio) external view returns (uint256);

	/// @dev To get the change in assests when burning tokens
	///
	///        B            1
	/// x = (----- * m + -------)^-1
	///       C_r         C_a_2
	///
	/// m is the token burn amount and C_a_2 is the capitalAvailable before burn
	/// _ca must be > 0
	/// @notice Calculate number of assets to return based on `_out` tokens being burnt,
	///         `_ca` of capital available and `_supply` TPG minted.
	/// @param _out TPG to burn
	/// @param _capitalAvailable Capital available to use for bonding curve burn.
	/// @param _basePriceToCapitalRatio Precomputed factor which combines the base price multiplier with capital required
    function tokenIn(uint256 _out, uint256 _capitalAvailable,uint _basePriceToCapitalRatio) external view returns (uint256);

}<|MERGE_RESOLUTION|>--- conflicted
+++ resolved
@@ -16,16 +16,10 @@
 	/// @dev Compute spot price for a given capital available and capital required
 	/// p = f(C_a, C_r) = B * (C_a^2 / C_r)
 	///
-<<<<<<< HEAD
 	/// @param _capitalAvailable Capital pool to base the spot price on.
 	/// @param _capitalRequirements Capital requirements to base the spot price on.
 	/// @param _basePriceMultiplier Base Price Multiplier
 	function spotPrice( uint256 _capitalAvailable, uint _capitalRequirements, uint _basePriceMultiplier) external view returns (uint256);
-=======
-	/// @param _capitalAvailable Capital available to use for bonding curve mint.
-	/// @param _basePriceToCapitalRatio Precomputed factor which combines the base price multiplier with capital required
-	function spotPrice( uint256 _capitalAvailable, uint _basePriceToCapitalRatio) external view returns (uint256);
->>>>>>> 18de4a85
 
 	/// @dev To get the number of tokens we have the following formula:
 	///
