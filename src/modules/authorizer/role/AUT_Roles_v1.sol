// SPDX-License-Identifier: LGPL-3.0-only
pragma solidity 0.8.23;

// Internal Interfaces
import {IModule_v1} from "src/modules/base/IModule_v1.sol";
import {IAuthorizer_v1} from "@aut/IAuthorizer_v1.sol";
import {IOrchestrator_v1} from
    "src/orchestrator/interfaces/IOrchestrator_v1.sol";

// Internal Dependencies
import {Module_v1} from "src/modules/base/Module_v1.sol";

// External Dependencies
import {ERC165} from "@oz/utils/introspection/ERC165.sol";
import {
    ERC2771ContextUpgradeable,
    ContextUpgradeable
} from "@oz-up/metatx/ERC2771ContextUpgradeable.sol";
import {AccessControlEnumerableUpgradeable} from
    "@oz-up/access/extensions/AccessControlEnumerableUpgradeable.sol";

/**
 * @title   Roles Authorizer
 *
 * @notice  Provides a robust access control mechanism for managing roles and permissions
 *          across different modules within the Inverter Network, ensuring secure and
 *          controlled access to critical functionalities.
 *
 * @dev     Extends {AccessControlEnumerableUpgradeable} and integrates with {Module_v1} to
 *          offer fine-grained access control through role-based permissions. Utilizes
 *          ERC2771 for meta-transactions to enhance module interaction experiences.
 *
 * @author  Inverter Network
 */
contract AUT_Roles_v1 is
    IAuthorizer_v1,
    AccessControlEnumerableUpgradeable,
    Module_v1
{
    function supportsInterface(bytes4 interfaceId)
        public
        view
        virtual
        override(Module_v1, AccessControlEnumerableUpgradeable)
        returns (bool)
    {
        return interfaceId == type(IAuthorizer_v1).interfaceId
            || super.supportsInterface(interfaceId);
    }

    //--------------------------------------------------------------------------
    // Storage
<<<<<<< HEAD

    // Stored for easy public reference. Other Modules can assume the following roles to exist
    bytes32 public constant ORCHESTRATOR_OWNER_ROLE = "0x01";

=======
    bytes32 public constant ORCHESTRATOR_MANAGER_ROLE = "0x02";
>>>>>>> 44df0dc3
    bytes32 public constant BURN_ADMIN_ROLE =
        0xffffffffffffffffffffffffffffffffffffffffffffffffffffffffffffffff;

    //--------------------------------------------------------------------------
    // Modifiers

    /// @notice Verifies that the caller is an active module
    modifier onlyModule(address module) {
        if (!orchestrator().isModule(module)) {
            revert Module__Authorizer__NotActiveModule(module);
        }
        _;
    }

    /// @notice Verifies that the admin being removed is not the last one
    modifier notLastAdmin(bytes32 role) {
        if (
            role == DEFAULT_ADMIN_ROLE
                && getRoleMemberCount(DEFAULT_ADMIN_ROLE) <= 1
        ) {
            revert Module__Authorizer__AdminRoleCannotBeEmpty();
        }
        _;
    }

    //--------------------------------------------------------------------------
    // Constructor and initialization

    constructor() {
        // make the BURN_ADMIN_ROLE immutable
        _setRoleAdmin(BURN_ADMIN_ROLE, BURN_ADMIN_ROLE);
    }

    /// @inheritdoc Module_v1
    function init(
        IOrchestrator_v1 orchestrator_,
        Metadata memory metadata,
        bytes memory configData
    ) external override initializer {
        __Module_init(orchestrator_, metadata);

<<<<<<< HEAD
        (address initialOwner) = abi.decode(configData, (address));

        __RoleAuthorizer_init(initialOwner);
    }

    function __RoleAuthorizer_init(address initialOwner)
=======
        (address initialAdmin, address initialManager) =
            abi.decode(configData, (address, address));

        __RoleAuthorizer_init(initialAdmin, initialManager);
    }

    function __RoleAuthorizer_init(address initialAdmin, address initialManager)
>>>>>>> 44df0dc3
        internal
        onlyInitializing
    {
        // Note about DEFAULT_ADMIN_ROLE: The Admin of the workflow holds the DEFAULT_ADMIN_ROLE, and has admin privileges on all Modules in the contract.
        // It is defined in the AccessControl contract and identified with bytes32("0x00")
        // Modules can opt out of this on a per-role basis by setting the admin role to "BURN_ADMIN_ROLE".

<<<<<<< HEAD
        // Set up OWNER role structure:

        // -> set OWNER as admin of itself
        _setRoleAdmin(ORCHESTRATOR_OWNER_ROLE, ORCHESTRATOR_OWNER_ROLE);
        // -> set OWNER as admin of DEFAULT_ADMIN_ROLE
        _setRoleAdmin(DEFAULT_ADMIN_ROLE, ORCHESTRATOR_OWNER_ROLE);

        // If there is no initial owner specfied or the initial owner is the same as the deployer
=======
        // Grant MANAGER Role to specified address
        _grantRole(ORCHESTRATOR_MANAGER_ROLE, initialManager);

        // If there is no initial admin specfied or the initial admin is the same as the deployer
>>>>>>> 44df0dc3

        if (initialAdmin != address(0)) {
            _grantRole(DEFAULT_ADMIN_ROLE, initialAdmin);
        } else {
            _grantRole(DEFAULT_ADMIN_ROLE, _msgSender());
        }
    }

    //--------------------------------------------------------------------------
    // Overloaded and overriden functions

    /// @notice Overrides {_revokeRole} to prevent having an empty ADMIN role
    /// @param role The id number of the role
    /// @param who The user we want to check on
    /// @return bool Returns if revoke has been succesful
    function _revokeRole(bytes32 role, address who)
        internal
        virtual
        override
        notLastAdmin(role)
        returns (bool)
    {
        return super._revokeRole(role, who);
    }

    //--------------------------------------------------------------------------
    // Public functions

    /// @inheritdoc IAuthorizer_v1
    function hasModuleRole(bytes32 role, address who)
        external
        view
        virtual
        returns (bool)
    {
        //Note: since it uses msgSenderto generate ID, this should only be used by modules. Users should call hasRole()
        bytes32 roleId = generateRoleId(_msgSender(), role);
        return hasRole(roleId, who);
    }

    /// @inheritdoc IAuthorizer_v1
    function generateRoleId(address module, bytes32 role)
        public
        pure
        returns (bytes32)
    {
        // Generate Role ID from module and role
        return keccak256(abi.encodePacked(module, role));
    }

    /// @inheritdoc IAuthorizer_v1
    function grantRoleFromModule(bytes32 role, address target)
        external
        onlyModule(_msgSender())
    {
        bytes32 roleId = generateRoleId(_msgSender(), role);
        _grantRole(roleId, target);
    }

    /// @inheritdoc IAuthorizer_v1
    function grantRoleFromModuleBatched(
        bytes32 role,
        address[] calldata targets
    ) external onlyModule(_msgSender()) {
        bytes32 roleId = generateRoleId(_msgSender(), role);
        for (uint i = 0; i < targets.length; i++) {
            _grantRole(roleId, targets[i]);
        }
    }

    /// @inheritdoc IAuthorizer_v1
    function revokeRoleFromModule(bytes32 role, address target)
        external
        onlyModule(_msgSender())
    {
        bytes32 roleId = generateRoleId(_msgSender(), role);
        _revokeRole(roleId, target);
    }

    /// @inheritdoc IAuthorizer_v1
    function revokeRoleFromModuleBatched(
        bytes32 role,
        address[] calldata targets
    ) external onlyModule(_msgSender()) {
        bytes32 roleId = generateRoleId(_msgSender(), role);
        for (uint i = 0; i < targets.length; i++) {
            _revokeRole(roleId, targets[i]);
        }
    }

    /// @inheritdoc IAuthorizer_v1
    function transferAdminRole(bytes32 roleId, bytes32 newAdmin)
        external
        onlyRole(getRoleAdmin(roleId))
    {
        _setRoleAdmin(roleId, newAdmin);
    }

    /// @inheritdoc IAuthorizer_v1
    function burnAdminFromModuleRole(bytes32 role)
        external
        onlyModule(_msgSender())
    {
        bytes32 roleId = generateRoleId(_msgSender(), role);
        _setRoleAdmin(roleId, BURN_ADMIN_ROLE);
    }

    /// @inheritdoc IAuthorizer_v1
    function grantGlobalRole(bytes32 role, address target)
        external
        onlyRole(DEFAULT_ADMIN_ROLE)
    {
        bytes32 roleId = generateRoleId(address(orchestrator()), role);
        _grantRole(roleId, target);
    }

    /// @inheritdoc IAuthorizer_v1
    function grantGlobalRoleBatched(bytes32 role, address[] calldata targets)
        external
        onlyRole(DEFAULT_ADMIN_ROLE)
    {
        bytes32 roleId = generateRoleId(address(orchestrator()), role);
        for (uint i = 0; i < targets.length; i++) {
            _grantRole(roleId, targets[i]);
        }
    }

    /// @inheritdoc IAuthorizer_v1
    function revokeGlobalRole(bytes32 role, address target)
        external
        onlyRole(DEFAULT_ADMIN_ROLE)
    {
        bytes32 roleId = generateRoleId(address(orchestrator()), role);
        _revokeRole(roleId, target);
    }

    /// @inheritdoc IAuthorizer_v1
    function revokeGlobalRoleBatched(bytes32 role, address[] calldata targets)
        external
        onlyRole(DEFAULT_ADMIN_ROLE)
    {
        bytes32 roleId = generateRoleId(address(orchestrator()), role);
        for (uint i = 0; i < targets.length; i++) {
            _revokeRole(roleId, targets[i]);
        }
    }

    /// @inheritdoc IAuthorizer_v1
    function getAdminRole() public pure returns (bytes32) {
        return DEFAULT_ADMIN_ROLE;
    }

    //--------------------------------------------------------------------------
    // ERC2771 Context Upgradeable

    /// Needs to be overriden, because they are imported via the AccessControlEnumerableUpgradeable as well
    function _msgSender()
        internal
        view
        virtual
        override(ContextUpgradeable, ERC2771ContextUpgradeable)
        returns (address sender)
    {
        return ERC2771ContextUpgradeable._msgSender();
    }

    /// Needs to be overriden, because they are imported via the AccessControlEnumerableUpgradeable as well
    function _msgData()
        internal
        view
        virtual
        override(ContextUpgradeable, ERC2771ContextUpgradeable)
        returns (bytes calldata)
    {
        return ERC2771ContextUpgradeable._msgData();
    }

    function _contextSuffixLength()
        internal
        view
        virtual
        override(ContextUpgradeable, ERC2771ContextUpgradeable)
        returns (uint)
    {
        return ERC2771ContextUpgradeable._contextSuffixLength();
    }
}<|MERGE_RESOLUTION|>--- conflicted
+++ resolved
@@ -50,14 +50,6 @@
 
     //--------------------------------------------------------------------------
     // Storage
-<<<<<<< HEAD
-
-    // Stored for easy public reference. Other Modules can assume the following roles to exist
-    bytes32 public constant ORCHESTRATOR_OWNER_ROLE = "0x01";
-
-=======
-    bytes32 public constant ORCHESTRATOR_MANAGER_ROLE = "0x02";
->>>>>>> 44df0dc3
     bytes32 public constant BURN_ADMIN_ROLE =
         0xffffffffffffffffffffffffffffffffffffffffffffffffffffffffffffffff;
 
@@ -99,22 +91,12 @@
     ) external override initializer {
         __Module_init(orchestrator_, metadata);
 
-<<<<<<< HEAD
-        (address initialOwner) = abi.decode(configData, (address));
-
-        __RoleAuthorizer_init(initialOwner);
-    }
-
-    function __RoleAuthorizer_init(address initialOwner)
-=======
-        (address initialAdmin, address initialManager) =
-            abi.decode(configData, (address, address));
-
-        __RoleAuthorizer_init(initialAdmin, initialManager);
-    }
-
-    function __RoleAuthorizer_init(address initialAdmin, address initialManager)
->>>>>>> 44df0dc3
+        (address initialAdmin) = abi.decode(configData, (address));
+
+        __RoleAuthorizer_init(initialAdmin);
+    }
+
+    function __RoleAuthorizer_init(address initialAdmin)
         internal
         onlyInitializing
     {
@@ -122,21 +104,8 @@
         // It is defined in the AccessControl contract and identified with bytes32("0x00")
         // Modules can opt out of this on a per-role basis by setting the admin role to "BURN_ADMIN_ROLE".
 
-<<<<<<< HEAD
-        // Set up OWNER role structure:
-
-        // -> set OWNER as admin of itself
-        _setRoleAdmin(ORCHESTRATOR_OWNER_ROLE, ORCHESTRATOR_OWNER_ROLE);
-        // -> set OWNER as admin of DEFAULT_ADMIN_ROLE
-        _setRoleAdmin(DEFAULT_ADMIN_ROLE, ORCHESTRATOR_OWNER_ROLE);
-
-        // If there is no initial owner specfied or the initial owner is the same as the deployer
-=======
-        // Grant MANAGER Role to specified address
-        _grantRole(ORCHESTRATOR_MANAGER_ROLE, initialManager);
 
         // If there is no initial admin specfied or the initial admin is the same as the deployer
->>>>>>> 44df0dc3
 
         if (initialAdmin != address(0)) {
             _grantRole(DEFAULT_ADMIN_ROLE, initialAdmin);
