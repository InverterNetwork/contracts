--- conflicted
+++ resolved
@@ -141,7 +141,6 @@
     /// @notice Adds a voter.
     /// @param who The address to add.
     function addVoter(address who) external;
-<<<<<<< HEAD
     /// @notice Adds a voter and updates the threshold.
     /// @param who The address to add.
     /// @param newThreshold The new threshold.
@@ -151,16 +150,12 @@
     /// @notice Removes a voter.
     /// @param who The address to remove.
     function removeVoter(address who) external;
+    /// @notice Removes a voter and updates the threshold.
+    /// @param who The address to remove.
+    /// @param newThreshold The new threshold.
     function removeVoterAndUpdateThreshold(address who, uint newThreshold)
         external;
 
-=======
-
-    /// @notice Removes a voter.
-    /// @param who The address to remove.
-    function removeVoter(address who) external;
-
->>>>>>> 0d10d89a
     /// @notice Gets the motion data.
     /// @param motionId The ID of the motion.
     /// @return target The address of the contract to execute the action on.
@@ -174,11 +169,7 @@
     /// @return executedAt The timestamp at which the motion was executed.
     /// @return executionResult The result of the execution.
     /// @return executionReturnData The return data of the execution.
-<<<<<<< HEAD
     function motions(bytes32 motionId)
-=======
-    function motions(uint motionId)
->>>>>>> 0d10d89a
         external
         view
         returns (
@@ -234,26 +225,14 @@
     /// @return The ID of the created motion.
     function createMotion(address target, bytes calldata action)
         external
-<<<<<<< HEAD
         returns (bytes32);
-=======
-        returns (uint);
->>>>>>> 0d10d89a
 
     /// @notice Casts a vote for a motion.
     /// @param motionId The ID of the motion.
     /// @param support The value that indicates how the voter supports the motion.
-<<<<<<< HEAD
     function castVote(bytes32 motionId, uint8 support) external;
 
     /// @notice Executes a motion.
     /// @param motionId The ID of the motion.
     function executeMotion(bytes32 motionId) external;
-=======
-    function castVote(uint motionId, uint8 support) external;
-
-    /// @notice Executes a motion.
-    /// @param motionId The ID of the motion.
-    function executeMotion(uint motionId) external;
->>>>>>> 0d10d89a
 }