--- conflicted
+++ resolved
@@ -155,11 +155,7 @@
     }
 
     /// @inheritdoc IAuthorizer
-<<<<<<< HEAD
     function isAuthorized(bytes32 role, address who)
-=======
-    function isAuthorized(uint8 role, address who)
->>>>>>> 17f221b2
         external
         view
         virtual
@@ -190,11 +186,7 @@
     }
 
     /// @inheritdoc IAuthorizer
-<<<<<<< HEAD
     function generateRoleId(address module, bytes32 role)
-=======
-    function generateRoleId(address module, uint8 role)
->>>>>>> 17f221b2
         public
         pure
         returns (bytes32)
@@ -205,11 +197,7 @@
 
     // State-altering functions
 
-<<<<<<< HEAD
     /*     /// @inheritdoc IAuthorizer
-=======
-    /// @inheritdoc IAuthorizer
->>>>>>> 17f221b2
     function toggleModuleSelfManagement() external onlyModule(_msgSender()) {
         if (selfManagedModules[_msgSender()]) {
             selfManagedModules[_msgSender()] = false;
@@ -221,11 +209,7 @@
     } */
 
     /// @inheritdoc IAuthorizer
-<<<<<<< HEAD
     function grantRoleFromModule(bytes32 role, address target)
-=======
-    function grantRoleFromModule(uint8 role, address target)
->>>>>>> 17f221b2
         external
         onlyModule(_msgSender())
     {
@@ -235,11 +219,7 @@
     }
 
     /// @inheritdoc IAuthorizer
-<<<<<<< HEAD
     function revokeRoleFromModule(bytes32 role, address target)
-=======
-    function revokeRoleFromModule(uint8 role, address target)
->>>>>>> 17f221b2
         external
         onlyModule(_msgSender())
     {
@@ -256,11 +236,7 @@
     }
 
     /// @inheritdoc IAuthorizer
-<<<<<<< HEAD
     function burnAdminFromModuleRole(bytes32 role)
-=======
-    function burnAdminRole(uint8 role)
->>>>>>> 17f221b2
         external
         onlyModule(_msgSender())
     {
@@ -269,11 +245,7 @@
     }
 
     /// @inheritdoc IAuthorizer
-<<<<<<< HEAD
     function grantGlobalRole(bytes32 role, address target)
-=======
-    function grantGlobalRole(uint8 role, address target)
->>>>>>> 17f221b2
         external
         onlyRole(ORCHESTRATOR_OWNER_ROLE)
     {
@@ -282,11 +254,7 @@
     }
 
     /// @inheritdoc IAuthorizer
-<<<<<<< HEAD
     function revokeGlobalRole(bytes32 role, address target)
-=======
-    function revokeGlobalRole(uint8 role, address target)
->>>>>>> 17f221b2
         external
         onlyRole(ORCHESTRATOR_OWNER_ROLE)
     {
