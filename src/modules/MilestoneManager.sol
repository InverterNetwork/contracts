// SPDX-License-Identifier: LGPL-3.0-only
pragma solidity ^0.8.13;

// External Interfaces
import {IERC20} from "@oz/token/ERC20/IERC20.sol";

// External Libraries
import {SafeERC20} from "@oz/token/ERC20/utils/SafeERC20.sol";

// Internal Dependencies
import {Types} from "src/common/Types.sol";
import {Module, ContextUpgradeable} from "src/modules/base/Module.sol";
import {
    PaymentClient,
    IPaymentProcessor
} from "src/modules/mixins/PaymentClient.sol";

// Internal Libraries
import {LibString} from "src/common/LibString.sol";

// Internal Interfaces
import {IMilestoneManager} from "src/modules/IMilestoneManager.sol";
import {IProposal} from "src/proposal/IProposal.sol";

/**
 * @title MilestoneManager
 *
 * @dev Module to manage milestones for a proposal.
 *
 *      A milestone can exists in 4 different states:
 *        - added
 *              The milestone got added to the contract.
 *        - active
 *              When a milestone is started, it initias payment orders to pay
 *              the proposal's contributors.
 *              A milestone is active, until either its duration is over or it's
 *              marked as completed.
 *        - submitted
 *              A proposal contributor marks a milestone as submitted by
 *              submitting non-empty data that can be interpreted and evaluated
 *              by off-chain systems.
 *        - completed
 *              After a milestone was submitted, it can be marked as completed.
 *              This marks the end of the milestone.
 *
 * @author byterocket
 */
contract MilestoneManager is IMilestoneManager, Module, PaymentClient {
    using LibString for string;
    using SafeERC20 for IERC20;

    //--------------------------------------------------------------------------
    // Modifiers

    modifier onlyContributorOf(uint milestoneId) {
        if (!isContributor(milestoneId, _msgSender())) {
            revert Module__MilestoneManager__OnlyCallableByContributor();
        }
        _;
    }

    modifier validDuration(uint duration) {
        if (duration == 0) {
            revert Module__MilestoneManager__InvalidDuration();
        }
        _;
    }

    modifier validBudget(uint budget) {
        // Note that there are no constraints for a budget (Issue #97).
        _;
    }

    modifier validTitle(string memory title_) {
        if (title_.isEmpty()) {
            revert Module__MilestoneManager__InvalidTitle();
        }
        _;
    }

    modifier validDetails(string memory details) {
        if (details.isEmpty()) {
            revert Module__MilestoneManager__InvalidDetails();
        }
        _;
    }

    modifier validPosition(uint id) {
        if (_milestones[id] == 0) {
            revert Module__MilestoneManager__InvalidPosition();
        }
        _;
    }

    /// @dev this does not check if id is SENTINEL. This has to be checked seperately via validId()
    modifier validIntermediatePosition(
        uint id,
        uint prevId,
        uint idToPositionAfter
    ) {
        if (
            (id == idToPositionAfter) //Make sure it doesnt move after itself
                || (idToPositionAfter == prevId) //Make sure it doesnt move before itself
                || _milestoneRegistry[id].startTimestamp != 0 //Milestone hasnt started
                || (
                    _milestoneRegistry[_milestones[idToPositionAfter]]
                        .startTimestamp != 0
                ) //If the following milestone already started you cant move or add a new milestone here, because it could never be started
        ) {
            revert Module__MilestoneManager__InvalidIntermediatePosition();
        }
        _;
    }

    modifier validSubmissionData(bytes calldata submissionData) {
        if (submissionData.length == 0) {
            revert Module__MilestoneManage__InvalidSubmissionData();
        }
        _;
    }

    modifier validId(uint milestoneId) {
        if (!isExistingMilestoneId(milestoneId)) {
            revert Module__MilestoneManager__InvalidMilestoneId();
        }
        _;
    }

    modifier validContributors(Contributor[] calldata contribs) {
        uint contribLength = contribs.length;
        uint pctSum;

        // Fail if contributors list is empty.
        if (contribLength == 0 || contribLength > MAXIMUM_CONTRIBUTORS) {
            revert Module__MilestoneManager__InvalidContributorAmount();
        }

        for (uint i; i < contribLength; ++i) {
            address contributorAddr = contribs[i].addr;
            uint contributorSalary = contribs[i].salary;
            bytes32 contributorData = contribs[i].data;

            // check the address is valid
            if (
                contributorAddr == address(0)
                    || contributorAddr == address(this)
                    || contributorAddr == address(proposal())
            ) {
                revert Module__MilestoneManager__InvalidContributorAddress();
            }

            // check the address is unique
            for (uint j = i + 1; j < contribLength; ++j) {
                if (contribs[j].addr == contributorAddr) {
                    revert Module__MilestoneManager__DuplicateContributorAddress(
                    );
                }
            }

            // check the salary (as budget percentage) is valid
            if (contributorSalary == 0 || contributorSalary > SALARY_PRECISION)
            {
                revert Module__MilestoneManager__InvalidContributorSalary();
            }

            pctSum += contributorSalary;
        }

        //check salary percentages add up to total
        if (pctSum != SALARY_PRECISION) {
            revert Module__MilestoneManager__InvalidSalarySum();
        }
        _;
    }

    modifier onlyConsecutiveMilestones(uint prevId, uint id) {
        if (_milestones[prevId] != id) {
            revert Module__MilestoneManager__MilestonesNotConsecutive();
        }
        _;
    }

    //--------------------------------------------------------------------------
    // Constants

    /// @dev Marks the beginning of the list.
    /// @dev Unrealistic to have that many milestones.
    uint internal constant _SENTINEL = type(uint).max;

    /// @dev Marks the last element of the list.
    /// @dev Always links back to the _SENTINEL.
    uint internal _last;

    /// @dev Marks the precision we will use for the salary percentages. Represents what counts as "100%".
    /// @dev Value is 100_000_000 since it allows for 1$ precision in a 1.000.000$ budget.
    uint internal constant SALARY_PRECISION = 100_000_000;

    /// @dev Marks the maximum amount of contributors per milestone.
    /// @dev Setting a reasonable limit prevents running into 'out of gas' issues with the generated payment order array
    uint internal constant MAXIMUM_CONTRIBUTORS = 50;

    //--------------------------------------------------------------------------
    // Storage

    /// @dev Registry mapping milestone ids to Milestone structs.
    mapping(uint => Milestone) private _milestoneRegistry;

    /// @dev List of milestone id's.
    mapping(uint => uint) private _milestones;

    /// @dev Counter for number of milestone id's in the _milestones list.
    uint private _milestoneCounter;

    /// @dev The current active milestone's id.
    /// @dev Uses _SENTINEL to indicate no current active milestone.
    uint private _activeMilestone;

    //--------------------------------------------------------------------------
    // Initialization

    /// @inheritdoc Module
    function init(
        IProposal proposal_,
        Metadata memory metadata,
        bytes memory /*configdata*/
    ) external override(Module) initializer {
        __Module_init(proposal_, metadata);

        // Set up empty list of milestones.
        _milestones[_SENTINEL] = _SENTINEL;
        _last = _SENTINEL;

        // Set _activeMilestone to sentinel as otherwise the 0th milestone would
        // be interpreted as active.
        _activeMilestone = _SENTINEL;
    }

    //--------------------------------------------------------------------------
    // Public View Functions

    /// @inheritdoc IMilestoneManager
    function getMilestoneInformation(uint id)
        public
        view
        returns (Milestone memory)
    {
        if (!isExistingMilestoneId(id)) {
            revert Module__MilestoneManager__InvalidMilestoneId();
        }

        return _milestoneRegistry[id];
    }

    /// @inheritdoc IMilestoneManager
    function listMilestoneIds() public view returns (uint[] memory) {
        uint[] memory result = new uint256[](_milestoneCounter);

        // Populate result array.
        uint index = 0;
        uint elem = _milestones[_SENTINEL];
        while (elem != _SENTINEL) {
            result[index] = elem;
            elem = _milestones[elem];
            index++;
        }

        return result;
    }

    /// @inheritdoc IMilestoneManager
    function getActiveMilestoneId() public view returns (uint milestoneId) {
        if (!hasActiveMilestone()) {
            revert Module__MilestoneManager__NoActiveMilestone();
        }

        return _activeMilestone;
    }

    /// @inheritdoc IMilestoneManager
    function hasActiveMilestone() public view returns (bool) {
        if (!isExistingMilestoneId(_activeMilestone)) {
            return false;
        }

        Milestone storage m = _milestoneRegistry[_activeMilestone];

        // Milestone active if not completed and already started but duration
        // not yet over.
        uint startTimestamp = m.startTimestamp;
        return !m.completed && startTimestamp != 0
            && startTimestamp + m.duration >= block.timestamp;
    }

    /// @inheritdoc IMilestoneManager
    function isNextMilestoneActivatable() public view returns (bool) {
        // Return false if next milestone does not exist.
        uint next = _milestones[_activeMilestone];
        if (!isExistingMilestoneId(next)) {
            return false;
        }

        // Return true if current active milestone does not exist.
        if (!isExistingMilestoneId(_activeMilestone)) {
            return true;
        }

        Milestone storage m = _milestoneRegistry[_activeMilestone];

        // Milestone is activatable if current milestone started and its
        // duration exceeded.
        return m.startTimestamp + m.duration < block.timestamp;
    }

    /// @inheritdoc IMilestoneManager
    function isExistingMilestoneId(uint id) public view returns (bool) {
        return id != _SENTINEL && _milestones[id] != 0;
    }

    /// @inheritdoc IMilestoneManager
    function getPreviousMilestoneId(uint id)
        external
        view
        validId(id)
        returns (uint prevId)
    {
        uint[] memory milestoneIds = listMilestoneIds();

        uint len = milestoneIds.length;
        for (uint i; i < len; i++) {
            if (milestoneIds[i] == id) {
                return i != 0 ? milestoneIds[i - 1] : _SENTINEL;
            }
        }
    }

    /// @inheritdoc IMilestoneManager
    function isContributor(uint milestoneId, address who)
        public
        view
        returns (bool)
    {
        Contributor[] memory contribs =
            getMilestoneInformation(milestoneId).contributors;

        for (uint i; i < contribs.length; i++) {
            if (contribs[i].addr == who) {
                return true;
            }
        }
        return false;
    }

    /// @inheritdoc IMilestoneManager
    function getSalaryPrecision() public pure returns (uint) {
        return SALARY_PRECISION;
    }

    /// @inheritdoc IMilestoneManager
    function getMaximumContributors() public pure returns (uint) {
        return MAXIMUM_CONTRIBUTORS;
    }

    //--------------------------------------------------------------------------
    // Milestone API Functions

    /// @inheritdoc IMilestoneManager
    function addMilestone(
        uint duration,
        uint budget,
        Contributor[] calldata contributors,
        string calldata title_,
        string calldata details
    ) external onlyAuthorizedOrOwner returns (uint) {
        _validateMilestoneDetails(
            duration, budget, contributors, title_, details
        );

        Milestone memory _mlstn = _createMilestoneInstance(
            duration, budget, contributors, title_, details
        );

        return _addMilestoneInstance(_mlstn);
    }

    /// @inheritdoc IMilestoneManager
    function removeMilestone(uint prevId, uint id)
        external
        onlyAuthorizedOrOwner
        validId(id)
        onlyConsecutiveMilestones(prevId, id)
    {
        Milestone storage m = _milestoneRegistry[id];

        // Not removeable if milestone started already.
        // Note that this also ensures completed milestones are non-removable.
        if (m.startTimestamp != 0) {
            revert Module__MilestoneManager__MilestoneNotRemovable();
        }

        // Remove milestone instance from registry.
        delete _milestoneRegistry[id];

        // Remove milestone's id from list and decrease counter.
        _milestones[prevId] = _milestones[id];
        delete _milestones[id];
        _milestoneCounter--;

        // In case last element was removed, update _last to its previous
        // element.
        if (id == _last) {
            _last = prevId;
        }

        emit MilestoneRemoved(id);
    }

    /// @inheritdoc IMilestoneManager
    function startNextMilestone() external onlyAuthorizedOrOwner {
        if (!isNextMilestoneActivatable()) {
            revert Module__MilestoneManager__MilestoneNotActivateable();
        }

        // Get next milestone's id and update _activeMilestone.
        uint next = _milestones[_activeMilestone];
        _activeMilestone = next;

        // Receive pointer to next milestone instance.
        Milestone storage m = _milestoneRegistry[next];

        // Mark milestone as started, i.e. set its startTimestamp.
        m.startTimestamp = block.timestamp;

        IMilestoneManager.Contributor[] memory contribCache = m.contributors;

        if (m.budget != 0) {
            // Create payment order for each contributor of the new  milestone.
            for (uint i; i < contribCache.length; ++i) {
                // Calculate the payout amount.
                uint contributorPayout =
                    ((m.budget / SALARY_PRECISION) * contribCache[i].salary);

                // Note that the payout SHOULD be fulfilled before the end of the milestone's duration.
                _addPaymentOrder(
                    contribCache[i].addr, contributorPayout, m.duration
                );
            }
        }
    }

    /// @inheritdoc IMilestoneManager
    function updateMilestone(
        uint id,
        uint duration,
        uint budget,
        Contributor[] calldata contributors,
        string memory title,
        string memory details
    ) external onlyAuthorizedOrOwner validId(id) {
        _validateMilestoneDetails(
            duration, budget, contributors, title, details
        );

        Milestone storage m = _milestoneRegistry[id];

        // Not updateable if milestone started already.
        if (m.startTimestamp != 0) {
            revert Module__MilestoneManager__MilestoneNotUpdateable();
        }

        // Not updateable if milestone is already completed.
        if (m.completed) {
            revert Module__MilestoneManager__MilestoneNotUpdateable();
        }

        bool changed;

        if (m.duration != duration) {
            m.duration = duration;
            changed = true;
        }

        if (m.budget != budget) {
            m.budget = budget;
            changed = true;
        }

        if (!m.title.equals(title)) {
            m.title = title;
            changed = true;
        }

        if (!m.details.equals(details)) {
            m.details = details;
            changed = true;
        }

        if (hashContributors(m.contributors) != hashContributors(contributors))
        {
            delete m.contributors;
            for (uint i; i < contributors.length; ++i) {
                m.contributors.push(contributors[i]);
            }
            changed = true;
        }

        if (changed) {
            emit MilestoneUpdated(id, duration, budget, contributors, details);
        }
    }

    /// @inheritdoc IMilestoneManager
<<<<<<< HEAD
    function submitMilestone(uint milestoneId, bytes calldata submissionData)
=======
    function moveMilestoneInList(uint id, uint prevId, uint idToPositionAfter)
        external
        onlyAuthorizedOrOwner
        validId(id)
        validPosition(idToPositionAfter)
        validPosition(prevId)
        validIntermediatePosition(id, prevId, idToPositionAfter)
    {
        //Remove current milestone id from list
        uint nextIdInLine = _milestones[id];
        _milestones[prevId] = nextIdInLine;

        //Re-Add Milestone in list:

        //Get the milestone Id that should come after the milestone with idToPositionAfter
        nextIdInLine = _milestones[idToPositionAfter];

        // Add milestone's id inbetween the targeted milestone id (idToPositionAfter) and the originally following id (nextIdInLine)
        _milestones[idToPositionAfter] = id;
        _milestones[id] = nextIdInLine;

        //If _last doesnt point towards Sentinel
        if (_milestones[_last] != _SENTINEL) {
            //either id moved to last position
            if (_milestones[id] == _SENTINEL) {
                _last = id;
            }
            //or id moved away from last position
            else {
                _last = prevId;
            }
        }
    }

    /// @inheritdoc IMilestoneManager
    function submitMilestone(uint id, bytes calldata submissionData)
>>>>>>> f5b865f9
        external
        onlyContributorOf(milestoneId)
        validId(milestoneId)
        validSubmissionData(submissionData)
    {
        Milestone storage m = _milestoneRegistry[milestoneId];

        // Not submitable if milestone not started yet or already completed.
        if (m.startTimestamp == 0 || m.completed) {
            revert Module__MilestoneManager__MilestoneNotSubmitable();
        }

        if (m.submissionData.length == 0) {
            m.submissionData = submissionData;
            emit MilestoneSubmitted(milestoneId, submissionData);
        }
    }

    /// @inheritdoc IMilestoneManager
    function completeMilestone(uint milestoneId)
        external
        onlyAuthorizedOrOwner
        validId(milestoneId)
    {
        Milestone storage m = _milestoneRegistry[milestoneId];

        // Not confirmable if milestone not submitted yet.
        if (m.submissionData.length == 0) {
            revert Module__MilestoneManager__MilestoneNotCompleteable();
        }

        if (!m.completed) {
            m.completed = true;
            emit MilestoneCompleted(milestoneId);
        }
    }

    /// @inheritdoc IMilestoneManager
    function declineMilestone(uint milestoneId)
        external
        onlyAuthorizedOrOwner
        validId(milestoneId)
    {
        Milestone storage m = _milestoneRegistry[milestoneId];

        // Not declineable if milestone not submitted yet or already completed.
        if (m.submissionData.length == 0 || m.completed) {
            revert Module__MilestoneManager__MilestoneNotDeclineable();
        }

        // Declining a milestone removes the submitionData and therefore marks it as not submitted again.
        m.submissionData = "";
        emit MilestoneDeclined(milestoneId);
    }

    //--------------------------------------------------------------------------
    // Internal Function Implementations

    /// @notice Creates a memory instance of the milestone we want to add
    /// @dev sub-function created to circumvent stackTooDeep errors
    /// @param duration The duration of the milestone.
    /// @param budget The budget for the milestone.
    /// @param contributors The contributor information for the milestone
    /// @param title_ The milestone's title.
    /// @param details The milestone's details.
    /// @return The newly created milestone.
    function _createMilestoneInstance(
        uint duration,
        uint budget,
        Contributor[] calldata contributors,
        string calldata title_,
        string calldata details
    ) internal pure returns (Milestone memory) {
        Milestone memory _mlstn = Milestone({
            duration: duration,
            budget: budget,
            contributors: contributors,
            title: title_,
            details: details,
            startTimestamp: 0,
            submissionData: "",
            completed: false
        });

        return _mlstn;
    }

    /// @notice Adds a milestone instance to the list of current milestones
    /// @dev sub-function created to circumvent stackTooDeep errors
    /// @param milestone The milestone we want to add.
    /// @return _id The newly added milestone's id.
    function _addMilestoneInstance(Milestone memory milestone)
        internal
        returns (uint _id)
    {
        // Increase counter and cache result.
        // Note that ids therefore start at 1.
        uint milestoneId = ++_milestoneCounter;

        // Add milestone's id to end of list.
        _milestones[_last] = milestoneId;
        _milestones[milestoneId] = _SENTINEL;
        _last = milestoneId;

        // Add milestone instance to registry.
        _milestoneRegistry[milestoneId].duration = milestone.duration;
        _milestoneRegistry[milestoneId].budget = milestone.budget;

        for (uint i; i < milestone.contributors.length; ++i) {
            _milestoneRegistry[milestoneId].contributors.push(
                milestone.contributors[i]
            );
        }

        _milestoneRegistry[milestoneId].title = milestone.title;
        _milestoneRegistry[milestoneId].details = milestone.details;
        _milestoneRegistry[milestoneId].startTimestamp = 0;
        _milestoneRegistry[milestoneId].submissionData = "";
        _milestoneRegistry[milestoneId].completed = false;

        emit MilestoneAdded(
            milestoneId,
            milestone.duration,
            milestone.budget,
            milestone.contributors,
            milestone.title,
            milestone.details
            );

        return milestoneId;
    }

    //--------------------------------------------------------------------------
    // Internal Helper Functions

    /// @notice Internal validation function for all milestone details
    /// @dev Only used as a vehicle for all modifiers, the function itself just returns true
    /// @dev Reverts if an argument invalid.
    /// @param duration The duration of the milestone.
    /// @param budget The budget for the milestone.
    /// @param contributors The contributor information for the milestone
    /// @param title The milestone's title.
    /// @param details The milestone's details.
    /// @return true if all details are valid, revert if not.
    function _validateMilestoneDetails(
        uint duration,
        uint budget,
        Contributor[] calldata contributors,
        string memory title,
        string memory details
    )
        internal
        view
        validDuration(duration)
        validBudget(budget)
        validContributors(contributors)
        validTitle(title)
        validDetails(details)
        returns (bool)
    {
        return true;
    }

    /// @notice Creates a hash of a given set of ontributors for easy comparison
    /// @param contributors The set of contributors to hash.
    /// @return The hashed contributor information.
    function hashContributors(Contributor[] memory contributors)
        internal
        pure
        returns (bytes32)
    {
        address[] memory addrCache = new address[](contributors.length);
        uint[] memory salaryCache = new uint[](contributors.length);
        bytes32[] memory dataCache = new bytes32[](contributors.length);

        for (uint i; i < contributors.length; ++i) {
            addrCache[i] = contributors[i].addr;
            salaryCache[i] = contributors[i].salary;
            dataCache[i] = contributors[i].data;
        }

        return keccak256(abi.encodePacked(addrCache, salaryCache, dataCache));
    }

    //--------------------------------------------------------------------------
    // {PaymentClient} Function Implementations

    function _ensureTokenBalance(uint amount)
        internal
        override(PaymentClient)
    {
        uint balance = __Module_proposal.token().balanceOf(address(this));

        if (balance < amount) {
            // Trigger delegatecall-callback from proposal to transfer tokens
            // to address(this).
            bool ok;
            (ok, /*returnData*/ ) = _triggerProposalCallback(
                abi.encodeWithSignature(
                    "__Proposal_transferERC20(address,uint256)",
                    address(this),
                    amount - balance
                ),
                Types.Operation.DelegateCall
            );

            if (!ok) {
                revert Module__PaymentClient__TokenTransferFailed();
            }
        }
    }

    function _ensureTokenAllowance(IPaymentProcessor spender, uint amount)
        internal
        override(PaymentClient)
    {
        IERC20 token = __Module_proposal.token();
        uint allowance = token.allowance(address(this), address(spender));

        if (allowance < amount) {
            token.safeIncreaseAllowance(address(spender), amount - allowance);
        }
    }

    function _isAuthorizedPaymentProcessor(IPaymentProcessor who)
        internal
        view
        override(PaymentClient)
        returns (bool)
    {
        return __Module_proposal.paymentProcessor() == who;
    }

    //--------------------------------------------------------------------------
    // Proposal Callback Functions

    /// @dev WantProposalContext-callback function to transfer `amount` of
    ///      tokens from proposal to `receiver`.
    /// @dev For more info, see src/modules/base/Module.sol.
    function __Proposal_transferERC20(address receiver, uint amount)
        external
        wantProposalContext
    {
        __Proposal__token.safeTransfer(receiver, amount);
    }
}<|MERGE_RESOLUTION|>--- conflicted
+++ resolved
@@ -509,9 +509,6 @@
     }
 
     /// @inheritdoc IMilestoneManager
-<<<<<<< HEAD
-    function submitMilestone(uint milestoneId, bytes calldata submissionData)
-=======
     function moveMilestoneInList(uint id, uint prevId, uint idToPositionAfter)
         external
         onlyAuthorizedOrOwner
@@ -547,8 +544,7 @@
     }
 
     /// @inheritdoc IMilestoneManager
-    function submitMilestone(uint id, bytes calldata submissionData)
->>>>>>> f5b865f9
+    function submitMilestone(uint milestoneId, bytes calldata submissionData)
         external
         onlyContributorOf(milestoneId)
         validId(milestoneId)
