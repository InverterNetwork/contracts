// SPDX-License-Identifier: LGPL-3.0-only
pragma solidity 0.8.23;

// Internal Interfaces
import {IModule_v1, IOrchestrator_v1} from "src/modules/base/IModule_v1.sol";
import {IAuthorizer_v1} from "@aut/IAuthorizer_v1.sol";
import {IGovernor_v1} from "@ex/governance/interfaces/IGovernor_v1.sol";
import {IFeeManager_v1} from "@ex/fees/interfaces/IFeeManager_v1.sol";

// External Dependencies
import {Initializable} from "@oz-up/proxy/utils/Initializable.sol";
import {
    ERC2771ContextUpgradeable,
    ContextUpgradeable
} from "@oz-up/metatx/ERC2771ContextUpgradeable.sol";
import {ERC165} from "@oz/utils/introspection/ERC165.sol";

// Internal Libraries
import {LibMetadata} from "src/modules/lib/LibMetadata.sol";

/**
 * @title   Module
 *
 * @dev     This Contract is the basic building block for all Modules in the Inverter Network.
 *          It contains references to other contracts, modifier for access restriction,
 *          metadata to identify the module type as well as utility functions for general
 *          module interactions.
 *
 *          This contract provides a framework for triggering and receiving orchestrator
 *          callbacks (via `call`) and a modifier to authenticate
 *          callers via the module's orchestrator.
 *
 *          Each module is identified via a unique identifier based on its major
 *          version, title, and url given in the metadata.
 *
 * @author  Inverter Network
 */
abstract contract Module_v1 is
    IModule_v1,
    Initializable,
    ERC2771ContextUpgradeable,
    ERC165
{
    function supportsInterface(bytes4 interfaceId)
        public
        view
        virtual
        override(ERC165)
        returns (bool)
    {
        return interfaceId == type(IModule_v1).interfaceId
            || super.supportsInterface(interfaceId);
    }

    //--------------------------------------------------------------------------
    // Storage
    //
    // Variables are prefixed with `__Module_`.

    /// @dev The module's orchestrator instance.
    ///
    /// @custom:invariant Not mutated after initialization.
    IOrchestrator_v1 internal __Module_orchestrator;

    /// @dev The module's metadata.
    ///
    /// @custom:invariant Not mutated after initialization.
    Metadata internal __Module_metadata;

    //--------------------------------------------------------------------------
    // Modifiers
    //
    // Note that the modifiers declared here are available in dowstream
    // contracts too. To not make unnecessary modifiers available, this contract
    // inlines argument validations not needed in downstream contracts.

    /// @notice Modifier to guarantee function is only callable by addresses
    ///         authorized via Orchestrator_v1.
    modifier onlyOrchestratorAdmin() {
        _checkRoleModifier(
            __Module_orchestrator.authorizer().getAdminRole(), _msgSender()
        );
        _;
    }

<<<<<<< HEAD
=======
    /// @notice Modifier to guarantee function is only callable by either
    ///         addresses authorized via Orchestrator_v1 or the Orchestrator_v1's manager.
    modifier onlyOrchestratorAdminOrManager() {
        _checkonlyOrchestratorAdminOrManagerModifier();
        _;
    }

>>>>>>> 44df0dc3
    /// @notice Modifier to guarantee function is only callable by addresses that hold a specific module-assigned role.
    modifier onlyModuleRole(bytes32 role) {
        _checkRoleModifier(
            __Module_orchestrator.authorizer().generateRoleId(
                address(this), role
            ),
            _msgSender()
        );
        _;
    }

    modifier onlyModuleRoleAdmin(bytes32 role) {
        bytes32 moduleRole = __Module_orchestrator.authorizer().generateRoleId(
            address(this), role
        );
        _checkRoleModifier(
            __Module_orchestrator.authorizer().getRoleAdmin(moduleRole),
            _msgSender()
        );
        _;
    }

    /// @notice Modifier to guarantee function is only callable by the orchestrator.
    /// @dev onlyOrchestrator functions MUST only access the module's storage, i.e.
    ///      `__Module_` variables.
    /// @dev Note to use function prefix `__Module_`.
    modifier onlyOrchestrator() {
        _onlyOrchestratorModifier();
        _;
    }

    //--------------------------------------------------------------------------
    // Initialization

    constructor() ERC2771ContextUpgradeable(address(0)) {
        _disableInitializers();
    }

    /// @inheritdoc IModule_v1
    function init(
        IOrchestrator_v1 orchestrator_,
        Metadata memory metadata,
        bytes memory /*configData*/
    ) external virtual initializer {
        __Module_init(orchestrator_, metadata);
    }

    /// @dev The initialization function MUST be called by the upstream
    ///      contract in their overriden `init()` function.
    /// @param orchestrator_ The module's orchestrator.
    function __Module_init(
        IOrchestrator_v1 orchestrator_,
        Metadata memory metadata
    ) internal onlyInitializing {
        // Write orchestrator to storage.
        if (address(orchestrator_) == address(0)) {
            revert Module__InvalidOrchestratorAddress();
        }
        __Module_orchestrator = orchestrator_;

        // Write metadata to storage.
        if (!LibMetadata.isValid(metadata)) {
            revert Module__InvalidMetadata();
        }
        __Module_metadata = metadata;

        emit ModuleInitialized(
            address(orchestrator_),
            metadata.title,
            metadata.majorVersion,
            metadata.minorVersion
        );
    }

    //--------------------------------------------------------------------------
    // Public View Functions

    /// @inheritdoc IModule_v1
    function identifier() public view returns (bytes32) {
        return LibMetadata.identifier(__Module_metadata);
    }

    /// @inheritdoc IModule_v1
    function version() public view returns (uint, uint) {
        return (__Module_metadata.majorVersion, __Module_metadata.minorVersion);
    }

    /// @inheritdoc IModule_v1
    function url() public view returns (string memory) {
        return __Module_metadata.url;
    }

    /// @inheritdoc IModule_v1
    function title() public view returns (string memory) {
        return __Module_metadata.title;
    }

    /// @inheritdoc IModule_v1
    function orchestrator() public view returns (IOrchestrator_v1) {
        return __Module_orchestrator;
    }

    //--------------------------------------------------------------------------
    // Role Management

    function grantModuleRole(bytes32 role, address target)
        external
        onlyModuleRoleAdmin(role)
    {
        __Module_orchestrator.authorizer().grantRoleFromModule(role, target);
    }

    function grantModuleRoleBatched(bytes32 role, address[] calldata targets)
        external
        onlyModuleRoleAdmin(role)
    {
        __Module_orchestrator.authorizer().grantRoleFromModuleBatched(
            role, targets
        );
    }

    function revokeModuleRole(bytes32 role, address target)
        external
        onlyModuleRoleAdmin(role)
    {
        __Module_orchestrator.authorizer().revokeRoleFromModule(role, target);
    }

    function revokeModuleRoleBatched(bytes32 role, address[] calldata targets)
        external
        onlyModuleRoleAdmin(role)
    {
        __Module_orchestrator.authorizer().revokeRoleFromModuleBatched(
            role, targets
        );
    }

    //--------------------------------------------------------------------------
    // Internal Functions

    /// @notice Returns the collateral fee for the specified workflow module function and the according treasury address of this workflow
    /// @param functionSelector The function selector of the target function
    /// @dev FunctionSelector is always passed as selector of this module / address
    /// @return fee The collateral fee amount in relation to the BPS of the feeManager
    /// @return treasury The address of the treasury
    function _getFeeManagerCollateralFeeData(bytes4 functionSelector)
        internal
        view
        returns (uint fee, address treasury)
    {
        //Fetch fee manager address from orchestrator
        return IFeeManager_v1(__Module_orchestrator.governor().getFeeManager()) //Fetch feeManager address from orchestrator
            .getCollateralWorkflowFeeAndTreasury(
            address(__Module_orchestrator), //Always take this modules orchestrator as the workflow address
            address(this), //always take this as the module address
            functionSelector
        );
    }

    /// @notice Returns the issuance fee for the specified workflow module function and the according treasury address of this workflow
    /// @param functionSelector The function selector of the target function
    /// @dev FunctionSelector is always passed as selector of this module / address
    /// @return fee The issuance fee amount in relation to the BPS of the feeManager
    /// @return treasury The address of the treasury
    function _getFeeManagerIssuanceFeeData(bytes4 functionSelector)
        internal
        view
        returns (uint fee, address treasury)
    {
        //Fetch fee manager address from orchestrator
        return IFeeManager_v1(__Module_orchestrator.governor().getFeeManager()) //Fetch feeManager address from orchestrator
            .getIssuanceWorkflowFeeAndTreasury(
            address(__Module_orchestrator), //Always take this modules orchestrator as the workflow address
            address(this), //always take this as the module address
            functionSelector
        );
    }

    /// @dev Internal function to trigger a callback from the orchestrator.
    /// @param data The call data for the orchestrator to call.
    /// @return Whether the callback succeeded.
    /// @return The return data of the callback.
    function _triggerOrchestratorCallback(bytes memory data)
        internal
        returns (bool, bytes memory)
    {
        // Note that there is no check whether the orchestrator callback succeeded.
        // This responsibility is delegated to the caller, i.e. downstream
        // module implementation.
        // However, the {IModule_v1} interface defines a generic error type for
        // failed orchestrator callbacks that can be used to prevent different
        // custom error types in each implementation.
        return __Module_orchestrator.executeTxFromModule(address(this), data);
    }

    function _checkRoleModifier(bytes32 role, address addr) internal view {
        if (!__Module_orchestrator.authorizer().hasRole(role, addr)) {
            revert Module__CallerNotAuthorized(role, addr);
        }
    }

<<<<<<< HEAD
=======
    function _checkonlyOrchestratorAdminOrManagerModifier() internal view {
        IAuthorizer_v1 authorizer = __Module_orchestrator.authorizer();

        bytes32 adminRole = authorizer.getAdminRole();
        bytes32 managerRole = authorizer.getManagerRole();

        if (
            authorizer.hasRole(adminRole, _msgSender())
                || authorizer.hasRole(managerRole, _msgSender())
        ) {
            return;
        } else {
            revert Module__CallerNotAuthorized(adminRole, _msgSender());
        }
    }

>>>>>>> 44df0dc3
    function _onlyOrchestratorModifier() internal view {
        if (_msgSender() != address(__Module_orchestrator)) {
            revert Module__OnlyCallableByOrchestrator();
        }
    }

    //--------------------------------------------------------------------------
    // ERC2771 Context Upgradeable

    /// @notice Checks if the provided address is the trusted forwarder
    /// @param forwarder The contract address to be verified.
    /// @return bool Is the given address the trusted forwarder
    /// @dev We imitate here the EIP2771 Standard to enable metatransactions
    /// As it currently stands we dont want to feed the forwarder address to each module individually and we decided to move this to the orchestrator
    function isTrustedForwarder(address forwarder)
        public
        view
        virtual
        override(ERC2771ContextUpgradeable)
        returns (bool)
    {
        return __Module_orchestrator.isTrustedForwarder(forwarder);
    }

    /// @notice Returns the trusted forwarder
    /// @return address The trusted forwarder
    /// @dev We imitate here the EIP2771 Standard to enable metatransactions
    /// As it currently stands we dont want to feed the forwarder address to each module individually and we decided to move this to the orchestrator
    function trustedForwarder()
        public
        view
        virtual
        override(ERC2771ContextUpgradeable)
        returns (address)
    {
        return __Module_orchestrator.trustedForwarder();
    }
}<|MERGE_RESOLUTION|>--- conflicted
+++ resolved
@@ -83,16 +83,6 @@
         _;
     }
 
-<<<<<<< HEAD
-=======
-    /// @notice Modifier to guarantee function is only callable by either
-    ///         addresses authorized via Orchestrator_v1 or the Orchestrator_v1's manager.
-    modifier onlyOrchestratorAdminOrManager() {
-        _checkonlyOrchestratorAdminOrManagerModifier();
-        _;
-    }
-
->>>>>>> 44df0dc3
     /// @notice Modifier to guarantee function is only callable by addresses that hold a specific module-assigned role.
     modifier onlyModuleRole(bytes32 role) {
         _checkRoleModifier(
@@ -294,25 +284,6 @@
         }
     }
 
-<<<<<<< HEAD
-=======
-    function _checkonlyOrchestratorAdminOrManagerModifier() internal view {
-        IAuthorizer_v1 authorizer = __Module_orchestrator.authorizer();
-
-        bytes32 adminRole = authorizer.getAdminRole();
-        bytes32 managerRole = authorizer.getManagerRole();
-
-        if (
-            authorizer.hasRole(adminRole, _msgSender())
-                || authorizer.hasRole(managerRole, _msgSender())
-        ) {
-            return;
-        } else {
-            revert Module__CallerNotAuthorized(adminRole, _msgSender());
-        }
-    }
-
->>>>>>> 44df0dc3
     function _onlyOrchestratorModifier() internal view {
         if (_msgSender() != address(__Module_orchestrator)) {
             revert Module__OnlyCallableByOrchestrator();
