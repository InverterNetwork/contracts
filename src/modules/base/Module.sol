// SPDX-License-Identifier: LGPL-3.0-only
pragma solidity ^0.8.0;

// External Dependencies
import {Initializable} from "@oz-up/proxy/utils/Initializable.sol";
import {PausableUpgradeable} from "@oz-up/security/PausableUpgradeable.sol";

// Internal Dependencies
import {Types} from "src/common/Types.sol";
import {ProposalStorage} from "src/generated/ProposalStorage.sol";

// Internal Interfaces
import {IModule} from "src/interfaces/IModule.sol";
import {IAuthorizer} from "src/interfaces/IAuthorizer.sol";
import {IProposal} from "src/interfaces/IProposal.sol";

/**
 * @title Module
 *
 * @dev The base contract for modules.
 *
 *      This contract provides a framework for triggering and receiving proposal
 *      callbacks (via `call` or `delegatecall`) and a modifier to authenticate
 *      callers via the module's proposal.
 *
 * @author byterocket
 */
abstract contract Module is IModule, ProposalStorage, PausableUpgradeable {
    //--------------------------------------------------------------------------
    // Storage
    //
    // Variables are prefixed with `__Module_`.

    /// @dev The module's proposal instance.
    ///
    /// @custom:invariant Not mutated after initialization.
    IProposal internal __Module_proposal;

    //--------------------------------------------------------------------------
    // Modifiers

    /// @notice Modifier to guarantee function is only callable by addresses
    ///         authorized via Proposal.
    /// @dev onlyAuthorized functions SHOULD only be used to trigger callbacks
    ///      from the proposal via the `triggerProposalCallback()` function.
    modifier onlyAuthorized() {
        IAuthorizer authorizer = __Module_proposal.authorizer();
        if (!authorizer.isAuthorized(_msgSender())) {
            revert Module__CallerNotAuthorized();
        }
        _;
    }

    /// @notice Modifier to guarantee function is only callable by the proposal.
    /// @dev onlyProposal functions MUST only access the module's storage, i.e.
    ///      `__Module_` variables.
    /// @dev Note to use function prefix `__Module_`.
    modifier onlyProposal() {
        if (_msgSender() != address(__Module_proposal)) {
            revert Module__OnlyCallableByProposal();
        }
        _;
    }

    /// @notice Modifier to guarantee that the function is not executed in the
    ///         module's context.
    /// @dev As long as wantProposalContext-protected functions only access the
    ///      proposal storage variables (`__Proposal_`) inherited from
    ///      {ProposalStorage}, the module's own state is never mutated.
    /// @dev Note that it's therefore save to not authenticate the caller in
    ///      these functions. A function only accessing the proposal storage
    ///      variables, as recommended, can not alter it's own module's storage.
    /// @dev Note to use function prefix `__Proposal_`.
    modifier wantProposalContext() {
        // If we are in the proposal's context, the following storage access
        // returns the zero address. That is because the module's storage
        // starts after the proposal's storage due to inheriting from
        // {ProposalStorage}.
        // If we are in the module's context, the following storage access can
        // not return the zero address. That is because the `__Module_proposal`
        // variable is set during initialization and never mutated again.
        if (address(__Module_proposal) != address(0)) {
            revert Module__WantProposalContext();
        }
        _;
    }

    //--------------------------------------------------------------------------
    // Initialization

    /// @dev The initialization function MUST be called by the upstream
    ///      contract in their `initialize()` function.
    /// @param proposal_ The module's proposal.
    function __Module_init(IProposal proposal_) internal onlyInitializing {
        __Pausable_init();

        if (address(proposal_) == address(0)) {
            revert Module__InvalidProposalAddress();
        }
        __Module_proposal = proposal_;
    }

    // @todo mp: Need version function (Issue 24)

    //--------------------------------------------------------------------------
    // onlyProposal Functions
    //
    // Proposal callback functions executed via `call`.

    /// @notice Callback function to pause the module.
    /// @dev Only callable by the proposal.
    function __Module_pause() external onlyProposal {
        _pause();
    }

    /// @notice Callback function to unpause the module.
    /// @dev Only callable by the proposal.
    function __Module_unpause() external onlyProposal {
        _unpause();
    }

    //--------------------------------------------------------------------------
    // onlyAuthorized Functions
    //
    // API functions for authenticated users.

    /// @inheritdoc IModule
    function pause() external override (IModule) onlyAuthorized {
        _triggerProposalCallback(
            abi.encodeWithSignature("__Module_pause()"), Types.Operation.Call
        );
    }

    /// @inheritdoc IModule
    function unpause() external override (IModule) onlyAuthorized {
        _triggerProposalCallback(
            abi.encodeWithSignature("__Module_unpause()"), Types.Operation.Call
        );
    }

    //--------------------------------------------------------------------------
    // Public View Functions

    /// @inheritdoc IModule
    function proposal() external view returns (IProposal) {
        return __Module_proposal;
    }

    //--------------------------------------------------------------------------
    // Internal Functions

    /// @dev Internal function to trigger a callback from the proposal.
    /// @param data The call data for the proposal to call.
    /// @param op Whether the callback should be a `call` or `delegatecall`.
<<<<<<< HEAD
    /// @return returnData The return data of the callback.
    function _triggerProposalCallback(bytes memory funcData, Types.Operation op)
=======
    /// @return Whether the callback succeeded.
    /// @return The return data of the callback.
    function _triggerProposalCallback(bytes memory data, Types.Operation op)
>>>>>>> 1c8e371e
        internal
        returns (bool, bytes memory)
    {
        bool ok;
        bytes memory returnData;

        (ok, returnData) =
            __Module_proposal.executeTxFromModule(address(this), data, op);

        return (ok, returnData);
    }
}<|MERGE_RESOLUTION|>--- conflicted
+++ resolved
@@ -152,14 +152,9 @@
     /// @dev Internal function to trigger a callback from the proposal.
     /// @param data The call data for the proposal to call.
     /// @param op Whether the callback should be a `call` or `delegatecall`.
-<<<<<<< HEAD
-    /// @return returnData The return data of the callback.
-    function _triggerProposalCallback(bytes memory funcData, Types.Operation op)
-=======
     /// @return Whether the callback succeeded.
     /// @return The return data of the callback.
     function _triggerProposalCallback(bytes memory data, Types.Operation op)
->>>>>>> 1c8e371e
         internal
         returns (bool, bytes memory)
     {
