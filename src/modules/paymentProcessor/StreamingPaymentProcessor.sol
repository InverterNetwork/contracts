// SPDX-License-Identifier: LGPL-3.0-only
pragma solidity 0.8.19;

// Internal Dependencies
import {
    IStreamingPaymentProcessor,
    IPaymentProcessor,
    IPaymentClient
} from "src/modules/paymentProcessor/IStreamingPaymentProcessor.sol";

import {Module} from "src/modules/base/Module.sol";
import {ERC20} from "@oz/token/ERC20/ERC20.sol";

// Interfaces
import {IERC20} from "@oz/token/ERC20/IERC20.sol";
import {IProposal} from "src/proposal/IProposal.sol";

/**
 * @title Payment processor module implementation #2: Linear vesting curve.
 *
 * @dev The payment module handles the money flow to the paymentReceivers
 * (e.g. how many tokens are sent to which paymentReceiver at what time).
 * Concurrent streaming allows for several active vestings per destination address.
 *
 * @author Inverter Network
 */

contract StreamingPaymentProcessor is Module, IStreamingPaymentProcessor {
    //--------------------------------------------------------------------------
    // Storage

    /// @notice provides a unique id for new payment orders added for a specific client & paymentReceiver combo
    /// @dev paymentClient => paymentReceiver => walletId(uint)
    mapping(address => mapping(address => uint)) public numVestingWallets;

    /// @notice tracks all vesting details for all payment orders of a paymentReceiver for a specific paymentClient
    /// @dev paymentClient => paymentReceiver => vestingWalletID => Wallet
    mapping(address => mapping(address => mapping(uint => VestingWallet)))
        private vestings;

    /// @notice tracks all payments that could not be made to the paymentReceiver due to any reason
    /// @dev paymentClient => paymentReceiver => unclaimableAmount
    mapping(address => mapping(address => uint)) private unclaimableAmounts;

    /// @notice list of addresses with open payment Orders per paymentClient
    /// @dev paymentClient => listOfPaymentReceivers(address[]). Duplicates are not allowed.
    mapping(address => address[]) private activePaymentReceivers;

    /// @notice list of walletIDs of all payment orders of a particular paymentReceiver for a particular paymentClient
    /// @dev client => paymentReceiver => arrayOfWalletIdsWithPendingPayment(uint[])
    mapping(address => mapping(address => uint[])) private activeVestingWallets;

    //--------------------------------------------------------------------------
    // Modifiers

    /// @notice checks that the caller is an active module
    modifier onlyModule() {
        if (!proposal().isModule(_msgSender())) {
            revert Module__PaymentManager__OnlyCallableByModule();
        }
        _;
    }

    /// @notice checks that the client is calling for itself
    modifier validClient(IPaymentClient client) {
        if (_msgSender() != address(client)) {
            revert Module__PaymentManager__CannotCallOnOtherClientsOrders();
        }
        _;
    }

    modifier activePaymentReceiver(address client, address paymentReceiver) {
        if (activeVestingWallets[client][paymentReceiver].length == 0) {
            revert Module__PaymentProcessor__InvalidPaymentReceiver(
                client, paymentReceiver
            );
        }
        _;
    }

    //--------------------------------------------------------------------------
    // External Functions

    /// @inheritdoc Module
    function init(
        IProposal proposal_,
        Metadata memory metadata,
        bytes memory /*configdata*/
    ) external override(Module) initializer {
        __Module_init(proposal_, metadata);
    }

    /// @inheritdoc IStreamingPaymentProcessor
    function claimAll(IPaymentClient client) external {
        if (
            !(
                unclaimable(address(client), _msgSender()) > 0
                    || activeVestingWallets[address(client)][_msgSender()].length
                        > 0
            )
        ) {
            revert Module__PaymentProcessor__NothingToClaim(
                address(client), _msgSender()
            );
        }

        _claimAll(address(client), _msgSender());
    }

    /// @inheritdoc IStreamingPaymentProcessor
    function claimForSpecificWalletId(
        IPaymentClient client,
        uint walletId,
        bool retryForUnclaimableAmounts
    ) external {
        if (
            activeVestingWallets[address(client)][_msgSender()].length == 0
                || walletId > numVestingWallets[address(client)][_msgSender()]
        ) {
            revert Module__PaymentProcessor__InvalidWallet(
                address(client), _msgSender(), walletId
            );
        }

        if (
            _findActiveWalletId(address(client), _msgSender(), walletId)
                == type(uint).max
        ) {
            revert Module__PaymentProcessor__InactiveWallet(
                address(client), _msgSender(), walletId
            );
        }

        _claimForSpecificWalletId(
            address(client), _msgSender(), walletId, retryForUnclaimableAmounts
        );
    }

    /// @inheritdoc IPaymentProcessor
    function processPayments(IPaymentClient client)
        external
        onlyModule
        validClient(client)
    {
        //We check if there are any new paymentOrders, without processing them
        if (client.paymentOrders().length > 0) {
            // Collect outstanding orders and their total token amount.
            IPaymentClient.PaymentOrder[] memory orders;
            uint totalAmount;
            (orders, totalAmount) = client.collectPaymentOrders();

            if (token().balanceOf(address(client)) < totalAmount) {
                revert
                    Module__PaymentProcessor__InsufficientTokenBalanceInClient();
            }

            // Generate Streaming Payments for all orders
            address _recipient;
            uint _amount;
            uint _start;
            uint _dueTo;
            uint _walletId;

            uint numOrders = orders.length;

            for (uint i; i < numOrders;) {
                _recipient = orders[i].recipient;
                _amount = orders[i].amount;
                _start = orders[i].createdAt;
                _dueTo = orders[i].dueTo;
                _walletId = numVestingWallets[address(client)][_recipient] + 1;

                _addPayment(
                    address(client),
                    _recipient,
                    _amount,
                    _start,
                    _dueTo,
                    _walletId
                );

                emit PaymentOrderProcessed(
                    address(client),
                    _recipient,
                    _amount,
                    _start,
                    _dueTo,
                    _walletId
                );

                unchecked {
                    ++i;
                }
            }
        }
    }

    /// @inheritdoc IPaymentProcessor
    function cancelRunningPayments(IPaymentClient client)
        external
        onlyModule
        validClient(client)
    {
        _cancelRunningOrders(address(client));
    }

    /// @inheritdoc IStreamingPaymentProcessor
    function removeAllPaymentReceiverPayments(
        IPaymentClient client,
<<<<<<< HEAD
        address contributor
    ) external onlyProposalOwner {
=======
        address paymentReceiver
    ) external onlyAuthorized {
>>>>>>> 3201685f
        if (
            _findAddressInActiveVestings(address(client), paymentReceiver)
                == type(uint).max
        ) {
            revert Module__PaymentProcessor__InvalidPaymentReceiver(
                address(client), paymentReceiver
            );
        }
        _removePayment(address(client), paymentReceiver);
    }

    /// @inheritdoc IStreamingPaymentProcessor
    function removePaymentForSpecificWalletId(
        IPaymentClient client,
        address paymentReceiver,
        uint walletId,
        bool retryForUnclaimableAmounts
    ) external onlyProposalOwner {
        // First, we give the vested funds from this specific walletId to the beneficiary
        _claimForSpecificWalletId(
            address(client),
            paymentReceiver,
            walletId,
            retryForUnclaimableAmounts
        );

        // Now, we need to check when this function was called to determine if we need to delete the details pertaining to this wallet or not
        // We will delete the payment order in question, if it hasn't already reached the end of its duration.
        if (
            block.timestamp
                < dueToForSpecificWalletId(
                    address(client), paymentReceiver, walletId
                )
        ) {
            _afterClaimCleanup(address(client), paymentReceiver, walletId);
        }
    }

    //--------------------------------------------------------------------------
    // Public Functions

    /// @inheritdoc IStreamingPaymentProcessor
    function isActivePaymentReceiver(address client, address paymentReceiver)
        public
        view
        returns (bool)
    {
        return activeVestingWallets[client][paymentReceiver].length > 0;
    }

    /// @inheritdoc IStreamingPaymentProcessor
    function startForSpecificWalletId(
        address client,
        address paymentReceiver,
        uint walletId
    ) public view returns (uint) {
        return vestings[client][paymentReceiver][walletId]._start;
    }

    /// @inheritdoc IStreamingPaymentProcessor
    function dueToForSpecificWalletId(
        address client,
        address paymentReceiver,
        uint walletId
    ) public view returns (uint) {
        return vestings[client][paymentReceiver][walletId]._dueTo;
    }

    /// @inheritdoc IStreamingPaymentProcessor
    function releasedForSpecificWalletId(
        address client,
        address paymentReceiver,
        uint walletId
    ) public view returns (uint) {
        return vestings[client][paymentReceiver][walletId]._released;
    }

    /// @inheritdoc IStreamingPaymentProcessor
    function vestedAmountForSpecificWalletId(
        address client,
        address paymentReceiver,
        uint timestamp,
        uint walletId
    ) public view returns (uint) {
        return _vestingAmountForSpecificWalletId(
            client, paymentReceiver, timestamp, walletId
        );
    }

    /// @inheritdoc IStreamingPaymentProcessor
    function releasableForSpecificWalletId(
        address client,
        address paymentReceiver,
        uint walletId
    ) public view returns (uint) {
        return vestedAmountForSpecificWalletId(
            client, paymentReceiver, block.timestamp, walletId
        ) - releasedForSpecificWalletId(client, paymentReceiver, walletId);
    }

    /// @inheritdoc IStreamingPaymentProcessor
    function unclaimable(address client, address paymentReceiver)
        public
        view
        returns (uint)
    {
        return unclaimableAmounts[client][paymentReceiver];
    }

    /// @inheritdoc IPaymentProcessor
    function token() public view returns (IERC20) {
        return this.proposal().token();
    }

    /// @inheritdoc IStreamingPaymentProcessor
    function viewAllPaymentOrders(address client, address paymentReceiver)
        external
        view
        activePaymentReceiver(client, paymentReceiver)
        returns (VestingWallet[] memory)
    {
        uint[] memory vestingWalletsArray =
            activeVestingWallets[client][paymentReceiver];
        uint vestingWalletsArrayLength = vestingWalletsArray.length;

        uint index;
        VestingWallet[] memory paymentReceiverVestingWallets =
            new VestingWallet[](vestingWalletsArrayLength);

        for (index; index < vestingWalletsArrayLength;) {
            paymentReceiverVestingWallets[index] =
                vestings[client][paymentReceiver][vestingWalletsArray[index]];

            unchecked {
                ++index;
            }
        }

        return paymentReceiverVestingWallets;
    }

    //--------------------------------------------------------------------------
    // Internal Functions

    /// @notice common set of steps to be taken after everything has been claimed from a specific wallet
    /// @param client address of the payment client
    /// @param paymentReceiver address of the paymentReceiver
    /// @param walletId ID of the wallet that was fully claimed
    function _afterClaimCleanup(
        address client,
        address paymentReceiver,
        uint walletId
    ) internal {
        // 1. remove walletId from the activeVestingWallets mapping
        _removePaymentForSpecificWalletId(client, paymentReceiver, walletId);

        // 2. delete the vesting information for this specific walletId
        _removeVestingInformationForSpecificWalletId(
            client, paymentReceiver, walletId
        );

        // 3. activePaymentReceivers and isActive would be updated if this was the last wallet that was associated with the paymentReceiver was claimed.
        //    This would also mean that, it is possible for a paymentReceiver to be inactive and still have money owed to them (unclaimableAmounts)
        if (activeVestingWallets[client][paymentReceiver].length == 0) {
            _removePaymentReceiverFromActiveVestings(client, paymentReceiver);
        }

        // Note We do not need to update unclaimableAmounts, as it is already done earlier depending on the `transferFrom` call.
        // Note Also, we do not need to update numVestingWallets, as claiming completely from a wallet does not affect this mapping.

        // 4. emit an event broadcasting that a particular payment has been removed
        emit StreamingPaymentRemoved(client, paymentReceiver, walletId);
    }

    /// @notice used to find whether a particular paymentReceiver has pending payments with a client
    /// @dev This function returns the first instance of the paymentReceiver address in the activePaymentReceivers[client] array, but that
    ///      is completely fine as the activePaymentReceivers[client] array does not allow duplicates.
    /// @param client address of the payment client
    /// @param paymentReceiver address of the paymentReceiver
    /// @return the index of the paymentReceiver in the activePaymentReceivers[client] array. Returns type(uint256).max otherwise.
    function _findAddressInActiveVestings(
        address client,
        address paymentReceiver
    ) internal view returns (uint) {
        address[] memory receiverSearchArray = activePaymentReceivers[client];

        uint length = activePaymentReceivers[client].length;
        for (uint i; i < length;) {
            if (receiverSearchArray[i] == paymentReceiver) {
                return i;
            }
            unchecked {
                ++i;
            }
        }
        return type(uint).max;
    }

    /// @notice used to find whether a particular payment order associated with a paymentReceiver and paymentClient with id = walletId is active or not
    /// @dev active means that the particular payment order is still to be paid out/claimed. This function returns the first instance of the walletId
    ///      in the activeVestingWallets[client][paymentReceiver] array, but that is fine as the array does not allow duplicates.
    /// @param client address of the payment client
    /// @param paymentReceiver address of the paymentReceiver
    /// @param walletId ID of the payment order that needs to be searched
    /// @return the index of the paymentReceiver in the activeVestingWallets[client][paymentReceiver] array. Returns type(uint256).max otherwise.
    function _findActiveWalletId(
        address client,
        address paymentReceiver,
        uint walletId
    ) internal view returns (uint) {
        uint[] memory vestingWalletsArray =
            activeVestingWallets[client][paymentReceiver];
        uint vestingWalletsArrayLength = vestingWalletsArray.length;

        uint index;
        for (index; index < vestingWalletsArrayLength;) {
            if (vestingWalletsArray[index] == walletId) {
                return index;
            }
            unchecked {
                ++index;
            }
        }

        return type(uint).max;
    }

    /// @notice used to cancel all unfinished payments from the client
    /// @dev all active payment orders of all active paymentReceivers associated with the client, are iterated through and
    ///      their details are deleted
    /// @param client address of the payment client
    function _cancelRunningOrders(address client) internal {
        address[] memory paymentReceivers = activePaymentReceivers[client];
        uint paymentReceiversLength = paymentReceivers.length;

        uint index;
        for (index; index < paymentReceiversLength;) {
            _removePayment(client, paymentReceivers[index]);

            unchecked {
                ++index;
            }
        }
    }

    /// @notice Deletes all payments related to a paymentReceiver & leaves unvested tokens in the PaymentClient.
    /// @dev this function calls _removePayment which goes through all the payment orders for a paymentReceiver. For the payment orders
    ///      that are completely vested, their details are deleted in the _claimForSpecificWalletId function and for others it is
    ///      deleted in the _removePayment function only, leaving the unvested tokens as balance of the paymentClient itself.
    /// @param client address of the payment client
    /// @param paymentReceiver address of the paymentReceiver
    function _removePayment(address client, address paymentReceiver) internal {
        uint[] memory vestingWalletsArray =
            activeVestingWallets[client][paymentReceiver];
        uint vestingWalletsArrayLength = vestingWalletsArray.length;

        uint index;
        uint walletId;
        for (index; index < vestingWalletsArrayLength;) {
            walletId = vestingWalletsArray[index];
            _claimForSpecificWalletId(client, paymentReceiver, walletId, true);

            // If the paymentOrder being removed was already past its duration, then it would have been removed in the earlier _claimForSpecificWalletId call
            // Otherwise, we would remove that paymentOrder in the following lines.
            if (
                block.timestamp
                    < dueToForSpecificWalletId(client, paymentReceiver, walletId)
            ) {
                _afterClaimCleanup(client, paymentReceiver, walletId);
            }

            unchecked {
                ++index;
            }
        }
    }

    /// @notice used to remove the payment order with id = walletId from the activeVestingWallets[client][paymentReceiver] array.
    /// @dev This function simply removes a particular payment order from the earlier mentioned array. The implications of removing a payment order
    ///      from this array have to be handled outside of this function, such as checking whether the paymentReceiver is still active or not, etc.
    /// @param client Address of the payment client
    /// @param paymentReceiver Address of the paymentReceiver
    /// @param walletId Id of the payment order that needs to be removed
    function _removePaymentForSpecificWalletId(
        address client,
        address paymentReceiver,
        uint walletId
    ) internal {
        uint walletIdIndex =
            _findActiveWalletId(client, paymentReceiver, walletId);

        if (walletIdIndex == type(uint).max) {
            revert Module__PaymentProcessor__InactiveWallet(
                address(client), _msgSender(), walletId
            );
        }

        // Standard deletion process.
        // Unordered removal of PaymentReceiver payment with walletId WalletIdIndex
        // Move the last element to the index which is to be deleted and then pop the last element of the array.
        activeVestingWallets[client][paymentReceiver][walletIdIndex] =
        activeVestingWallets[client][paymentReceiver][activeVestingWallets[client][paymentReceiver]
            .length - 1];

        activeVestingWallets[client][paymentReceiver].pop();
    }

    /// @notice used to remove the vesting info of the payment order with id = walletId.
    /// @dev This function simply removes the vesting details of a particular payment order. The implications of removing the vesting info of
    ///      payment order have to be handled outside of this function.
    /// @param client Address of the payment client
    /// @param paymentReceiver Address of the paymentReceiver
    /// @param walletId Id of the payment order whose vesting information needs to be removed
    function _removeVestingInformationForSpecificWalletId(
        address client,
        address paymentReceiver,
        uint walletId
    ) internal {
        delete vestings[client][paymentReceiver][walletId];
    }

    /// @notice used to remove a paymentReceiver as one of the beneficiaries of the payment client
    /// @dev this function will be called when all the payment orders of a payment client associated with a particular paymentReceiver has been fulfilled.
    ///      Also signals that the paymentReceiver is no longer an active paymentReceiver according to the payment client
    /// @param client address of the payment client
    /// @param paymentReceiver address of the paymentReceiver
    function _removePaymentReceiverFromActiveVestings(
        address client,
        address paymentReceiver
    ) internal {
        // Find the paymentReceiver's index in the array of activePaymentReceivers mapping.
        uint paymentReceiverIndex =
            _findAddressInActiveVestings(client, paymentReceiver);

        if (paymentReceiverIndex == type(uint).max) {
            revert Module__PaymentProcessor__InvalidPaymentReceiver(
                client, paymentReceiver
            );
        }

        // Replace the element to be deleted with the last element of the array
        uint paymentReceiversLength = activePaymentReceivers[client].length;
        activePaymentReceivers[client][paymentReceiverIndex] =
            activePaymentReceivers[client][paymentReceiversLength - 1];

        // pop the last element of the array
        activePaymentReceivers[client].pop();
    }

    /// @notice Adds a new payment containing the details of the monetary flow
    ///         depending on the module.
    /// @dev This function can handle multiple payment orders associated with a particular paymentReceiver for the same payment client
    ///      without overriding the earlier ones. The maximum payment orders for a paymentReceiver MUST BE capped at (2**256-1).
    /// @param _paymentReceiver PaymentReceiver's address.
    /// @param _salary Salary paymentReceiver will receive per epoch.
    /// @param _start Start vesting timestamp.
    /// @param _dueTo Streaming dueTo timestamp.
    /// @param _walletId ID of the new wallet of the a particular paymentReceiver being added
    function _addPayment(
        address client,
        address _paymentReceiver,
        uint _salary,
        uint _start,
        uint _dueTo,
        uint _walletId
    ) internal {
        if (
            !validAddress(_paymentReceiver) || !validSalary(_salary)
                || !validStart(_start)
        ) {
            emit InvalidStreamingOrderDiscarded(
                _paymentReceiver, _salary, _start, _dueTo
            );
        } else {
            ++numVestingWallets[client][_paymentReceiver];

            vestings[client][_paymentReceiver][_walletId] =
                VestingWallet(_salary, 0, _start, _dueTo, _walletId);

            // We do not want activePaymentReceivers[client] to have duplicate paymentReceiver entries
            // So we avoid pushing the _paymentReceiver to activePaymentReceivers[client] if it already exists
            if (
                _findAddressInActiveVestings(client, _paymentReceiver)
                    == type(uint).max
            ) {
                activePaymentReceivers[client].push(_paymentReceiver);
            }

            activeVestingWallets[client][_paymentReceiver].push(_walletId);

            emit StreamingPaymentAdded(
                client, _paymentReceiver, _salary, _start, _dueTo, _walletId
            );
        }
    }

    /// @notice used to claim all the payment orders associated with a particular paymentReceiver for a given payment client
    /// @dev Calls the _claimForSpecificWalletId function for all the active wallets of a particular paymentReceiver for the
    ///      given payment client. Depending on the time this function is called, the vested payments are transferred to the
    ///      paymentReceiver or accounted in unclaimableAmounts.
    ///      For payment orders that are fully vested, their details are deleted and changes are made to the state of the contract accordingly.
    /// @param client address of the payment client
    /// @param paymentReceiver address of the paymentReceiver for which every payment order will be claimed
    function _claimAll(address client, address paymentReceiver) internal {
        uint[] memory vestingWalletsArray =
            activeVestingWallets[client][paymentReceiver];
        uint vestingWalletsArrayLength = vestingWalletsArray.length;

        uint index;
        for (index; index < vestingWalletsArrayLength;) {
            _claimForSpecificWalletId(
                client, paymentReceiver, vestingWalletsArray[index], true
            );

            unchecked {
                ++index;
            }
        }
    }

    /// @notice used to claim the payment order of a particular paymentReceiver for a given payment client with id = walletId
    /// @dev Depending on the time this function is called, the vested payments are transferred to the paymentReceiver or accounted in unclaimableAmounts.
    ///      For payment orders that are fully vested, their details are deleted and changes are made to the state of the contract accordingly.
    /// @param client address of the payment client
    /// @param paymentReceiver address of the paymentReceiver for which every payment order will be claimed
    /// @param walletId ID of the payment order that is to be claimed
    /// @param retryForUnclaimableAmounts boolean which determines if the function will try to pay the unclaimable amounts from earlier
    ///        along with the vested salary from the payment order with id = walletId
    function _claimForSpecificWalletId(
        address client,
        address paymentReceiver,
        uint walletId,
        bool retryForUnclaimableAmounts
    ) internal {
        uint amount =
            releasableForSpecificWalletId(client, paymentReceiver, walletId);
        vestings[client][paymentReceiver][walletId]._released += amount;

        if (
            retryForUnclaimableAmounts
                && unclaimableAmounts[client][paymentReceiver] > 0
        ) {
            amount += unclaimable(client, paymentReceiver);
            delete unclaimableAmounts[client][paymentReceiver];
        }

        address _token = address(token());

        (bool success, bytes memory data) = _token.call(
            abi.encodeWithSelector(
                IERC20(_token).transferFrom.selector,
                client,
                paymentReceiver,
                amount
            )
        );

        if (success && (data.length == 0 || abi.decode(data, (bool)))) {
            emit TokensReleased(paymentReceiver, _token, amount);
        } else {
            unclaimableAmounts[client][paymentReceiver] += amount;
        }

        uint dueToPaymentReceiver =
            dueToForSpecificWalletId(client, paymentReceiver, walletId);

        // This if conditional block represents that nothing more remains to be vested from the specific walletId
        if (block.timestamp >= dueToPaymentReceiver) {
            _afterClaimCleanup(client, paymentReceiver, walletId);
        }
    }

    /// @notice Virtual implementation of the vesting formula.
    ///         Returns the amount vested, as a function of time,
    ///         for an asset given its total historical allocation.
    /// @param paymentReceiver The paymentReceiver to check on.
    /// @param timestamp the time upto which we want the vested amount
    /// @param walletId ID of a particular paymentReceiver's wallet whose vesting schedule needs to be checked
    function _vestingAmountForSpecificWalletId(
        address client,
        address paymentReceiver,
        uint timestamp,
        uint walletId
    ) internal view virtual returns (uint) {
        uint totalAllocation =
            vestings[client][paymentReceiver][walletId]._salary;
        uint startPaymentReceiver =
            startForSpecificWalletId(client, paymentReceiver, walletId);
        uint dueToPaymentReceiver =
            dueToForSpecificWalletId(client, paymentReceiver, walletId);

        if (timestamp < startPaymentReceiver) {
            return 0;
        } else if (timestamp >= dueToPaymentReceiver) {
            return totalAllocation;
        } else {
            return (totalAllocation * (timestamp - startPaymentReceiver))
                / (dueToPaymentReceiver - startPaymentReceiver);
        }
    }

    /// @notice validate address input.
    /// @param addr Address to validate.
    /// @return True if address is valid.
    function validAddress(address addr) internal view returns (bool) {
        return !(
            addr == address(0) || addr == _msgSender() || addr == address(this)
                || addr == address(proposal())
        );
    }

    /// @notice validate uint salary input.
    /// @param _salary uint to validate.
    /// @return True if uint is valid.
    function validSalary(uint _salary) internal pure returns (bool) {
        return !(_salary == 0);
    }

    /// @notice validate uint start input.
    /// @param _start uint to validate.
    /// @return True if uint is valid.
    function validStart(uint _start) internal view returns (bool) {
        return !(_start < block.timestamp || _start >= type(uint).max);
    }
}<|MERGE_RESOLUTION|>--- conflicted
+++ resolved
@@ -207,13 +207,8 @@
     /// @inheritdoc IStreamingPaymentProcessor
     function removeAllPaymentReceiverPayments(
         IPaymentClient client,
-<<<<<<< HEAD
         address contributor
     ) external onlyProposalOwner {
-=======
-        address paymentReceiver
-    ) external onlyAuthorized {
->>>>>>> 3201685f
         if (
             _findAddressInActiveVestings(address(client), paymentReceiver)
                 == type(uint).max
