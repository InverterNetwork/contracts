// SPDX-License-Identifier: GPL-3.0-or-later
pragma solidity ^0.8.0;

import "forge-std/console.sol";

// SuT
import {
    IToposBondingCurveFundingManager,
    ToposBondingCurveFundingManager,
    IFundingManager
} from
    "src/modules/fundingManager/bondingCurveFundingManager/ToposBondingCurveFundingManager.sol";

// External Libraries
import {Clones} from "@oz/proxy/Clones.sol";

import {IERC165} from "@oz/utils/introspection/IERC165.sol";

// Internal Dependencies
import {ModuleTest, IModule, IOrchestrator} from "test/modules/ModuleTest.sol";
import {ToposFormula} from
    "src/modules/fundingManager/bondingCurveFundingManager/formula/ToposFormula.sol";
import {IBondingCurveFundingManagerBase} from
    "src/modules/fundingManager/bondingCurveFundingManager/IBondingCurveFundingManagerBase.sol";
import {
    IRedeemingBondingCurveFundingManagerBase,
    IRedeemingBondingCurveFundingManagerBase
} from
    "src/modules/fundingManager/bondingCurveFundingManager/RedeemingBondingCurveFundingManagerBase.sol";
import {ILiquidityPool} from
    "src/modules/logicModule/liquidityPool/ILiquidityPool.sol";
import {IToposFormula} from
    "src/modules/fundingManager/bondingCurveFundingManager/formula/IToposFormula.sol";
import {IToposBondingCurveFundingManager} from
    "src/modules/fundingManager/bondingCurveFundingManager/IToposBondingCurveFundingManager.sol";
import {IRepayer} from
    "src/modules/fundingManager/bondingCurveFundingManager/IRepayer.sol";
import {FixedPointMathLib} from
    "src/modules/fundingManager/bondingCurveFundingManager/formula/FixedPointMathLib.sol";

// Errors
import {OZErrors} from "test/utils/errors/OZErrors.sol";

// Mocks
import {ToposBondingCurveFundingManagerMock} from
    "test/modules/fundingManager/bondingCurveFundingManager/marketMaker/utils/mocks/ToposBondingCurveFundingManagerMock.sol";

import {RedeemingBondingCurveFundingManagerBaseTest} from
    "test/modules/fundingManager/bondingCurveFundingManager/RedeemingB_CurveFundingManagerBase.t.sol";

/*     
    PLEASE NOTE: The following tests have been tested in other test contracts
    - buy() & buyOrderFor()
    - sell() & sellOrderFor()
    - getStaticPriceForSelling()
    - getStaticPriceForBuying()

    The following functions:

    - deposit(uint amount) external {}
    - depositFor(address to, uint amount) external {}
    - withdraw(uint amount) external {}
    - withdrawTo(address to, uint amount) external {} 

    are not tested since they are empty and will be removed in the future.

    Also, since the following function just wrap the Topos formula contract, their content is assumed to be tested in the original formula tests, not here:

    - _issueTokensFormulaWrapper(uint _depositAmount)

    */
contract ToposBondingCurveFundingManagerTest is ModuleTest {
    string private constant NAME = "Topos Token";
    string private constant SYMBOL = "TPG";
<<<<<<< HEAD
    uint private constant CAPITAL_REQUIREMENT = 1_000_000 * 1e18; // Taken from Topos repo test case

    uint private constant BUY_FEE = 0;
    uint private constant SELL_FEE = 100;
    bool private constant BUY_IS_OPEN = true;
    bool private constant SELL_IS_OPEN = true;
    uint32 private constant BPS = 10_000;

    bytes32 private constant RISK_MANAGER_ROLE = "RISK_MANAGER";
    bytes32 private constant COVER_MANAGER_ROLE = "COVER_MANAGER";

    uint private constant MIN_RESERVE = 1 ether;
    uint64 private constant MAX_SEIZE = 100;
    uint64 private constant MAX_SELL_FEE = 100;
    uint private constant BASE_PRICE_MULTIPLIER = 0.000001 ether;
    uint64 private constant SEIZE_DELAY = 7 days;
=======
    uint private constant initialCapitalRequirements = 1_000_000 * 1e18; // Taken from Topos repo test case
>>>>>>> 18de4a85

    ToposBondingCurveFundingManagerMock bondingCurveFundingManager;
    address formula;

    // Addresses
    address owner_address = address(0xA1BA);
    address liquidityPool = makeAddr("liquidityPool");
    address buyer = makeAddr("buyer");
    address seller = makeAddr("seller");
    address burner = makeAddr("burner");
    address coverManager = address(0xa1bc);
    address riskManager = address(0xb0b);

    //--------------------------------------------------------------------------
    // Events
    event CapitalRequiredChanged(
        uint currentCapitalRequired, uint newCapitalRequired
    );
    event BaseMultiplierChanged(
        uint currentBaseMultiplier, uint newCBaseMultiplier
    );
    event LiquidityPoolChanged(
        ILiquidityPool newValue, ILiquidityPool oldValue
    );
    event RepayableAmountChanged(uint newValue, uint oldValue);
    event CollateralSeized(uint amount);

    function setUp() public {
        // Deploy contracts
        IToposBondingCurveFundingManager.IssuanceToken memory issuanceToken;
        IToposBondingCurveFundingManager.BondingCurveProperties memory
            bc_properties;

        // Deploy formula and cast to address for encoding
        ToposFormula toposFormula = new ToposFormula();
        formula = address(toposFormula);

        // Set issuance token properties
        issuanceToken.name = bytes32(abi.encodePacked(NAME));
        issuanceToken.symbol = bytes32(abi.encodePacked(SYMBOL));

        // Set Formula contract properties
        bc_properties.formula = formula;
<<<<<<< HEAD
        bc_properties.capitalRequired = CAPITAL_REQUIREMENT;
        bc_properties.basePriceMultiplier = BASE_PRICE_MULTIPLIER;
        bc_properties.seize = MAX_SEIZE;

        // Set pAMM properties
        bc_properties.buyIsOpen = BUY_IS_OPEN;
        bc_properties.sellIsOpen = SELL_IS_OPEN;
        bc_properties.sellFee = SELL_FEE;
=======
        bc_properties.capitalRequired = initialCapitalRequirements;
>>>>>>> 18de4a85

        address impl = address(new ToposBondingCurveFundingManagerMock());

        bondingCurveFundingManager =
            ToposBondingCurveFundingManagerMock(Clones.clone(impl));

        _setUpOrchestrator(bondingCurveFundingManager);
        _authorizer.setIsAuthorized(address(this), true);

        // Init Module
        bondingCurveFundingManager.init(
            _orchestrator,
            _METADATA,
            abi.encode(
                issuanceToken,
                bc_properties,
                _token, // fetching from ModuleTest.sol (specifically after the _setUpOrchestrator function call)
                liquidityPool
            )
        );
        // Mint minimal reserve necessary to operate the BC
        _token.mint(
            address(bondingCurveFundingManager),
            bondingCurveFundingManager.MIN_RESERVE()
        );
    }
    //--------------------------------------------------------------------------
    // Test: Initialization

    //This function also tests all the getters
    //--------------------------------------------------------------------------
    // Tests: Initialization
    function testInit() public override {
        // Issuance Token
        assertEq(
            bondingCurveFundingManager.name(),
            string(abi.encodePacked(bytes32(abi.encodePacked(NAME)))),
            "Name has not been set correctly"
        );
        assertEq(
            bondingCurveFundingManager.symbol(),
            string(abi.encodePacked(bytes32(abi.encodePacked(SYMBOL)))),
            "Symbol has not been set correctly"
        );
        // Collateral Token
        assertEq(
            address(bondingCurveFundingManager.token()),
            address(_token),
            "Collateral token not set correctly"
        );
        // Buy/Sell conditions
        assertEq(
            bondingCurveFundingManager.sellFee(),
            SELL_FEE,
            "Initial fee has not been set correctly"
        );
        assertEq(
            bondingCurveFundingManager.buyFee(),
            BUY_FEE,
            "Buy fee has not been set correctly"
        );
        assertEq(
            bondingCurveFundingManager.buyIsOpen(),
            BUY_IS_OPEN,
            "Buy-is-open has not been set correctly"
        );
        assertEq(
            bondingCurveFundingManager.buyIsOpen(),
            SELL_IS_OPEN,
            "Sell-is-open has not been set correctly"
        );
        // Bonding Curve Properties
        assertEq(
            address(bondingCurveFundingManager.formula()),
            formula,
            "Formula has not been set correctly"
        );
        assertEq(
            bondingCurveFundingManager.capitalRequired(),
            CAPITAL_REQUIREMENT,
            "Initial capital requirements has not been set correctly"
        );
        // Liquidity Pool
        assertEq(
            address(bondingCurveFundingManager.liquidityPool()),
            liquidityPool,
            "Initial liquidity pool has not been set correctly"
        );
    }

    function testReinitFails() public override {
        vm.expectRevert(OZErrors.Initializable__InvalidInitialization);
        bondingCurveFundingManager.init(_orchestrator, _METADATA, abi.encode());
    }

    //--------------------------------------------------------------------------
    // Public Functions

    /*  Test burnIssuanceToken()
        ├── Given: _amount > msg.sender balance of issuance token
        │   └── When: the function burnIssuanceToken() gets called
        │       └── Then: it should revert
        └── Given: _amount <= msg.sender balance of issuance token
            └── When: the function burnIssuanceToken() gets called
                └── Then: it should burn _amount from msg.sender's balance
    */

    function testBurnIssuanceToken_revertGivenAmountBiggerThanMsgSenderBalance(
        uint _amount
    ) public {
        // bound value to max uint - 1
        _amount = bound(_amount, 1, UINT256_MAX - 1);
        // balance of the burner
        uint burnerTokenBalance = _amount - 1;
        // mint issuance token to user for burning
        _mintIssuanceTokenToAddressHelper(burner, burnerTokenBalance);
        // Validate minting success
        assertEq(
            bondingCurveFundingManager.balanceOf(burner), burnerTokenBalance
        );

        // Execute tx
        vm.startPrank(burner);
        {
            // Revert when balance lower than amount
            vm.expectRevert();
            bondingCurveFundingManager.burnIssuanceToken(_amount);
        }
    }

    function testBurnIssuanceToken_worksGivenAmountLowerThanMsgSenderBalance(
        uint _amount
    ) public {
        // bound value to max uint - 1
        _amount = bound(_amount, 1, UINT256_MAX - 1);
        // balance of the burner
        uint burnerTokenBalance = _amount + 1;
        // mint issuance token to user for burning
        _mintIssuanceTokenToAddressHelper(burner, burnerTokenBalance);
        // Assert right amount has been minted
        assertEq(
            bondingCurveFundingManager.balanceOf(burner), burnerTokenBalance
        );

        // Execute tx
        vm.startPrank(burner);
        bondingCurveFundingManager.burnIssuanceToken(_amount);

        // Assert right amount has been burned
        assertEq(
            bondingCurveFundingManager.balanceOf(burner),
            burnerTokenBalance - _amount
        );
    }

    /*  Test burnIssuanceTokenFor()
        ├── Given: _owner != msg.sender
        │   ├── And: the allowance < _amount
        │   │   └── When: the function burnIssuanceTokenFor() gets called
        │   │       └── Then: it should revert
        │   └── And: msg.sender allowance > _amount
        │       ├── And: _owner balance < _amount
        │       │   └── When: the function burnIssuanceTokenFor() gets called
        │       │       └── Then: it should revert
        │       └── And: _owner balance > _amount
        │           └── When: the function burnIssuanceTokenFor() gets called
        │                └── Then: it should burn _amount tokens from the _owner
        └── Given: _owner == msg.sender
            ├── And: _amount > _owner balance of issuance token
            │   └── When: the function burnIssuanceToken() gets called
            │       └── Then: it should revert
            └── And: _amount <= _owner balance of issuance token
                └── When: the function burnIssuanceToken() gets called
                    └── Then: it should burn _amount from _owner's balance
    */

    function testBurnIssuanceTokenFor_revertGivenAmountHigherThanOwnerAllowance(
        uint _amount
    ) public {
        address tokenOwner = makeAddr("tokenOwner");
        // bound value to max uint - 1
        _amount = bound(_amount, 1, UINT256_MAX - 1);
        // Balance of tokenOwner
        uint ownerTokenBalance = _amount;
        // mint issuance token to tokenOwner for burning
        _mintIssuanceTokenToAddressHelper(tokenOwner, ownerTokenBalance);
        // Validate minting success
        assertEq(
            bondingCurveFundingManager.balanceOf(tokenOwner), ownerTokenBalance
        );
        // Approve less than amount to burner address
        vm.prank(tokenOwner);
        bondingCurveFundingManager.approve(burner, _amount - 1);

        // Execute tx
        vm.startPrank(burner);
        {
            // Revert when allowance lower than amount
            vm.expectRevert();
            bondingCurveFundingManager.burnIssuanceTokenFor(tokenOwner, _amount);
        }
    }

    function testBurnIssuanceTokenFor_revertGivenAmountBiggerThanOwnerBalance(
        uint _amount
    ) public {
        address tokenOwner = makeAddr("tokenOwner");
        // bound value to max uint - 1
        _amount = bound(_amount, 1, UINT256_MAX - 1);
        // Balance of tokenOwner
        uint ownerTokenBalance = _amount - 1;
        // mint issuance token to tokenOwner for burning
        _mintIssuanceTokenToAddressHelper(tokenOwner, ownerTokenBalance);
        // Validate minting success
        assertEq(
            bondingCurveFundingManager.balanceOf(tokenOwner), ownerTokenBalance
        );
        // Approve tokenOwner balance to burner
        vm.prank(tokenOwner);
        bondingCurveFundingManager.approve(burner, ownerTokenBalance);

        // Execute tx
        vm.startPrank(burner);
        {
            // Revert when allowance lower than amount
            vm.expectRevert();
            bondingCurveFundingManager.burnIssuanceTokenFor(tokenOwner, _amount);
        }
    }

    function testBurnIssuanceTokenFor_worksGivenOwnerIsNotMsgSender(
        uint _amount
    ) public {
        address tokenOwner = makeAddr("tokenOwner");
        // bound value to max uint - 1
        _amount = bound(_amount, 1, UINT256_MAX - 1);
        // Balance of tokenOwner
        uint ownerTokenBalance = _amount + 1;
        // mint issuance token to tokenOwner for burning
        _mintIssuanceTokenToAddressHelper(tokenOwner, ownerTokenBalance);
        // Validate minting success
        assertEq(
            bondingCurveFundingManager.balanceOf(tokenOwner), ownerTokenBalance
        );
        // Approve tokenOwner balance to burner
        vm.prank(tokenOwner);
        bondingCurveFundingManager.approve(burner, ownerTokenBalance);

        // Execute tx
        vm.startPrank(burner);
        bondingCurveFundingManager.burnIssuanceTokenFor(tokenOwner, _amount);

        // Assert right amount has been burned
        assertEq(
            bondingCurveFundingManager.balanceOf(tokenOwner),
            ownerTokenBalance - _amount
        );
    }

    function testBurnIssuanceTokenFor_revertGivenAmountBiggerThanMsgSenderBalance(
        uint _amount
    ) public {
        // bound value to max uint - 1
        _amount = bound(_amount, 1, UINT256_MAX - 1);
        // balance of burner
        uint burnerTokenBalance = _amount - 1;
        // mint issuance token to burner for burning
        _mintIssuanceTokenToAddressHelper(burner, burnerTokenBalance);
        // validate minting success
        assertEq(
            bondingCurveFundingManager.balanceOf(burner), burnerTokenBalance
        );

        // Execute tx
        vm.startPrank(burner);
        {
            // Revert when balance lower than amount
            vm.expectRevert();
            bondingCurveFundingManager.burnIssuanceTokenFor(burner, _amount);
        }
    }

    function testBurnIssuanceTokenFor_worksGivenMsgSenderIsNotOwner(
        uint _amount
    ) public {
        // bound value to max uint - 1
        _amount = bound(_amount, 1, UINT256_MAX - 1);
        // Balance of burner
        uint burnerTokenBalance = _amount + 1;
        // mint issuance token to burner for burning
        _mintIssuanceTokenToAddressHelper(burner, burnerTokenBalance);
        // Validate minting success
        assertEq(
            bondingCurveFundingManager.balanceOf(burner), burnerTokenBalance
        );

        // Execute tx
        vm.startPrank(burner);
        bondingCurveFundingManager.burnIssuanceTokenFor(burner, _amount);

        // Assert right amount has been burned
        assertEq(
            bondingCurveFundingManager.balanceOf(burner),
            burnerTokenBalance - _amount
        );
    }

    /*  Test calculateBasePriceToCaptialRatio()
        └── When: the function calculateBasePriceToCaptialRatio() gets called
            └── Then: it should return the return value of _calculateBasePriceToCaptialRatio()
    */

    function testCalculateBasePriceToCaptialRatio_worksGivenReturnValueInternalFunction(
        uint _captialRequirements,
        uint _basePriceMultiplier
    ) public {
        // Set bounds so when values used for calculation, the result < 1e36
        _captialRequirements = bound(_captialRequirements, 1, 1e18);
        _basePriceMultiplier = bound(_basePriceMultiplier, 1, 1e18);

        // Setup
        bondingCurveFundingManager.setBaseMultiplier(_basePriceMultiplier);
        bondingCurveFundingManager.setCapitalRequired(_captialRequirements);

        // Use expected value from internal function
        uint expectedReturnValue = bondingCurveFundingManager
            .call_calculateBasePriceToCaptialRatio(
            _captialRequirements, _basePriceMultiplier
        );

        // Execute Tx
        uint functionReturnValue = bondingCurveFundingManager
            .call_calculateBasePriceToCaptialRatio(
            _captialRequirements, _basePriceMultiplier
        );

        // Assert expected return value
        assertEq(functionReturnValue, expectedReturnValue);
    }

    //--------------------------------------------------------------------------
    // Implementation Specific Public Functions

    /*  Test seizable()
        └── When: the function seizable() gets called
            └── Then: it should return the correct seizable amount
    */
    function testSeizable_works(uint _tokenBalance, uint64 _seize) public {
        _tokenBalance =
            bound(_tokenBalance, 1, (UINT256_MAX - MIN_RESERVE) / 1000); // to protect agains overflow if max balance * max seize
        _seize =
            uint64(bound(_seize, 1, bondingCurveFundingManager.MAX_SEIZE()));
        // Setup
        // Get balance before test
        uint tokenBalanceFundingMangerBaseline =
            _token.balanceOf(address(bondingCurveFundingManager));
        // mint collateral to funding manager
        _mintCollateralTokenToAddressHelper(
            address(bondingCurveFundingManager), _tokenBalance
        );
        // set seize in contract
        bondingCurveFundingManager.adjustSeize(_seize);

        // calculate return value
        uint expectedReturnValue =
            ((_tokenBalance + tokenBalanceFundingMangerBaseline) * _seize) / BPS;

        // Execute tx
        uint returnValue = bondingCurveFundingManager.seizable();

        // Assert right return value
        assertEq(returnValue, expectedReturnValue);
    }

    /*  Test getRepayableAmount()
        └── When: the function getRepayableAmount() gets called
            └── Then: it should return the return value of _getRepayableAmount()
    */

    function testPublicGetRepayableAmount_works() public {
        // get return value from internal function
        uint internalFunctionResult =
            bondingCurveFundingManager.call_getRepayableAmount();
        // Get return value from public function
        uint publicFunctionResult =
            bondingCurveFundingManager.getRepayableAmount();
        // Assert they are equal
        assertEq(internalFunctionResult, publicFunctionResult);
    }

    //--------------------------------------------------------------------------
    // OnlyLiquidtyPool Functions

    /*  Test transferRepayment()
        ├── Given: the caller is not the liquidityPool
        │   └── When: the function transferRepayment() gets called
        │       └── Then: it should revert
        ├── Given: _to address == address(0) || _to address ==  address(this)
        │   └── When: the function transferRepayment() gets called
        │       └── Then: it should revert
        └── Given: the caller is the liquidityPool
            └── And: the _to address is valid
                ├── And: the _amount > the repayable amount available
                │   └── When: the function transferRepayment() gets called
                │       └── Then: it should revert
                └── And: _amount <= repayable amount available
                    └── When: the function transferRepayment() gets called
                        └── Then: it should transfer _amount to the _to address
    */

    function testTransferPayment_revertGivenCallerIsNotLp(
        address _to,
        uint _amount
    ) public {
        // Valid _to address
        vm.assume(
            _to != liquidityPool && _to != address(bondingCurveFundingManager)
                && _to != address(0)
        );

        // Execute Tx
        vm.startPrank(seller);
        {
            // Revert when _amount > repayableAmount
            vm.expectRevert(
                abi.encodeWithSelector(
                    IToposBondingCurveFundingManager
                        .ToposBondingCurveFundingManager__InvalidLiquidityPool
                        .selector,
                    seller
                )
            );
            bondingCurveFundingManager.transferRepayment(_to, _amount);
        }
    }

    function testTransferPayment_revertGivenToAddressIsInvalid(uint _amount)
        public
    {
        // set _to to address zero
        address to = address(0);
        _amount = bound(_amount, 2, UINT256_MAX - 1);

        // Execute Tx
        vm.startPrank(liquidityPool);
        {
            // Revert when _amount > repayableAmount
            vm.expectRevert(
                IBondingCurveFundingManagerBase
                    .BondingCurveFundingManagerBase__InvalidRecipient
                    .selector
            );
            bondingCurveFundingManager.transferRepayment(to, _amount);
        }

        // set to address to bonding curve funding manager address
        to = address(bondingCurveFundingManager);

        // Execute Tx
        vm.startPrank(liquidityPool);
        {
            // Revert when _amount > repayableAmount
            vm.expectRevert(
                IBondingCurveFundingManagerBase
                    .BondingCurveFundingManagerBase__InvalidRecipient
                    .selector
            );
            bondingCurveFundingManager.transferRepayment(to, _amount);
        }
    }

    function testTransferPayment_revertGivenAmounBiggerThanRepayableAmount(
        address _to,
        uint _amount
    ) public {
        // Valid _to address
        vm.assume(
            _to != liquidityPool && _to != address(bondingCurveFundingManager)
                && _to != address(0)
        );
        _amount = bound(_amount, 2, UINT256_MAX - MIN_RESERVE); // Protect agains overflow

        // Setup
        // Get balance before test
        uint tokenBalanceFundingMangerBaseline =
            _token.balanceOf(address(bondingCurveFundingManager));
        // set capital available in funding manager
        uint tokenBalanceFundingManager = _amount;
        _mintCollateralTokenToAddressHelper(
            address(bondingCurveFundingManager), tokenBalanceFundingManager
        );
        // Set capital requirement
        bondingCurveFundingManager.setCapitalRequired(_amount);
        // Set repayable amount < _amount
        bondingCurveFundingManager.setRepayableAmount(_amount - 1);

        // Assert that right amount tokens have been minted to funding manager
        assertEq(
            _token.balanceOf(address(bondingCurveFundingManager)),
            tokenBalanceFundingMangerBaseline + tokenBalanceFundingManager
        );

        // Execute Tx
        vm.startPrank(liquidityPool);
        {
            // Revert when _amount > repayableAmount
            vm.expectRevert(
                IRepayer
                    .Repayer__InsufficientCollateralForRepayerTransfer
                    .selector
            );
            bondingCurveFundingManager.transferRepayment(_to, _amount);
        }
    }

    function testTransferPayment_worksGivenCallerIsLpAndAmountIsValid(
        address _to,
        uint _amount
    ) public {
        // Valid _to address
        vm.assume(
            _to != liquidityPool && _to != address(bondingCurveFundingManager)
                && _to != address(0)
        );
        _amount = bound(_amount, 1, UINT256_MAX - MIN_RESERVE); // Protect agains overflow

        // Setup
        // Get balance before test
        uint tokenBalanceFundingMangerBaseline =
            _token.balanceOf(address(bondingCurveFundingManager));
        // set and mint the amount needed for this test.
        uint mintAmountForFundingManager = _amount;
        _mintCollateralTokenToAddressHelper(
            address(bondingCurveFundingManager), mintAmountForFundingManager
        );
        // Set capital requirement
        bondingCurveFundingManager.setCapitalRequired(_amount);
        // Set repayable amount
        bondingCurveFundingManager.setRepayableAmount(_amount);

        // Assert that right amount tokens have been minted to funding manager, i.e. mintAmountForFundingManager + MIN_RESERVE
        assertEq(
            _token.balanceOf(address(bondingCurveFundingManager)),
            mintAmountForFundingManager + tokenBalanceFundingMangerBaseline
        );
        // Assert that receiver address does not have tokens
        assertEq(_token.balanceOf(_to), 0);

        // Execute Tx
        vm.prank(liquidityPool);
        bondingCurveFundingManager.transferRepayment(_to, _amount);

        // Assert that _amount tokens have been withdrawn from funding manager
        assertEq(
            _token.balanceOf(address(bondingCurveFundingManager)),
            tokenBalanceFundingMangerBaseline + mintAmountForFundingManager
                - _amount
        );
        // Assert that receiver has _amount token
        assertEq(_token.balanceOf(_to), _amount);
    }

    //--------------------------------------------------------------------------
    // OnlyCoverManager Functions

    /*  Test seize()
        ├── Given: the caller has not the COVER_MANAGER_ROLE
        │   └── When: the function seize() gets called
        │       └── Then: it should revert
        └── Given: the caller has the COVER_MANAGER_ROLE
            ├── And: the parameter _amount > the seizable amount
            │   └── When: the function seize() gets called
            │       └── Then: it should revert
            ├── And: the lastSeizeTimestamp + SEIZE_DELAY > block.timestamp
            │   └── When: the function seize() gets called
            │       └── Then: it should revert
            ├── And: the capital available - _amount < MIN_RESERVE
            │   └── When: the function seize() gets called
            │       └── Then: it should transfer the value of captialAvailable - MIN_RESERVE tokens to the msg.sender
            │           ├── And: it should set the current timeStamp to lastSeizeTimestamp
            │           └── And: it should emit an event
            └── And: the capital available - _amount > MIN_RESERVE
                └── And: the lastSeizeTimestamp + SEIZE_DELAY < block.timestamp
                    └── When: the function seize() gets called
                        └── Then: it should transfer the value of _amount tokens to the msg.sender
                            ├── And: it should set the current timeStamp to lastSeizeTimestamp
                            └── And: it should emit an event
    */
    function testSeize_revertGivenCallerHasNotCoverManagerRole() public {
        uint _amount = 1;

        // Execute Tx
        vm.startPrank(seller);
        {
            vm.expectRevert(
                abi.encodeWithSelector(
                    IModule.Module__CallerNotAuthorized.selector,
                    _authorizer.generateRoleId(
                        address(bondingCurveFundingManager),
                        bondingCurveFundingManager.COVER_MANAGER_ROLE()
                    ),
                    seller
                )
            );
            bondingCurveFundingManager.seize(_amount);
        }
    }

    function testSeize_revertGivenAmountBiggerThanSeizableAmount(uint _amount)
        public
    {
        uint currentSeizable = bondingCurveFundingManager.seizable();
        vm.assume(_amount > currentSeizable);

        vm.expectRevert(
            abi.encodeWithSelector(
                IToposBondingCurveFundingManager
                    .ToposBondingCurveFundingManager__InvalidSeizeAmount
                    .selector,
                currentSeizable
            )
        );
        bondingCurveFundingManager.seize(_amount);
    }

    function testSeize_revertGivenLastSeizeTimerNotReset() public {
        uint seizeAmount = 1 ether;
        // Setup
        // Mint collateral for enough capital available
        _mintCollateralTokenToAddressHelper(
            address(bondingCurveFundingManager), seizeAmount * 100
        );
        // Check Seize timestamp before calling function
        uint seizeTimestampBefore =
            bondingCurveFundingManager.lastSeizeTimestamp();

        // Assert expected fail. block.timestamp == 1 without setting it in vm.warp
        assertGt((seizeTimestampBefore + SEIZE_DELAY), block.timestamp);

        // Execute Tx expecting it to revert
        vm.expectRevert(
            abi.encodeWithSelector(
                IToposBondingCurveFundingManager
                    .ToposBondingCurveFundingManager__SeizeTimeout
                    .selector,
                (
                    seizeTimestampBefore
                        + bondingCurveFundingManager.SEIZE_DELAY()
                )
            )
        );
        bondingCurveFundingManager.seize(seizeAmount);
    }

    function testSeize_worksGivenCapitalAvailableMinusMinReserveIsReturned()
        public
    {
        // Setup
        // Set block.timestamp to valid time
        vm.warp(SEIZE_DELAY + 1);
        // Amount has to be smaller than seizable amount which is (currentBalance * currentSeize) / BPS
        // i.e. (1 ether * 200 ) / 10_000
        uint amount = 1e16; // 0.01 ether
        // Return value check for emit. Expected return is 0. Capital available - MIN_RESERVE
        uint expectedReturnValue =
            bondingCurveFundingManager.call_getCaptialAvailable() - MIN_RESERVE;
        assertEq(expectedReturnValue, 0);

        //Get balance before seize
        uint balanceBeforeBuy = _token.balanceOf(address(this));

        // Execute Tx
        vm.expectEmit(
            true, true, true, true, address(bondingCurveFundingManager)
        );
        emit CollateralSeized(expectedReturnValue);
        bondingCurveFundingManager.seize(amount);

        // Assert that no tokens have been sent
        assertEq(balanceBeforeBuy, balanceBeforeBuy);
    }

    function testSeize_worksGivenCapitalAmountIsReturnd(uint _amount) public {
        // Setup
        // Set block.timestamp to valid time
        vm.warp(SEIZE_DELAY + 1);
        // Bound seizable value
        _amount = bound(_amount, 1, type(uint128).max);
        // Mint enough surplus so seizing can happen
        _mintCollateralTokenToAddressHelper(
            address(bondingCurveFundingManager), _amount * 10_000
        );
        //Get balance before seize
        uint balanceBeforeBuy = _token.balanceOf(address(this));

        // Execute Tx
        vm.expectEmit(
            true, true, true, true, address(bondingCurveFundingManager)
        );
        emit CollateralSeized(_amount);
        bondingCurveFundingManager.seize(_amount);

        // Get balance after buying
        uint balanceAfterBuy = _token.balanceOf(address(this));
        // Assert that no tokens have been sent
        assertEq(balanceAfterBuy, balanceBeforeBuy + _amount);
    }

    /*    Test adjust
        ├── Given: the caller has not the COVER_MANAGER_ROLE
        │   └── When: the function adjustSeize() gets called
        │       └── Then: it should revert
        └── Given: the caller has the COVER_MANAGER_ROLE
                └── When: the function adjustSeize() gets called
                    └── Then: it should call the internal function and set the state
    */

    function testAdjustSeize_revertGivenCallerHasNotCoverManagerRole() public {
        uint64 _seize = 10_000;

        // Execute Tx
        vm.startPrank(seller);
        {
            vm.expectRevert(
                abi.encodeWithSelector(
                    IModule.Module__CallerNotAuthorized.selector,
                    _authorizer.generateRoleId(
                        address(bondingCurveFundingManager),
                        bondingCurveFundingManager.COVER_MANAGER_ROLE()
                    ),
                    seller
                )
            );
            bondingCurveFundingManager.adjustSeize(_seize);
        }
    }

    function testAdjustSeize_worksGivenCallerHasCoverManagerRole(uint64 _seize)
        public
    {
        vm.assume(_seize != bondingCurveFundingManager.currentSeize());
        _seize = uint64(bound(_seize, 1, MAX_SEIZE));

        // Execute Tx
        bondingCurveFundingManager.adjustSeize(_seize);

        assertEq(bondingCurveFundingManager.currentSeize(), _seize);
    }

    /*  Test setSellFee()
        ├── Given: the caller has not the COVER_MANAGER_ROLE
        │   └── When: the function setSellFee() gets called
        │       └── Then: it should revert
        └── Given: the caller has the COVER_MANAGER_ROLE
            ├── And: _fee > MAX_SELL_FEE
            │   └── When: the function setSellFee() getrs called
            │       └── Then: it should revert
            └── And: _fee <= MAX_SELL_FEE
                └── When: the function setSellFee() gets called
                    └── Then: it should set the state of sellFee to _fee
    */

    function testSetSellFee_revertGivenCallerHasNotCoverManagerRole() public {
        uint sellFee = 100;

        // Execute Tx
        vm.startPrank(seller);
        {
            vm.expectRevert(
                abi.encodeWithSelector(
                    IModule.Module__CallerNotAuthorized.selector,
                    _authorizer.generateRoleId(
                        address(bondingCurveFundingManager),
                        bondingCurveFundingManager.COVER_MANAGER_ROLE()
                    ),
                    seller
                )
            );
            bondingCurveFundingManager.setSellFee(sellFee);
        }
    }

    function testSetSellFee_revertGivenSeizeBiggerThanMaxSeize(uint _fee)
        public
    {
        vm.assume(_fee > MAX_SELL_FEE);

        // Execute Tx
        vm.expectRevert(
            abi.encodeWithSelector(
                IToposBondingCurveFundingManager
                    .ToposBondingCurveFundingManager__InvalidFeePercentage
                    .selector,
                _fee
            )
        );
        bondingCurveFundingManager.setSellFee(_fee);
    }

    function testAdjustSeize_worksGivenCallerHasRoleAndSeizeIsValid(uint _fee)
        public
    {
        vm.assume(_fee != bondingCurveFundingManager.sellFee());
        _fee = bound(_fee, 1, MAX_SELL_FEE);

        // Execute Tx
        bondingCurveFundingManager.setSellFee(_fee);

        assertEq(bondingCurveFundingManager.sellFee(), _fee);
    }

    /*  Test setRepayableAmount()
        ├── Given: the caller has not the COVER_MANAGER_ROLE
        │   └── When: the function setRepayableAmount() gets called
        │       └── Then: it should revert
        └── Given: the caller has the COVER_MANAGER_ROLE
            ├── And: _amount > either capitalAvailable or capitalRequirements
            │   └── When: the function setRepayableAmount() gets called
            │       └── Then: it should revert
            └── And: _amount <= either capitalAvailable or capitalRequirements
                └── When: the function setRepayableAmount() gets called
                    └── Then: it should set the state of repayableAmount to _amount
                        └── And: it should emit an event
    */
    function testSetRepayableAmount_revertGivenCallerHasNotCoverManagerRole()
        public
    {
        uint amount = 1000;

        // Execute Tx
        vm.startPrank(seller);
        {
            vm.expectRevert(
                abi.encodeWithSelector(
                    IModule.Module__CallerNotAuthorized.selector,
                    _authorizer.generateRoleId(
                        address(bondingCurveFundingManager),
                        bondingCurveFundingManager.COVER_MANAGER_ROLE()
                    ),
                    seller
                )
            );
            bondingCurveFundingManager.setRepayableAmount(amount);
        }
    }

    /*  Test setLiquidityPoolContract()
        ├── Given: the caller has not the COVER_MANAGER_ROLE
        │   └── When: the function setLiquidityPoolContract() gets called
        │       └── Then: it should revert
        └── Given: the caller has the COVER_MANAGER_ROLE
            ├── And: _lp == address(0)
            │   └── When: the function setLiquidityPool() gets called
            │       └── Then: it should revert
            └── And: _lp != address(0)
                └── When: the function setLiquidityPool() gets called
                    └── Then: it should set the state liquidityPool to _lp
                        └── And: it should emit an event
    */

    function testSetLiquidityPoolContract_revertGivenCallerHasNotCoverManagerRole(
    ) public {
        ILiquidityPool lq = ILiquidityPool(makeAddr("lq"));

        // Execute Tx
        vm.startPrank(seller);
        {
            vm.expectRevert(
                abi.encodeWithSelector(
                    IModule.Module__CallerNotAuthorized.selector,
                    _authorizer.generateRoleId(
                        address(bondingCurveFundingManager),
                        bondingCurveFundingManager.COVER_MANAGER_ROLE()
                    ),
                    seller
                )
            );
            bondingCurveFundingManager.setLiquidityPoolContract(lq);
        }
    }

    function testSetLiquidityPoolContract_revertGivenAddressIsInvalid()
        public
    {
        ILiquidityPool lq = ILiquidityPool(address(0));

        // Expect Revert
        vm.expectRevert(
            IToposBondingCurveFundingManager
                .ToposBondingCurveFundingManager__InvalidInputAddress
                .selector
        );
        bondingCurveFundingManager.setLiquidityPoolContract(lq);
    }

    function testSetLiquidityPoolContract_worksGivenCallerHasRoleAndAddressValid(
        ILiquidityPool _lp
    ) public {
        vm.assume(_lp != ILiquidityPool(address(0)));

        vm.expectEmit(
            true, true, true, true, address(bondingCurveFundingManager)
        );
        emit LiquidityPoolChanged(_lp, ILiquidityPool(liquidityPool));
        bondingCurveFundingManager.setLiquidityPoolContract(_lp);
    }

    //--------------------------------------------------------------------------
    // OnlyCoverManager Functions

    /*  Test setCapitalRequired()
        ├── Given: the caller has not the RISK_MANAGER_ROLE
        │   └── When: the function setCapitalRequired() is called
        │       └── Then: it should revert
        └── Given: the caller has the role of RISK_MANAGER_ROLE
            └── When: the function setCapitalRequired() is called
                └── Then: it should call the internal function and set the state
    */

    function testSetCapitalRequired_revertGivenCallerHasNotRiskManagerRole()
        public
    {
        uint newCapitalRequired = 1 ether;

        // Execute Tx
        vm.startPrank(seller);
        {
            vm.expectRevert(
                abi.encodeWithSelector(
                    IModule.Module__CallerNotAuthorized.selector,
                    _authorizer.generateRoleId(
                        address(bondingCurveFundingManager),
                        bondingCurveFundingManager.RISK_MANAGER_ROLE()
                    ),
                    seller
                )
            );
            bondingCurveFundingManager.setCapitalRequired(newCapitalRequired);
        }
    }

    function testSetCapitalRequired_worksGivenCallerHasRiskManagerRole(
        uint _newCapitalRequired
    ) public {
        vm.assume(
            _newCapitalRequired != bondingCurveFundingManager.capitalRequired()
        );
        _newCapitalRequired = bound(_newCapitalRequired, 1, 1e18);

        // Execute Tx
        bondingCurveFundingManager.setCapitalRequired(_newCapitalRequired);

        // Get current state value
        uint stateValue = bondingCurveFundingManager.capitalRequired();

        // Assert state has been updated
        assertEq(stateValue, _newCapitalRequired);
    }

    /*  Test setBaseMultiplier()
        ├── Given: the caller has not the RISK_MANAGER_ROLE
        │   └── When: the function setBaseMultiplier() is called
        │       └── Then: it should revert
        └── Given: the caller has the RISK_MANAGER_ROLE
            └── When: the function setBaseMultiplier() is called
                └── Then: it should call the internal function and set the state
    */

    function testSetBaseMultiplier_revertGivenCallerHasNotRiskManagerRole()
        public
    {
        uint newBaseMultiplier = 1;

        // Execute Tx
        vm.startPrank(seller);
        {
            vm.expectRevert(
                abi.encodeWithSelector(
                    IModule.Module__CallerNotAuthorized.selector,
                    _authorizer.generateRoleId(
                        address(bondingCurveFundingManager),
                        bondingCurveFundingManager.RISK_MANAGER_ROLE()
                    ),
                    seller
                )
            );
            bondingCurveFundingManager.setBaseMultiplier(newBaseMultiplier);
        }
    }

    function testSetBaseMultiplier_worksGivenCallerHasRiskManagerRole(
        uint _newBaseMultiplier
    ) public {
        vm.assume(
            _newBaseMultiplier
                != bondingCurveFundingManager.basePriceMultiplier()
        );
        _newBaseMultiplier = bound(_newBaseMultiplier, 1, 1e18);

        // Execute Tx
        bondingCurveFundingManager.setBaseMultiplier(_newBaseMultiplier);

        // Get current state value
        uint stateValue = bondingCurveFundingManager.basePriceMultiplier();

        // Assert state has been updated
        assertEq(stateValue, _newBaseMultiplier);
    }

    //--------------------------------------------------------------------------
    // Internal Functions

    /*  Test _issueTokensFormulaWrapper()
        ├── Given: capital available == 0
        │   └── When: the function _issueTokensFormulaWrapper() gets called
        │       └── Then: it should revert
        └── Given: capital available > 0
            └── When: the function _issueTokensFormulaWrapper() gets called
                └── Then: it should return the same as formula.tokenIn
    */
    function testInternalIssueTokensFormulaWrapper_revertGivenCapitalAvailableIsZero(
    ) public {
        uint _depositAmount = 1;

        // Transfer all capital that is in the bonding curve funding manager
        vm.prank(address(bondingCurveFundingManager));
        _token.transfer(seller, MIN_RESERVE);

        // Execute Tx
        vm.expectRevert(
            IToposBondingCurveFundingManager
                .ToposBondingCurveFundingManager__NoCapitalAvailable
                .selector
        );
        bondingCurveFundingManager.call_issueTokensFormulaWrapper(
            _depositAmount
        );
    }

    function testInternalIssueTokensFormulaWrapper_works(uint _depositAmount)
        public
    {
        // Setup
        // protect agains overflow
        _depositAmount = bound(
            _depositAmount,
            1,
            1e36 - bondingCurveFundingManager.call_getCaptialAvailable()
        );

        // Get expected return value
        uint expectedReturnValue = IToposFormula(formula).tokenOut(
            _depositAmount,
            bondingCurveFundingManager.call_getCaptialAvailable(),
            bondingCurveFundingManager.basePriceToCaptialRatio()
        );
        // Actual return value
        uint functionReturnValue = bondingCurveFundingManager
            .call_issueTokensFormulaWrapper(_depositAmount);

        // Assert eq
        assertEq(functionReturnValue, expectedReturnValue);
    }

    /*  Test _redeemTokensFormulaWrapper()
        ├── Given: capital available == 0
        │   └── When: the function _redeemTokensFormulaWrapper() gets called
        │       └── Then: it should revert
        ├── Given: (capitalAvailable - redeemAmount) < MIN_RESERVE
        │   └── When: the function _redeemTokensFormulaWrapper() gets called
        │       └── Then: it should return (capitalAvailable - MIN_RESERVE) instead of redeemAmount
        └── Given: (capitalAvailable - redeemAmount) >= MIN_RESERVE
            └── When: the function _redeemTokensFormulaWrapper() gets called
                └── Then: it should return redeemAmount
    */

    function testInternalRedeemTokensFormulaWrapper_revertGivenCapitalAvailableIsZero(
    ) public {
        uint _depositAmount = 1;

        // Transfer all capital that is in the bonding curve funding manager
        vm.prank(address(bondingCurveFundingManager));
        _token.transfer(seller, MIN_RESERVE);

        // Execute Tx
        vm.expectRevert(
            IToposBondingCurveFundingManager
                .ToposBondingCurveFundingManager__NoCapitalAvailable
                .selector
        );
        bondingCurveFundingManager.call_redeemTokensFormulaWrapper(
            _depositAmount
        );
    }

    function testInternalRedeemTokensFormulaWrapper_worksGivenItReturnsCapitalAvailableMinusMinReserve(
        uint _depositAmount
    ) public {
        // protect agains overflow
        _depositAmount = bound(_depositAmount, 1, 1e36 - MIN_RESERVE);

        // Calculate expected return value. Because capital available == MIN_RESERVE, any redeem amount
        // triggers a change in return value as the balance may never dip below MIN_RESERVE, making the return
        // value 0
        uint expectedReturnValue =
            bondingCurveFundingManager.call_getCaptialAvailable() - MIN_RESERVE;

        // Get return value
        uint functionReturnValue = bondingCurveFundingManager
            .call_redeemTokensFormulaWrapper(_depositAmount);

        // Assert equal
        assertEq(functionReturnValue, expectedReturnValue);
    }

    function testInternalRedeemTokensFormulaWrapper_worksGivenItReturnsRedeemAmount(
        uint _depositAmount
    ) public {
        // protect agains overflow
        _depositAmount = bound(
            _depositAmount,
            1,
            1e36 - bondingCurveFundingManager.call_getCaptialAvailable()
        );
        _mintCollateralTokenToAddressHelper(
            address(bondingCurveFundingManager), _depositAmount
        );

        // Get expected return value
        uint redeemAmount = IToposFormula(formula).tokenIn(
            _depositAmount,
            bondingCurveFundingManager.call_getCaptialAvailable(),
            bondingCurveFundingManager.basePriceToCaptialRatio()
        );
        // Get return value
        uint functionReturnValue = bondingCurveFundingManager
            .call_redeemTokensFormulaWrapper(_depositAmount);

        // Because of precision loss, the assert is done to be in range of 0.0000000001% of each other
        assertApproxEqRel(functionReturnValue, redeemAmount, 0.0000000001e18);
    }

    /*  Test _getCaptialAvailable()
        └── When: _getCapitalAvailable() gets called
            └── Then: it should return balance - tradeFeeCollected
    */

    function testInternalGetCapitalAvailable_worksGivenValueReturnedHasFeeSubtracted(
        uint _amount
    ) public {
        // Set buy amount
        _amount = bound(_amount, 1000, (1e36 - MIN_RESERVE)); // bound so ToposFormula won't revert
        // Setup
        // Get collater
        _mintCollateralTokenToAddressHelper(seller, _amount);
        // Buy issuance token
        _buyTokensForSetupHelper(seller, _amount / 1000); // Make sure to buy with smaller amount than capital available
        // Get amount issuance token minted
        uint issuanceTokenBalance = bondingCurveFundingManager.balanceOf(seller);
        // Sell issuance token to pay fee
        _sellTokensForSetupHelper(seller, issuanceTokenBalance);

        // Get state value of fee collected
        uint feeCollected =
            bondingCurveFundingManager.getCollateralTradeFeeCollected();

        // Calculate expected return value
        uint expectedReturnValue =
            _token.balanceOf(address(bondingCurveFundingManager)) - feeCollected;

        uint returnValue = bondingCurveFundingManager.call_getCaptialAvailable();

        // Assert value
        assertEq(returnValue, expectedReturnValue);
    }

    /*  Test _setCapitalRequired()
        ├── Given: the parameter _newCapitalRequired == 0
        │   └── When: the function _setCapitalRequired() is called
        │       └── Then: it should revert
        └── Given: the parameter _newCapitalRequired > 0
            └── When: the function _setCapitalRequired() is called
                └── Then: it should succeed in writing the new value to state
                    ├── And: it should emit an event
                    └── And: it should call _updateVariables() to update basePriceToCaptialRatio
     */

    function testInternalSetCaptialRequired_revertGivenValueIsZero() public {
        // Set invalid value
        uint capitalRequirements = 0;
        // Expect Revert
        vm.expectRevert(
            IToposBondingCurveFundingManager
                .ToposBondingCurveFundingManager__InvalidInputAmount
                .selector
        );
        bondingCurveFundingManager.call_setBaseMultiplier(capitalRequirements);
    }

    function testInternalSetCaptialRequired_worksGivenValueIsNotZero(
        uint _capitalRequirements
    ) public {
        _capitalRequirements = bound(_capitalRequirements, 1, 1e18);

        // Get current value for expected emit
        uint currentCaptialRequirements =
            bondingCurveFundingManager.capitalRequired();

        // Execute Tx
        vm.expectEmit(
            true, true, true, true, address(bondingCurveFundingManager)
        );
        emit IToposBondingCurveFundingManager.CapitalRequiredChanged(
            currentCaptialRequirements, _capitalRequirements
        );
        bondingCurveFundingManager.call_setCaptialRequired(_capitalRequirements);

        // Get assert values
        uint expectUpdatedCapitalRequired =
            bondingCurveFundingManager.capitalRequired();
        uint expectBasePriceToCaptialRatio = bondingCurveFundingManager
            .call_calculateBasePriceToCaptialRatio(
            _capitalRequirements,
            bondingCurveFundingManager.basePriceMultiplier()
        );
        uint actualBasePriceToCapitalRatio =
            bondingCurveFundingManager.basePriceToCaptialRatio();

        // Assert value has been set succesfully
        assertEq(expectUpdatedCapitalRequired, _capitalRequirements);
        // Assert _updateVariables has been called succesfully
        assertEq(expectBasePriceToCaptialRatio, actualBasePriceToCapitalRatio);
    }

    /*    Test _setSeize()
        ├── Given: the parameter _seize > MAX_SEIZE
        │   └── When: the function _setSeize() gets called
        │       └── Then: it should revert
        └── Given: the parameter _seize <= MAX_SEIZE
            └── When: the function _setSeize() gets called
                └── Then: it should succeed in writing a new value to state
    */

    function testInternalSetSeize_revertGivenSeizeBiggerThanMaxSeize(
        uint64 _seize
    ) public {
        vm.assume(_seize > MAX_SEIZE);

        // Execute Tx
        vm.expectRevert(
            abi.encodeWithSelector(
                IToposBondingCurveFundingManager
                    .ToposBondingCurveFundingManager__InvalidSeize
                    .selector,
                _seize
            )
        );
        bondingCurveFundingManager.call_setSeize(_seize);
    }

    function testInternalSetSeize_worksGivenSeizeIsValid(uint64 _seize)
        public
    {
        vm.assume(_seize != bondingCurveFundingManager.currentSeize());
        _seize = uint64(bound(_seize, 1, MAX_SEIZE));

        // Execute Tx
        bondingCurveFundingManager.adjustSeize(_seize);

        assertEq(bondingCurveFundingManager.currentSeize(), _seize);
    }

    /*  Test _setBaseMultiplier()
        ├── Given: the parameter _newBasePriceMultiplier == 0
        │   └── When: the function _setBaseMultiplier() is called
        │       └── Then: it should revert
        └── Given: the parameter _newBasePriceMultiplier > 0
            └── When: the function _setBaseMultiplier() is called
                └── Then: it should succeed in writing the new value to state
                    ├── And: it should emit an event
                    └── And: it should call _updateVariables() to update basePriceToCaptialRatio
     */

    function testInternalSetBasePriceMultiplier_revertGivenValueIsZero()
        public
    {
        // Set invalid value
        uint basePriceMultiplier = 0;
        // Expect Revert
        vm.expectRevert(
            IToposBondingCurveFundingManager
                .ToposBondingCurveFundingManager__InvalidInputAmount
                .selector
        );
        bondingCurveFundingManager.call_setBaseMultiplier(basePriceMultiplier);
    }

    function testInternalSetBasePriceMultiplier_worksGivenValueIsNotZero(
        uint _basePriceMultiplier
    ) public {
        // Set capital required to fixed value so no revert can happen when fuzzing basePriceMultiplier
        uint capitalRequirement = 1e18;
        _basePriceMultiplier = bound(_basePriceMultiplier, 1, 1e18);

        // setup
        bondingCurveFundingManager.setCapitalRequired(capitalRequirement);

        // Get current value for expected emit
        uint currentBasePriceMultiplier =
            bondingCurveFundingManager.basePriceMultiplier();

        // Execute Tx
        vm.expectEmit(
            true, true, true, true, address(bondingCurveFundingManager)
        );
        emit IToposBondingCurveFundingManager.BaseMultiplierChanged(
            currentBasePriceMultiplier, _basePriceMultiplier
        );
        bondingCurveFundingManager.call_setBaseMultiplier(_basePriceMultiplier);

        // Get assert values
        uint expectUpdatedBasePriceMultiplier =
            bondingCurveFundingManager.basePriceMultiplier();
        uint expectBasePriceToCaptialRatio = bondingCurveFundingManager
            .call_calculateBasePriceToCaptialRatio(
            capitalRequirement, _basePriceMultiplier
        );
        uint actualBasePriceToCapitalRatio =
            bondingCurveFundingManager.basePriceToCaptialRatio();

        // Assert value has been set succesfully
        assertEq(expectUpdatedBasePriceMultiplier, _basePriceMultiplier);
        // Assert _updateVariables has been called succesfully
        assertEq(expectBasePriceToCaptialRatio, actualBasePriceToCapitalRatio);
    }

    /*    Test _calculateBasePriceToCaptialRatio()
        └── Given: the function _calculateBasePriceToCaptialRatio() gets called
            ├── When: the resulting _basePriceToCaptialRatio > 1e36
            │   └── Then is should revert
            └── When: the _basePriceToCaptialRatio < 1e36
                └── Then: it should return _basePriceToCaptialRatio
    */

    function testCalculateBasePriceToCaptialRatio_revertGivenCalculationResultBiggerThan1ToPower36(
        uint _captialRequirements,
        uint _basePriceMultiplier
    ) public {
        // Set bounds so when values used for calculation, the result is > 1e36
        _captialRequirements = bound(_captialRequirements, 1, 1e18); // Lower minimum bound
        _basePriceMultiplier = bound(_basePriceMultiplier, 1e37, 1e38); // Higher minimum bound

        vm.expectRevert(
            IToposBondingCurveFundingManager
                .ToposBondingCurveFundingManager__InvalidInputAmount
                .selector
        );
        bondingCurveFundingManager.call_calculateBasePriceToCaptialRatio(
            _captialRequirements, _basePriceMultiplier
        );
    }

    function testCalculateBasePriceToCaptialRatio_worksGivenCalculationResultLowerThan1ToPower36(
        uint _captialRequirements,
        uint _basePriceMultiplier
    ) public {
        // Set bounds so when values used for calculation, the result < 1e36
        _captialRequirements = bound(_captialRequirements, 1, 1e18);
        _basePriceMultiplier = bound(_basePriceMultiplier, 1, 1e18);

        // Use calculation for expected return value
        uint expectedReturnValue = FixedPointMathLib.fdiv(
            _basePriceMultiplier, _captialRequirements, FixedPointMathLib.WAD
        );

        // Get function return value
        uint functionReturnValue = bondingCurveFundingManager
            .call_calculateBasePriceToCaptialRatio(
            _captialRequirements, _basePriceMultiplier
        );

        // Assert expected return value
        assertEq(functionReturnValue, expectedReturnValue);
    }

    /*    Test _updateVariables()
        └── Given: the function _updateVariables() gets called
            └── Then: it should update the state variable basePriceToCaptialRatio
    */

    function testUpdateVariables_worksGivenBasePriceToCapitalRatioStateIsSet(
        uint _captialRequirements,
        uint _basePriceMultiplier
    ) public {
        // Set bounds so when values used for calculation, the result < 1e36
        _captialRequirements = bound(_captialRequirements, 1, 1e18);
        _basePriceMultiplier = bound(_basePriceMultiplier, 1, 1e18);

        // Setup
        bondingCurveFundingManager.setBaseMultiplier(_basePriceMultiplier);
        bondingCurveFundingManager.setCapitalRequired(_captialRequirements);

        // Use calculation for expected return value
        uint expectedReturnValue = FixedPointMathLib.fdiv(
            _basePriceMultiplier, _captialRequirements, FixedPointMathLib.WAD
        );

        // Execute Tx
        bondingCurveFundingManager.call_updateVariables();
        // Get set state value
        uint setStateValue =
            bondingCurveFundingManager.basePriceToCaptialRatio();

        // Assert expected return value
        assertEq(setStateValue, expectedReturnValue);
    }

    /*  Test _getSmallerCaCr()
        ├── Given: the captial available is > capitalRequirement
        │   └── When: the function _getSmallerCaCr() gets called
        │       └── Then: it should return the captialRequirement
        └── Given: the captial available is < capitalRequirement
            └── When: the function _getSmallerCaCr() gets called
                └── Then: it should return the captialAvailable
    */

    function testGetSmallerCaCr_worksGivenCapitalAvailableIsBiggerThanCapitalRequirements(
        uint _captialAvailable,
        uint _captialRequirements
    ) public {
        _captialAvailable =
            bound(_captialAvailable, 1, UINT256_MAX - MIN_RESERVE); // protect agains overflow
        _captialRequirements = bound(_captialRequirements, 1, _captialAvailable); // make captial requirements < capital available
        // Setup
        _mintCollateralTokenToAddressHelper(
            address(bondingCurveFundingManager), _captialAvailable
        );
        bondingCurveFundingManager.setCapitalRequired(_captialRequirements);

        uint returnValue = bondingCurveFundingManager.call_getSmallerCaCr();

        // Assert that the smaller value got returned
        assertEq(returnValue, _captialRequirements);
    }

    function testGetSmallerCaCr_worksGivenCapitalRequirementsIsBiggerThanCapitalAvailable(
        uint _captialAvailable,
        uint _captialRequirements
    ) public {
        // Set capital requirement above MIN_RESERVE, which is the captial already available
        _captialRequirements = bound(
            _captialRequirements, MIN_RESERVE + 1, UINT256_MAX - MIN_RESERVE
        ); // make captial requirements > capital available
        // set captial available, i.e the to be minted amount for the the test
        _captialAvailable =
            bound(_captialAvailable, MIN_RESERVE, _captialRequirements);
        // Setup
        _mintCollateralTokenToAddressHelper(
            address(bondingCurveFundingManager),
            (
                _captialAvailable
                    - _token.balanceOf(address(bondingCurveFundingManager))
            )
        );
        bondingCurveFundingManager.setCapitalRequired(_captialRequirements);

        uint returnValue = bondingCurveFundingManager.call_getSmallerCaCr();

        // Assert that the smaller value got returned
        assertEq(returnValue, _captialAvailable);
    }

    /*  Test _getRepayableAmount()
        ├── Given: repayableAmount > the return value _getSmallerCaCr()
        │   └── When: the function _getRepayableAmount() gets called
        │       └── Then: it should return the return value of _getSmallerCaCr()
        ├── Given: repayableAmount == 0
        │   └── When: the function _getRepayableAmount() gets called
        │       └── Then: it should return the return value of _getSmallerCaCr()
        └── Given: the repayableAmount != 0 || repayableAmount <= the return value _getSmallerCaCr()
            └── When: the function _getRepayableAmount() gets called
                └── Then: it should return the state variable repayableAmount
    */

    function testInternalGetRepayableAmount_worksGivenRepayableAmountBiggerReturnGetSmallerCaCr(
        uint _repayableAmount,
        uint _captialAvailable,
        uint _captialRequirements
    ) public {
        // Bound values
        _captialAvailable =
            bound(_captialAvailable, 2, UINT256_MAX - MIN_RESERVE); // Protect agains overflow
        _captialRequirements = bound(_captialRequirements, 2, _captialAvailable);
        _repayableAmount = bound(_repayableAmount, 2, _captialRequirements);
        // Setup
        _mintCollateralTokenToAddressHelper(
            address(bondingCurveFundingManager), _captialAvailable
        );
        bondingCurveFundingManager.setCapitalRequired(_captialRequirements);
        bondingCurveFundingManager.setRepayableAmount(_repayableAmount);
        // Set capital requirement < repayableAmount, which can only be done after
        // repayableAmount is set
        _captialRequirements = _repayableAmount - 1;
        bondingCurveFundingManager.setCapitalRequired(_captialRequirements);

        // Get expected return value
        uint returnValueInternalFunction =
            bondingCurveFundingManager.call__getRepayableAmount();

        // Expected return value
        uint expectedReturnValue = _captialAvailable > _captialRequirements
            ? _captialRequirements
            : _captialAvailable;

        // Assert return value == as repayableAmount
        assertEq(returnValueInternalFunction, expectedReturnValue);
    }

    function testInternalGetRepayableAmount_worksGivenRepayableAmountIsZero(
        uint _captialAvailable,
        uint _captialRequirements
    ) public {
        // Bound values
        _captialAvailable =
            bound(_captialAvailable, 1, UINT256_MAX - MIN_RESERVE); // Protect agains overflow
        _captialRequirements = bound(_captialRequirements, 1, _captialAvailable);
        uint repayableAmount = 0;
        // Setup
        _mintCollateralTokenToAddressHelper(
            address(bondingCurveFundingManager), _captialAvailable
        );
        bondingCurveFundingManager.setCapitalRequired(_captialRequirements);
        bondingCurveFundingManager.setRepayableAmount(repayableAmount);

        // Get return value
        uint returnValueInternalFunction =
            bondingCurveFundingManager.call__getRepayableAmount();

        // Get expected return value
        uint expectedReturnValue = _captialAvailable > _captialRequirements
            ? _captialRequirements
            : _captialAvailable;

        // Assert return value == as repayableAmount
        assertEq(returnValueInternalFunction, expectedReturnValue);
    }

    function testInternalGetRepayableAmount_worksGivenRepayableAmountIsReturned(
        uint _repayableAmount,
        uint _captialAvailable,
        uint _captialRequirements
    ) public {
        // Bound values
        _captialAvailable =
            bound(_captialAvailable, 1, UINT256_MAX - MIN_RESERVE);
        _captialRequirements = bound(_captialRequirements, 1, _captialAvailable);
        _repayableAmount = bound(_repayableAmount, 1, _captialRequirements);
        // Setup
        _mintCollateralTokenToAddressHelper(
            address(bondingCurveFundingManager), _captialAvailable
        );
        bondingCurveFundingManager.setCapitalRequired(_captialRequirements);
        bondingCurveFundingManager.setRepayableAmount(_repayableAmount);

        // Get return value
        uint returnValueInternalFunction =
            bondingCurveFundingManager.call__getRepayableAmount();

        // Assert return value == as repayableAmount
        assertEq(returnValueInternalFunction, _repayableAmount);
    }

    //--------------------------------------------------------------------------
    // Test Helper Functions

    function _mintIssuanceTokenToAddressHelper(address _account, uint _amount)
        internal
    {
        bondingCurveFundingManager.call_mintIssuanceTokenToAddressHelper(
            _account, _amount
        );
    }

    function _mintCollateralTokenToAddressHelper(address _account, uint _amount)
        internal
    {
        vm.prank(owner_address);
        _token.mint(_account, _amount);
    }

    function _buyTokensForSetupHelper(address _buyer, uint _amount) internal {
        vm.startPrank(_buyer);
        {
            _token.approve(address(bondingCurveFundingManager), _amount);
            bondingCurveFundingManager.buy(_amount, 0); // Not testing actual return values here, so minAmount out can be 0
        }
        vm.stopPrank();
    }

    function _sellTokensForSetupHelper(address _seller, uint _amount)
        internal
    {
        vm.startPrank(_seller);
        {
            bondingCurveFundingManager.approve(
                address(bondingCurveFundingManager), _amount
            );
            bondingCurveFundingManager.sell(_amount, 0); // Not testing actual return values here, so minAmount out can be 0
        }
        vm.stopPrank();
    }
}<|MERGE_RESOLUTION|>--- conflicted
+++ resolved
@@ -72,7 +72,6 @@
 contract ToposBondingCurveFundingManagerTest is ModuleTest {
     string private constant NAME = "Topos Token";
     string private constant SYMBOL = "TPG";
-<<<<<<< HEAD
     uint private constant CAPITAL_REQUIREMENT = 1_000_000 * 1e18; // Taken from Topos repo test case
 
     uint private constant BUY_FEE = 0;
@@ -89,9 +88,6 @@
     uint64 private constant MAX_SELL_FEE = 100;
     uint private constant BASE_PRICE_MULTIPLIER = 0.000001 ether;
     uint64 private constant SEIZE_DELAY = 7 days;
-=======
-    uint private constant initialCapitalRequirements = 1_000_000 * 1e18; // Taken from Topos repo test case
->>>>>>> 18de4a85
 
     ToposBondingCurveFundingManagerMock bondingCurveFundingManager;
     address formula;
@@ -135,7 +131,6 @@
 
         // Set Formula contract properties
         bc_properties.formula = formula;
-<<<<<<< HEAD
         bc_properties.capitalRequired = CAPITAL_REQUIREMENT;
         bc_properties.basePriceMultiplier = BASE_PRICE_MULTIPLIER;
         bc_properties.seize = MAX_SEIZE;
@@ -144,9 +139,6 @@
         bc_properties.buyIsOpen = BUY_IS_OPEN;
         bc_properties.sellIsOpen = SELL_IS_OPEN;
         bc_properties.sellFee = SELL_FEE;
-=======
-        bc_properties.capitalRequired = initialCapitalRequirements;
->>>>>>> 18de4a85
 
         address impl = address(new ToposBondingCurveFundingManagerMock());
 
@@ -454,33 +446,33 @@
         );
     }
 
-    /*  Test calculateBasePriceToCaptialRatio()
-        └── When: the function calculateBasePriceToCaptialRatio() gets called
-            └── Then: it should return the return value of _calculateBasePriceToCaptialRatio()
-    */
-
-    function testCalculateBasePriceToCaptialRatio_worksGivenReturnValueInternalFunction(
-        uint _captialRequirements,
+    /*  Test calculatebasePriceToCapitalRatio()
+        └── When: the function calculatebasePriceToCapitalRatio() gets called
+            └── Then: it should return the return value of _calculateBasePriceToCapitalRatio()
+    */
+
+    function testCalculatebasePriceToCapitalRatio_worksGivenReturnValueInternalFunction(
+        uint _capitalRequirements,
         uint _basePriceMultiplier
     ) public {
         // Set bounds so when values used for calculation, the result < 1e36
-        _captialRequirements = bound(_captialRequirements, 1, 1e18);
+        _capitalRequirements = bound(_capitalRequirements, 1, 1e18);
         _basePriceMultiplier = bound(_basePriceMultiplier, 1, 1e18);
 
         // Setup
         bondingCurveFundingManager.setBaseMultiplier(_basePriceMultiplier);
-        bondingCurveFundingManager.setCapitalRequired(_captialRequirements);
+        bondingCurveFundingManager.setCapitalRequired(_capitalRequirements);
 
         // Use expected value from internal function
         uint expectedReturnValue = bondingCurveFundingManager
-            .call_calculateBasePriceToCaptialRatio(
-            _captialRequirements, _basePriceMultiplier
+            .call_calculateBasePriceToCapitalRatio(
+            _capitalRequirements, _basePriceMultiplier
         );
 
         // Execute Tx
         uint functionReturnValue = bondingCurveFundingManager
-            .call_calculateBasePriceToCaptialRatio(
-            _captialRequirements, _basePriceMultiplier
+            .call_calculateBasePriceToCapitalRatio(
+            _capitalRequirements, _basePriceMultiplier
         );
 
         // Assert expected return value
@@ -725,7 +717,7 @@
             │       └── Then: it should revert
             ├── And: the capital available - _amount < MIN_RESERVE
             │   └── When: the function seize() gets called
-            │       └── Then: it should transfer the value of captialAvailable - MIN_RESERVE tokens to the msg.sender
+            │       └── Then: it should transfer the value of capitalAvailable - MIN_RESERVE tokens to the msg.sender
             │           ├── And: it should set the current timeStamp to lastSeizeTimestamp
             │           └── And: it should emit an event
             └── And: the capital available - _amount > MIN_RESERVE
@@ -812,7 +804,7 @@
         uint amount = 1e16; // 0.01 ether
         // Return value check for emit. Expected return is 0. Capital available - MIN_RESERVE
         uint expectedReturnValue =
-            bondingCurveFundingManager.call_getCaptialAvailable() - MIN_RESERVE;
+            bondingCurveFundingManager.call_getCapitalAvailable() - MIN_RESERVE;
         assertEq(expectedReturnValue, 0);
 
         //Get balance before seize
@@ -1194,14 +1186,14 @@
         _depositAmount = bound(
             _depositAmount,
             1,
-            1e36 - bondingCurveFundingManager.call_getCaptialAvailable()
+            1e36 - bondingCurveFundingManager.call_getCapitalAvailable()
         );
 
         // Get expected return value
         uint expectedReturnValue = IToposFormula(formula).tokenOut(
             _depositAmount,
-            bondingCurveFundingManager.call_getCaptialAvailable(),
-            bondingCurveFundingManager.basePriceToCaptialRatio()
+            bondingCurveFundingManager.call_getCapitalAvailable(),
+            bondingCurveFundingManager.basePriceToCapitalRatio()
         );
         // Actual return value
         uint functionReturnValue = bondingCurveFundingManager
@@ -1252,7 +1244,7 @@
         // triggers a change in return value as the balance may never dip below MIN_RESERVE, making the return
         // value 0
         uint expectedReturnValue =
-            bondingCurveFundingManager.call_getCaptialAvailable() - MIN_RESERVE;
+            bondingCurveFundingManager.call_getCapitalAvailable() - MIN_RESERVE;
 
         // Get return value
         uint functionReturnValue = bondingCurveFundingManager
@@ -1269,7 +1261,7 @@
         _depositAmount = bound(
             _depositAmount,
             1,
-            1e36 - bondingCurveFundingManager.call_getCaptialAvailable()
+            1e36 - bondingCurveFundingManager.call_getCapitalAvailable()
         );
         _mintCollateralTokenToAddressHelper(
             address(bondingCurveFundingManager), _depositAmount
@@ -1278,8 +1270,8 @@
         // Get expected return value
         uint redeemAmount = IToposFormula(formula).tokenIn(
             _depositAmount,
-            bondingCurveFundingManager.call_getCaptialAvailable(),
-            bondingCurveFundingManager.basePriceToCaptialRatio()
+            bondingCurveFundingManager.call_getCapitalAvailable(),
+            bondingCurveFundingManager.basePriceToCapitalRatio()
         );
         // Get return value
         uint functionReturnValue = bondingCurveFundingManager
@@ -1289,7 +1281,7 @@
         assertApproxEqRel(functionReturnValue, redeemAmount, 0.0000000001e18);
     }
 
-    /*  Test _getCaptialAvailable()
+    /*  Test _getCapitalAvailable()
         └── When: _getCapitalAvailable() gets called
             └── Then: it should return balance - tradeFeeCollected
     */
@@ -1317,7 +1309,7 @@
         uint expectedReturnValue =
             _token.balanceOf(address(bondingCurveFundingManager)) - feeCollected;
 
-        uint returnValue = bondingCurveFundingManager.call_getCaptialAvailable();
+        uint returnValue = bondingCurveFundingManager.call_getCapitalAvailable();
 
         // Assert value
         assertEq(returnValue, expectedReturnValue);
@@ -1331,10 +1323,10 @@
             └── When: the function _setCapitalRequired() is called
                 └── Then: it should succeed in writing the new value to state
                     ├── And: it should emit an event
-                    └── And: it should call _updateVariables() to update basePriceToCaptialRatio
+                    └── And: it should call _updateVariables() to update basePriceToCapitalRatio
      */
 
-    function testInternalSetCaptialRequired_revertGivenValueIsZero() public {
+    function testInternalSetCapitalRequired_revertGivenValueIsZero() public {
         // Set invalid value
         uint capitalRequirements = 0;
         // Expect Revert
@@ -1346,13 +1338,13 @@
         bondingCurveFundingManager.call_setBaseMultiplier(capitalRequirements);
     }
 
-    function testInternalSetCaptialRequired_worksGivenValueIsNotZero(
+    function testInternalSetCapitalRequired_worksGivenValueIsNotZero(
         uint _capitalRequirements
     ) public {
         _capitalRequirements = bound(_capitalRequirements, 1, 1e18);
 
         // Get current value for expected emit
-        uint currentCaptialRequirements =
+        uint currentCapitalRequirements =
             bondingCurveFundingManager.capitalRequired();
 
         // Execute Tx
@@ -1360,25 +1352,25 @@
             true, true, true, true, address(bondingCurveFundingManager)
         );
         emit IToposBondingCurveFundingManager.CapitalRequiredChanged(
-            currentCaptialRequirements, _capitalRequirements
-        );
-        bondingCurveFundingManager.call_setCaptialRequired(_capitalRequirements);
+            currentCapitalRequirements, _capitalRequirements
+        );
+        bondingCurveFundingManager.call_setCapitalRequired(_capitalRequirements);
 
         // Get assert values
         uint expectUpdatedCapitalRequired =
             bondingCurveFundingManager.capitalRequired();
-        uint expectBasePriceToCaptialRatio = bondingCurveFundingManager
-            .call_calculateBasePriceToCaptialRatio(
+        uint expectbasePriceToCapitalRatio = bondingCurveFundingManager
+            .call_calculateBasePriceToCapitalRatio(
             _capitalRequirements,
             bondingCurveFundingManager.basePriceMultiplier()
         );
         uint actualBasePriceToCapitalRatio =
-            bondingCurveFundingManager.basePriceToCaptialRatio();
+            bondingCurveFundingManager.basePriceToCapitalRatio();
 
         // Assert value has been set succesfully
         assertEq(expectUpdatedCapitalRequired, _capitalRequirements);
         // Assert _updateVariables has been called succesfully
-        assertEq(expectBasePriceToCaptialRatio, actualBasePriceToCapitalRatio);
+        assertEq(expectbasePriceToCapitalRatio, actualBasePriceToCapitalRatio);
     }
 
     /*    Test _setSeize()
@@ -1427,7 +1419,7 @@
             └── When: the function _setBaseMultiplier() is called
                 └── Then: it should succeed in writing the new value to state
                     ├── And: it should emit an event
-                    └── And: it should call _updateVariables() to update basePriceToCaptialRatio
+                    └── And: it should call _updateVariables() to update basePriceToCapitalRatio
      */
 
     function testInternalSetBasePriceMultiplier_revertGivenValueIsZero()
@@ -1470,33 +1462,33 @@
         // Get assert values
         uint expectUpdatedBasePriceMultiplier =
             bondingCurveFundingManager.basePriceMultiplier();
-        uint expectBasePriceToCaptialRatio = bondingCurveFundingManager
-            .call_calculateBasePriceToCaptialRatio(
+        uint expectbasePriceToCapitalRatio = bondingCurveFundingManager
+            .call_calculateBasePriceToCapitalRatio(
             capitalRequirement, _basePriceMultiplier
         );
         uint actualBasePriceToCapitalRatio =
-            bondingCurveFundingManager.basePriceToCaptialRatio();
+            bondingCurveFundingManager.basePriceToCapitalRatio();
 
         // Assert value has been set succesfully
         assertEq(expectUpdatedBasePriceMultiplier, _basePriceMultiplier);
         // Assert _updateVariables has been called succesfully
-        assertEq(expectBasePriceToCaptialRatio, actualBasePriceToCapitalRatio);
-    }
-
-    /*    Test _calculateBasePriceToCaptialRatio()
-        └── Given: the function _calculateBasePriceToCaptialRatio() gets called
-            ├── When: the resulting _basePriceToCaptialRatio > 1e36
+        assertEq(expectbasePriceToCapitalRatio, actualBasePriceToCapitalRatio);
+    }
+
+    /*    Test _calculateBasePriceToCapitalRatio()
+        └── Given: the function _calculateBasePriceToCapitalRatio() gets called
+            ├── When: the resulting _basePriceToCapitalRatio > 1e36
             │   └── Then is should revert
-            └── When: the _basePriceToCaptialRatio < 1e36
-                └── Then: it should return _basePriceToCaptialRatio
-    */
-
-    function testCalculateBasePriceToCaptialRatio_revertGivenCalculationResultBiggerThan1ToPower36(
-        uint _captialRequirements,
+            └── When: the _basePriceToCapitalRatio < 1e36
+                └── Then: it should return _basePriceToCapitalRatio
+    */
+
+    function testCalculatebasePriceToCapitalRatio_revertGivenCalculationResultBiggerThan1ToPower36(
+        uint _capitalRequirements,
         uint _basePriceMultiplier
     ) public {
         // Set bounds so when values used for calculation, the result is > 1e36
-        _captialRequirements = bound(_captialRequirements, 1, 1e18); // Lower minimum bound
+        _capitalRequirements = bound(_capitalRequirements, 1, 1e18); // Lower minimum bound
         _basePriceMultiplier = bound(_basePriceMultiplier, 1e37, 1e38); // Higher minimum bound
 
         vm.expectRevert(
@@ -1504,28 +1496,28 @@
                 .ToposBondingCurveFundingManager__InvalidInputAmount
                 .selector
         );
-        bondingCurveFundingManager.call_calculateBasePriceToCaptialRatio(
-            _captialRequirements, _basePriceMultiplier
-        );
-    }
-
-    function testCalculateBasePriceToCaptialRatio_worksGivenCalculationResultLowerThan1ToPower36(
-        uint _captialRequirements,
+        bondingCurveFundingManager.call_calculateBasePriceToCapitalRatio(
+            _capitalRequirements, _basePriceMultiplier
+        );
+    }
+
+    function testCalculatebasePriceToCapitalRatio_worksGivenCalculationResultLowerThan1ToPower36(
+        uint _capitalRequirements,
         uint _basePriceMultiplier
     ) public {
         // Set bounds so when values used for calculation, the result < 1e36
-        _captialRequirements = bound(_captialRequirements, 1, 1e18);
+        _capitalRequirements = bound(_capitalRequirements, 1, 1e18);
         _basePriceMultiplier = bound(_basePriceMultiplier, 1, 1e18);
 
         // Use calculation for expected return value
         uint expectedReturnValue = FixedPointMathLib.fdiv(
-            _basePriceMultiplier, _captialRequirements, FixedPointMathLib.WAD
+            _basePriceMultiplier, _capitalRequirements, FixedPointMathLib.WAD
         );
 
         // Get function return value
         uint functionReturnValue = bondingCurveFundingManager
-            .call_calculateBasePriceToCaptialRatio(
-            _captialRequirements, _basePriceMultiplier
+            .call_calculateBasePriceToCapitalRatio(
+            _capitalRequirements, _basePriceMultiplier
         );
 
         // Assert expected return value
@@ -1534,89 +1526,89 @@
 
     /*    Test _updateVariables()
         └── Given: the function _updateVariables() gets called
-            └── Then: it should update the state variable basePriceToCaptialRatio
+            └── Then: it should update the state variable basePriceToCapitalRatio
     */
 
     function testUpdateVariables_worksGivenBasePriceToCapitalRatioStateIsSet(
-        uint _captialRequirements,
+        uint _capitalRequirements,
         uint _basePriceMultiplier
     ) public {
         // Set bounds so when values used for calculation, the result < 1e36
-        _captialRequirements = bound(_captialRequirements, 1, 1e18);
+        _capitalRequirements = bound(_capitalRequirements, 1, 1e18);
         _basePriceMultiplier = bound(_basePriceMultiplier, 1, 1e18);
 
         // Setup
         bondingCurveFundingManager.setBaseMultiplier(_basePriceMultiplier);
-        bondingCurveFundingManager.setCapitalRequired(_captialRequirements);
+        bondingCurveFundingManager.setCapitalRequired(_capitalRequirements);
 
         // Use calculation for expected return value
         uint expectedReturnValue = FixedPointMathLib.fdiv(
-            _basePriceMultiplier, _captialRequirements, FixedPointMathLib.WAD
+            _basePriceMultiplier, _capitalRequirements, FixedPointMathLib.WAD
         );
 
         // Execute Tx
         bondingCurveFundingManager.call_updateVariables();
         // Get set state value
         uint setStateValue =
-            bondingCurveFundingManager.basePriceToCaptialRatio();
+            bondingCurveFundingManager.basePriceToCapitalRatio();
 
         // Assert expected return value
         assertEq(setStateValue, expectedReturnValue);
     }
 
     /*  Test _getSmallerCaCr()
-        ├── Given: the captial available is > capitalRequirement
+        ├── Given: the capital available is > capitalRequirement
         │   └── When: the function _getSmallerCaCr() gets called
-        │       └── Then: it should return the captialRequirement
-        └── Given: the captial available is < capitalRequirement
+        │       └── Then: it should return the capitalRequirement
+        └── Given: the capital available is < capitalRequirement
             └── When: the function _getSmallerCaCr() gets called
-                └── Then: it should return the captialAvailable
+                └── Then: it should return the capitalAvailable
     */
 
     function testGetSmallerCaCr_worksGivenCapitalAvailableIsBiggerThanCapitalRequirements(
-        uint _captialAvailable,
-        uint _captialRequirements
-    ) public {
-        _captialAvailable =
-            bound(_captialAvailable, 1, UINT256_MAX - MIN_RESERVE); // protect agains overflow
-        _captialRequirements = bound(_captialRequirements, 1, _captialAvailable); // make captial requirements < capital available
+        uint _capitalAvailable,
+        uint _capitalRequirements
+    ) public {
+        _capitalAvailable =
+            bound(_capitalAvailable, 1, UINT256_MAX - MIN_RESERVE); // protect agains overflow
+        _capitalRequirements = bound(_capitalRequirements, 1, _capitalAvailable); // make capital requirements < capital available
         // Setup
         _mintCollateralTokenToAddressHelper(
-            address(bondingCurveFundingManager), _captialAvailable
-        );
-        bondingCurveFundingManager.setCapitalRequired(_captialRequirements);
+            address(bondingCurveFundingManager), _capitalAvailable
+        );
+        bondingCurveFundingManager.setCapitalRequired(_capitalRequirements);
 
         uint returnValue = bondingCurveFundingManager.call_getSmallerCaCr();
 
         // Assert that the smaller value got returned
-        assertEq(returnValue, _captialRequirements);
+        assertEq(returnValue, _capitalRequirements);
     }
 
     function testGetSmallerCaCr_worksGivenCapitalRequirementsIsBiggerThanCapitalAvailable(
-        uint _captialAvailable,
-        uint _captialRequirements
-    ) public {
-        // Set capital requirement above MIN_RESERVE, which is the captial already available
-        _captialRequirements = bound(
-            _captialRequirements, MIN_RESERVE + 1, UINT256_MAX - MIN_RESERVE
-        ); // make captial requirements > capital available
-        // set captial available, i.e the to be minted amount for the the test
-        _captialAvailable =
-            bound(_captialAvailable, MIN_RESERVE, _captialRequirements);
+        uint _capitalAvailable,
+        uint _capitalRequirements
+    ) public {
+        // Set capital requirement above MIN_RESERVE, which is the capital already available
+        _capitalRequirements = bound(
+            _capitalRequirements, MIN_RESERVE + 1, UINT256_MAX - MIN_RESERVE
+        ); // make capital requirements > capital available
+        // set capital available, i.e the to be minted amount for the the test
+        _capitalAvailable =
+            bound(_capitalAvailable, MIN_RESERVE, _capitalRequirements);
         // Setup
         _mintCollateralTokenToAddressHelper(
             address(bondingCurveFundingManager),
             (
-                _captialAvailable
+                _capitalAvailable
                     - _token.balanceOf(address(bondingCurveFundingManager))
             )
         );
-        bondingCurveFundingManager.setCapitalRequired(_captialRequirements);
+        bondingCurveFundingManager.setCapitalRequired(_capitalRequirements);
 
         uint returnValue = bondingCurveFundingManager.call_getSmallerCaCr();
 
         // Assert that the smaller value got returned
-        assertEq(returnValue, _captialAvailable);
+        assertEq(returnValue, _capitalAvailable);
     }
 
     /*  Test _getRepayableAmount()
@@ -1633,52 +1625,52 @@
 
     function testInternalGetRepayableAmount_worksGivenRepayableAmountBiggerReturnGetSmallerCaCr(
         uint _repayableAmount,
-        uint _captialAvailable,
-        uint _captialRequirements
+        uint _capitalAvailable,
+        uint _capitalRequirements
     ) public {
         // Bound values
-        _captialAvailable =
-            bound(_captialAvailable, 2, UINT256_MAX - MIN_RESERVE); // Protect agains overflow
-        _captialRequirements = bound(_captialRequirements, 2, _captialAvailable);
-        _repayableAmount = bound(_repayableAmount, 2, _captialRequirements);
+        _capitalAvailable =
+            bound(_capitalAvailable, 2, UINT256_MAX - MIN_RESERVE); // Protect agains overflow
+        _capitalRequirements = bound(_capitalRequirements, 2, _capitalAvailable);
+        _repayableAmount = bound(_repayableAmount, 2, _capitalRequirements);
         // Setup
         _mintCollateralTokenToAddressHelper(
-            address(bondingCurveFundingManager), _captialAvailable
-        );
-        bondingCurveFundingManager.setCapitalRequired(_captialRequirements);
+            address(bondingCurveFundingManager), _capitalAvailable
+        );
+        bondingCurveFundingManager.setCapitalRequired(_capitalRequirements);
         bondingCurveFundingManager.setRepayableAmount(_repayableAmount);
         // Set capital requirement < repayableAmount, which can only be done after
         // repayableAmount is set
-        _captialRequirements = _repayableAmount - 1;
-        bondingCurveFundingManager.setCapitalRequired(_captialRequirements);
+        _capitalRequirements = _repayableAmount - 1;
+        bondingCurveFundingManager.setCapitalRequired(_capitalRequirements);
 
         // Get expected return value
         uint returnValueInternalFunction =
             bondingCurveFundingManager.call__getRepayableAmount();
 
         // Expected return value
-        uint expectedReturnValue = _captialAvailable > _captialRequirements
-            ? _captialRequirements
-            : _captialAvailable;
+        uint expectedReturnValue = _capitalAvailable > _capitalRequirements
+            ? _capitalRequirements
+            : _capitalAvailable;
 
         // Assert return value == as repayableAmount
         assertEq(returnValueInternalFunction, expectedReturnValue);
     }
 
     function testInternalGetRepayableAmount_worksGivenRepayableAmountIsZero(
-        uint _captialAvailable,
-        uint _captialRequirements
+        uint _capitalAvailable,
+        uint _capitalRequirements
     ) public {
         // Bound values
-        _captialAvailable =
-            bound(_captialAvailable, 1, UINT256_MAX - MIN_RESERVE); // Protect agains overflow
-        _captialRequirements = bound(_captialRequirements, 1, _captialAvailable);
+        _capitalAvailable =
+            bound(_capitalAvailable, 1, UINT256_MAX - MIN_RESERVE); // Protect agains overflow
+        _capitalRequirements = bound(_capitalRequirements, 1, _capitalAvailable);
         uint repayableAmount = 0;
         // Setup
         _mintCollateralTokenToAddressHelper(
-            address(bondingCurveFundingManager), _captialAvailable
-        );
-        bondingCurveFundingManager.setCapitalRequired(_captialRequirements);
+            address(bondingCurveFundingManager), _capitalAvailable
+        );
+        bondingCurveFundingManager.setCapitalRequired(_capitalRequirements);
         bondingCurveFundingManager.setRepayableAmount(repayableAmount);
 
         // Get return value
@@ -1686,9 +1678,9 @@
             bondingCurveFundingManager.call__getRepayableAmount();
 
         // Get expected return value
-        uint expectedReturnValue = _captialAvailable > _captialRequirements
-            ? _captialRequirements
-            : _captialAvailable;
+        uint expectedReturnValue = _capitalAvailable > _capitalRequirements
+            ? _capitalRequirements
+            : _capitalAvailable;
 
         // Assert return value == as repayableAmount
         assertEq(returnValueInternalFunction, expectedReturnValue);
@@ -1696,19 +1688,19 @@
 
     function testInternalGetRepayableAmount_worksGivenRepayableAmountIsReturned(
         uint _repayableAmount,
-        uint _captialAvailable,
-        uint _captialRequirements
+        uint _capitalAvailable,
+        uint _capitalRequirements
     ) public {
         // Bound values
-        _captialAvailable =
-            bound(_captialAvailable, 1, UINT256_MAX - MIN_RESERVE);
-        _captialRequirements = bound(_captialRequirements, 1, _captialAvailable);
-        _repayableAmount = bound(_repayableAmount, 1, _captialRequirements);
+        _capitalAvailable =
+            bound(_capitalAvailable, 1, UINT256_MAX - MIN_RESERVE);
+        _capitalRequirements = bound(_capitalRequirements, 1, _capitalAvailable);
+        _repayableAmount = bound(_repayableAmount, 1, _capitalRequirements);
         // Setup
         _mintCollateralTokenToAddressHelper(
-            address(bondingCurveFundingManager), _captialAvailable
-        );
-        bondingCurveFundingManager.setCapitalRequired(_captialRequirements);
+            address(bondingCurveFundingManager), _capitalAvailable
+        );
+        bondingCurveFundingManager.setCapitalRequired(_capitalRequirements);
         bondingCurveFundingManager.setRepayableAmount(_repayableAmount);
 
         // Get return value
