--- conflicted
+++ resolved
@@ -1328,18 +1328,6 @@
     }
 
     /* Test _staticPricePPM function
-<<<<<<< HEAD
-        ├── When calling with reserve ratio for selling
-        |   └── it should update return value after selling
-        ├── When calling with reserve ratio for buying
-        |   └── it should update return value after buying
-    */
-    function testStaticPriceWithSellReserveRatio() public {
-        uint amount = 1;
-
-        address seller = makeAddr("seller");
-        _prepareSellConditions(seller, (amount * 10));
-=======
         ├── When calling with reserve ratio for selling without fuzzing
         |   └── it should update return value after selling
         ├── When calling with reserve ratio for selling with fuzzing
@@ -1353,16 +1341,12 @@
         uint amount = 10;
         address seller = makeAddr("seller");
         _prepareSellConditions(seller, amount * 10); // Multiply amount to ensure that user has enough tokens, because return amount when buying less than amount
->>>>>>> bb575ecf
         // Set virtual supply to some number above _sellAmount
         // Set virtual collateral to some number
         uint newVirtualTokenSupply = amount * 2;
         uint newVirtualCollateral = amount * 2;
-<<<<<<< HEAD
-=======
 
         // Set virtual supplies
->>>>>>> bb575ecf
         vm.startPrank(owner_address);
         {
             bondingCurveFundingManager.setVirtualTokenSupply(
@@ -1373,48 +1357,18 @@
             );
         }
         vm.stopPrank();
-<<<<<<< HEAD
-        uint minAmountOut =
-            bondingCurveFundingManager.calculateSaleReturn(amount);
-
-=======
 
         // Calculate min amount out for selling
         uint minAmountOut =
             bondingCurveFundingManager.calculateSaleReturn(amount);
 
         // Get virtual supplies before selling
->>>>>>> bb575ecf
         uint _virtualTokenSupplyBeforeSell =
             bondingCurveFundingManager.getVirtualTokenSupply();
         uint _virtualCollateralSupplyBeforeSell =
             bondingCurveFundingManager.getVirtualCollateralSupply();
         uint32 _reserveRatioSelling =
             bondingCurveFundingManager.call_reserveRatioForSelling();
-<<<<<<< HEAD
-        // Call internal function
-        uint staticPriceBeforeSell = bondingCurveFundingManager
-            .call_staticPricePPM(
-            _virtualTokenSupplyBeforeSell,
-            _virtualCollateralSupplyBeforeSell,
-            _reserveRatioSelling
-        );
-
-        vm.prank(seller);
-        bondingCurveFundingManager.sell(amount, minAmountOut);
-
-        uint _virtualTokenSupplyAfterSell =
-            bondingCurveFundingManager.getVirtualTokenSupply();
-        uint _virtualCollateralSupplyAfterSell =
-            bondingCurveFundingManager.getVirtualCollateralSupply();
-        uint staticPriceAfterSell = bondingCurveFundingManager
-            .call_staticPricePPM(
-            _virtualTokenSupplyAfterSell,
-            _virtualCollateralSupplyAfterSell,
-            _reserveRatioSelling
-        );
-
-=======
 
         // Calculate static price before selling
         uint staticPriceBeforeSell = bondingCurveFundingManager
@@ -1441,23 +1395,10 @@
             _virtualCollateralSupplyAfterSell,
             _reserveRatioSelling
         );
->>>>>>> bb575ecf
         // Static price has decreased after sell
         assertLt(staticPriceAfterSell, staticPriceBeforeSell);
     }
 
-<<<<<<< HEAD
-    function testStaticPriceWithBuyReserveRatio() public {
-        uint amount = 1;
-        uint minAmountOut =
-            bondingCurveFundingManager.calculatePurchaseReturn(amount);
-        address buyer = makeAddr("buyer");
-        _prepareBuyConditions(buyer, amount);
-
-        // Get virtual supply before buy
-        uint _virtualTokenSupplyBeforeBuy =
-            bondingCurveFundingManager.getVirtualTokenSupply();
-=======
     function testStaticPriceWithSellReserveRatioWithFuzzing(
         uint _amount,
         uint _virtualTokenSupply,
@@ -1539,7 +1480,6 @@
         // Get virtual supplies before buying
         uint _virtualTokenSupplyBeforeBuy =
             bondingCurveFundingManager.getVirtualTokenSupply();
->>>>>>> bb575ecf
         uint _virtualCollateralSupplyBeforeBuy =
             bondingCurveFundingManager.getVirtualCollateralSupply();
         uint32 _reserveRatioBuying =
@@ -1551,18 +1491,10 @@
             _virtualCollateralSupplyBeforeBuy,
             _reserveRatioBuying
         );
-<<<<<<< HEAD
-
         // Buy tokens
         vm.prank(buyer);
         bondingCurveFundingManager.buy(amount, minAmountOut);
 
-=======
-        // Buy tokens
-        vm.prank(buyer);
-        bondingCurveFundingManager.buy(amount, minAmountOut);
-
->>>>>>> bb575ecf
         // Get virtual supply after buy
         uint _virtualTokenSupplyAfterBuy =
             bondingCurveFundingManager.getVirtualTokenSupply();
@@ -1585,8 +1517,6 @@
             1 * bondingCurveFundingManager.call_PPM()
         );
     }
-<<<<<<< HEAD
-=======
 
     function testStaticPriceWithBuyReserveRatioWithFuzzing(
         uint _amount,
@@ -1645,7 +1575,6 @@
             bondingCurveFundingManager.getVirtualTokenSupply();
         uint _virtualCollateralSupplyAfterBuy =
             bondingCurveFundingManager.getVirtualCollateralSupply();
-
         // Calculate static price after buy
         uint staticPriceAfterBuy = bondingCurveFundingManager
             .call_staticPricePPM(
@@ -1657,7 +1586,6 @@
         // Static price has increased after buy
         assertGt(staticPriceAfterBuy, staticPriceBeforeBuy);
     }
->>>>>>> bb575ecf
     /* Test _convertAmountToRequiredDecimal function
         ├── when the token decimals and the required decimals are the same
         │       └── it should return the amount without change
