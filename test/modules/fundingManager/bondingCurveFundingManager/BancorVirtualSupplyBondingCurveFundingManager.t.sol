--- conflicted
+++ resolved
@@ -904,11 +904,10 @@
         // Setup
         address seller = makeAddr("seller");
         vm.assume(
-            to != address(0) && to != seller
+            to != address(0) && to != seller && to != address(this)
                 && to != address(bondingCurveFundingManager)
         );
 
-<<<<<<< HEAD
         // We set a minimum high enough to discard most inputs that wouldn't mint even 1 token
         amountIn = _bound_for_decimal_conversion(
             amountIn,
@@ -918,15 +917,7 @@
             bondingCurveFundingManager.decimals()
         );
         // see comment in testBuyOrderWithZeroFee for information on the upper bound
-=======
-        vm.assume(
-            to != address(0) && to != address(this)
-                && to != address(bondingCurveFundingManager)
-        );
-
-        // For sells, number above 1e26 start reverting!?
-        amountIn = bound(amountIn, 1, 1e26); // see comment in testBuyOrderWithZeroFee
->>>>>>> a7e2b7f5
+
         _token.mint(
             address(bondingCurveFundingManager), (type(uint).max - amountIn)
         ); // We mint all the other tokens to the fundingManager to make sure we'll have enough balance to pay out
