// SPDX-License-Identifier: GPL-3.0-or-later
pragma solidity ^0.8.0;

import "forge-std/console.sol";

// SuT
import {
    IFM_BC_Bancor_Redeeming_VirtualSupply_v1,
    FM_BC_Bancor_Redeeming_VirtualSupply_v1,
    IFundingManager_v1
} from "@fm/bondingCurve/FM_BC_Bancor_Redeeming_VirtualSupply_v1.sol";

// External Libraries
import {Clones} from "@oz/proxy/Clones.sol";

import {IERC165} from "@oz/utils/introspection/IERC165.sol";

import {ERC20Issuance_v1} from "@fm/bondingCurve/tokens/ERC20Issuance_v1.sol";

// Internal Dependencies
import {
    ModuleTest,
    IModule_v1,
    IOrchestrator_v1
} from "test/modules/ModuleTest.sol";
import {BancorFormula} from "@fm/bondingCurve/formulas/BancorFormula.sol";
import {IVirtualIssuanceSupplyBase_v1} from
    "@fm/bondingCurve/interfaces/IVirtualIssuanceSupplyBase_v1.sol";
import {IVirtualCollateralSupplyBase_v1} from
    "@fm/bondingCurve/interfaces/IVirtualCollateralSupplyBase_v1.sol";
import {IBondingCurveBase_v1} from
    "@fm/bondingCurve/interfaces/IBondingCurveBase_v1.sol";
import {
    IRedeemingBondingCurveBase_v1,
    IRedeemingBondingCurveBase_v1
} from "@fm/bondingCurve/abstracts/RedeemingBondingCurveBase_v1.sol";
// Errors
import {OZErrors} from "test/utils/errors/OZErrors.sol";

// Mocks
import {FM_BC_Bancor_Redeeming_VirtualSupplyV1Mock} from
    "test/modules/fundingManager/bondingCurve/utils/mocks/FM_BC_Bancor_Redeeming_VirtualSupplyV1Mock.sol";

import {RedeemingBondingCurveBaseV1Test} from
    "test/modules/fundingManager/bondingCurve/abstracts/RedeemingBondingCurveBase_v1.t.sol";

/*   
    Since the following functions just wrap the Bancor formula contract, their content is assumed to be tested in the original formula tests, not here:

    - _issueTokensFormulaWrapper(uint _depositAmount)
    - _redeemTokensFormulaWrapper(uint _depositAmount)
*/

contract FM_BC_Bancor_Redeeming_VirtualSupplyV1Test is ModuleTest {
    string internal constant NAME = "Bonding Curve Token";
    string internal constant SYMBOL = "BCT";
    uint8 internal constant DECIMALS = 18;
    uint internal constant MAX_SUPPLY = type(uint).max;

    uint internal constant INITIAL_ISSUANCE_SUPPLY = 1;
    uint internal constant INITIAL_COLLATERAL_SUPPLY = 3;
    uint32 internal constant RESERVE_RATIO_FOR_BUYING = 333_333;
    uint32 internal constant RESERVE_RATIO_FOR_SELLING = 333_333;
    uint internal constant BUY_FEE = 0;
    uint internal constant SELL_FEE = 0;
    bool internal constant BUY_IS_OPEN = true;
    bool internal constant SELL_IS_OPEN = true;

    FM_BC_Bancor_Redeeming_VirtualSupplyV1Mock bondingCurveFundingManager;
    address formula;

    ERC20Issuance_v1 issuanceToken;

    address admin_address = address(0xA1BA);
    address non_admin_address = address(0xB0B);

    event Transfer(address indexed from, address indexed to, uint value);

    event TokensBought(
        address indexed receiver,
        uint depositAmount,
        uint receivedAmount,
        address buyer
    );
    event VirtualCollateralAmountAdded(uint amountAdded, uint newSupply);
    event VirtualCollateralAmountSubtracted(
        uint amountSubtracted, uint newSupply
    );
    event VirtualIssuanceAmountSubtracted(
        uint amountSubtracted, uint newSupply
    );
    event VirtualIssuanceAmountAdded(uint amountAdded, uint newSupply);
    event TokensSold(
        address indexed receiver,
        uint depositAmount,
        uint receivedAmount,
        address seller
    );
    event BuyReserveRatioSet(
        uint32 indexed newBuyReserveRatio, uint32 indexed oldBuyReserveRatio
    );
    event SellReserveRatioSet(
        uint32 indexed newSellReserveRatio, uint32 indexed oldSellReserveRatio
    );
    event VirtualIssuanceSupplySet(uint newSupply, uint oldSupply);
    event VirtualCollateralSupplySet(uint newSupply, uint oldSupply);

    //--------------------------------------------------------------------------
    // Events
    event TransferOrchestratorToken(address indexed to, uint amount);

    function setUp() public virtual {
        // Deploy contracts
        IBondingCurveBase_v1.IssuanceToken memory issuanceToken_properties;
        IFM_BC_Bancor_Redeeming_VirtualSupply_v1.BondingCurveProperties memory
            bc_properties;

        BancorFormula bancorFormula = new BancorFormula();
        formula = address(bancorFormula);

        issuanceToken_properties.name = NAME;
        issuanceToken_properties.symbol = SYMBOL;
        issuanceToken_properties.decimals = DECIMALS;
        issuanceToken_properties.maxSupply = MAX_SUPPLY;

        bc_properties.formula = formula;
        bc_properties.reserveRatioForBuying = RESERVE_RATIO_FOR_BUYING;
        bc_properties.reserveRatioForSelling = RESERVE_RATIO_FOR_SELLING;
        bc_properties.buyFee = BUY_FEE;
        bc_properties.sellFee = SELL_FEE;
        bc_properties.buyIsOpen = BUY_IS_OPEN;
        bc_properties.sellIsOpen = SELL_IS_OPEN;
        bc_properties.initialIssuanceSupply = INITIAL_ISSUANCE_SUPPLY;
        bc_properties.initialCollateralSupply = INITIAL_COLLATERAL_SUPPLY;

        address impl = address(new FM_BC_Bancor_Redeeming_VirtualSupplyV1Mock());

        bondingCurveFundingManager =
            FM_BC_Bancor_Redeeming_VirtualSupplyV1Mock(Clones.clone(impl));

        _setUpOrchestrator(bondingCurveFundingManager);

        _authorizer.grantRole(_authorizer.getAdminRole(), admin_address);

        // Init Module
        bondingCurveFundingManager.init(
            _orchestrator,
            _METADATA,
            abi.encode(
                issuanceToken_properties,
                admin_address,
                bc_properties,
                _token // fetching from ModuleTest.sol (specifically after the _setUpOrchestrator function call)
            )
        );

        issuanceToken =
            ERC20Issuance_v1(bondingCurveFundingManager.getIssuanceToken());
    }

    function testSupportsInterface() public {
        assertTrue(
            bondingCurveFundingManager.supportsInterface(
                type(IFM_BC_Bancor_Redeeming_VirtualSupply_v1).interfaceId
            )
        );
    }

    //--------------------------------------------------------------------------
    // Test: Initialization

    // This function also tests all the getters
    //--------------------------------------------------------------------------
    // Tests: Initialization

    function testInit() public override {
        assertEq(
            issuanceToken.name(),
            string(abi.encodePacked(NAME)),
            "Name has not been set correctly"
        );
        assertEq(
            issuanceToken.symbol(),
            string(abi.encodePacked(SYMBOL)),
            "Symbol has not been set correctly"
        );
        assertEq(
            issuanceToken.decimals(),
            DECIMALS,
            "Decimals has not been set correctly"
        );
        assertEq(
            bondingCurveFundingManager.call_collateralTokenDecimals(),
            _token.decimals(),
            "Collateral token decimals has not been set correctly"
        );
        assertEq(
            address(bondingCurveFundingManager.formula()),
            formula,
            "Formula has not been set correctly"
        );
        assertEq(
            bondingCurveFundingManager.getVirtualIssuanceSupply(),
            INITIAL_ISSUANCE_SUPPLY,
            "Virtual token supply has not been set correctly"
        );
        assertEq(
            bondingCurveFundingManager.getVirtualCollateralSupply(),
            INITIAL_COLLATERAL_SUPPLY,
            "Virtual collateral supply has not been set correctly"
        );
        assertEq(
            bondingCurveFundingManager.call_reserveRatioForBuying(),
            RESERVE_RATIO_FOR_BUYING,
            "Reserve ratio for buying has not been set correctly"
        );
        assertEq(
            bondingCurveFundingManager.call_reserveRatioForSelling(),
            RESERVE_RATIO_FOR_SELLING,
            "Reserve ratio for selling has not been set correctly"
        );
        assertEq(
            bondingCurveFundingManager.buyFee(),
            BUY_FEE,
            "Buy fee has not been set correctly"
        );
        assertEq(
            bondingCurveFundingManager.buyIsOpen(),
            BUY_IS_OPEN,
            "Buy-is-open has not been set correctly"
        );
        assertEq(
            bondingCurveFundingManager.buyFee(),
            SELL_FEE,
            "Sell fee has not been set correctly"
        );
        assertEq(
            bondingCurveFundingManager.buyIsOpen(),
            SELL_IS_OPEN,
            "Sell-is-open has not been set correctly"
        );
    }

    function testReinitFails() public override {
        vm.expectRevert(OZErrors.Initializable__InvalidInitialization);
        bondingCurveFundingManager.init(_orchestrator, _METADATA, abi.encode());
    }

    //--------------------------------------------------------------------------
    // Public Functions

    /* Test buy and _virtualSupplyBuyOrder function
        ├── when the deposit amount is 0
        │       └── it should revert 
        └── when the deposit amount is not 0
                ├── when the fee is higher than 0
                │       └── it should substract the fee from the deposit amount
                │               ├── it should pull the buy amount from the caller  
                │               ├── it should take the fee out from the pulled amount 
                │               ├── it should determine the mint amount of tokens to mint from the rest
                │               ├── it should mint the tokens to the receiver 
                │               ├── it should emit an event
                │               ├── it should update the virtual token amount
                │               ├── it should emit an event
                │               ├── it should update the virtual collateral amount
                │               └── it should emit an event            
                └── when the fee is 0
                                ├── it should pull the buy amount from the caller  
                                ├── it should determine the mint amount of tokens to mint 
                                ├── it should mint the tokens to the receiver 
                                ├── it should emit an event
                                ├── it should update the virtual token amount
                                ├── it should emit an event
                                ├── it should update the virtual collateral amount
                                └── it should emit an event     
        
    */
    function testBuyOrder_FailsIfDepositAmountIsZero() public {
        // Test covered in BondingCurveBase_v1
    }

    function testBuyOrder_FailsIfDepositAmountOverflowsVirtualCollateralSupply(
        uint amount
    ) public {
        // Setup
        amount = _bound_for_decimal_conversion(
            amount,
            1,
            1e38,
            bondingCurveFundingManager.call_collateralTokenDecimals(),
            issuanceToken.decimals()
        );
        // see comment in testBuyOrderWithZeroFee
        _token.mint(
            address(bondingCurveFundingManager), (type(uint).max - amount)
        );

        address buyer = makeAddr("buyer");
        _prepareBuyConditions(buyer, amount);

        // we set a virtual collateral supply that will not cover the amount to redeem
        _closeCurveInteractions(); // Buy & sell needs to be closed to set supply
        vm.prank(admin_address);
        bondingCurveFundingManager.setVirtualCollateralSupply(
            type(uint).max - amount + 1
        );
        _openCurveInteractions(); // Open Buy & sell

        vm.startPrank(buyer);
        {
            vm.expectRevert(
                // This results in an overflow of the bonding curve math
            );
            bondingCurveFundingManager.buy(amount, amount);
        }
        vm.stopPrank();
    }

    function testBuyOrder_FailsIfMintAmountOverflowsVirtualIssuanceSupply(
        uint amount
    ) public {
        // Setup
        amount = _bound_for_decimal_conversion(
            amount,
            1,
            1e38,
            bondingCurveFundingManager.call_collateralTokenDecimals(),
            issuanceToken.decimals()
        );
        _token.mint(
            address(bondingCurveFundingManager), (type(uint).max - amount)
        );

        address buyer = makeAddr("buyer");
        _prepareBuyConditions(buyer, amount);

        // we set a virtual collateral supply that will not cover the amount to redeem
        _closeCurveInteractions(); // Buy & sell needs to be closed to set supply
        vm.prank(admin_address);
        bondingCurveFundingManager.setVirtualIssuanceSupply(type(uint).max);
        _openCurveInteractions(); // Open Buy & sell

        vm.startPrank(buyer);
        {
            vm.expectRevert(
                // This results in an overflow of the bonding curve math
            );
            bondingCurveFundingManager.buy(amount, amount);
        }
        vm.stopPrank();
    }

    function testBuyOrderWithZeroFee(uint amount) public {
        // Setup
        // Above an amount of 1e38 the BancorFormula starts to revert.
        amount = _bound_for_decimal_conversion(
            amount,
            1,
            1e38,
            bondingCurveFundingManager.call_collateralTokenDecimals(),
            issuanceToken.decimals()
        );

        address buyer = makeAddr("buyer");
        _prepareBuyConditions(buyer, amount);

        // Pre-checks
        uint balanceBefore =
            _token.balanceOf(address(bondingCurveFundingManager));
        assertEq(_token.balanceOf(buyer), amount);
        assertEq(issuanceToken.balanceOf(buyer), 0);

        assertEq(
            bondingCurveFundingManager.call_collateralTokenDecimals(),
            _token.decimals()
        );

        // Use formula to get expected return values
        uint decimalConverted_depositAmount = bondingCurveFundingManager
            .call_convertAmountToRequiredDecimal(amount, _token.decimals(), 18);
        uint formulaReturn = bondingCurveFundingManager.formula()
            .calculatePurchaseReturn(
            bondingCurveFundingManager.call_getFormulaVirtualIssuanceSupply(),
            bondingCurveFundingManager.call_getFormulaVirtualCollateralSupply(),
            bondingCurveFundingManager.call_reserveRatioForBuying(),
            decimalConverted_depositAmount
        );

        // Execution
        vm.prank(buyer);
        vm.expectEmit(true, true, true, true, address(_token));
        emit Transfer(buyer, address(bondingCurveFundingManager), amount);
        vm.expectEmit(true, true, true, true, address(issuanceToken));
        emit Transfer(address(0), buyer, formulaReturn);
        vm.expectEmit(
            true, true, true, true, address(bondingCurveFundingManager)
        );
        emit TokensBought(buyer, amount, formulaReturn, buyer);
        vm.expectEmit(
            true, true, true, true, address(bondingCurveFundingManager)
        );
        emit VirtualIssuanceAmountAdded(
            formulaReturn, (INITIAL_ISSUANCE_SUPPLY + formulaReturn)
        );
        vm.expectEmit(
            true, true, true, true, address(bondingCurveFundingManager)
        );
        emit VirtualCollateralAmountAdded(
            amount, (INITIAL_COLLATERAL_SUPPLY + amount)
        );
        bondingCurveFundingManager.buy(amount, formulaReturn);

        // Post-checks
        assertEq(
            _token.balanceOf(address(bondingCurveFundingManager)),
            (balanceBefore + amount)
        );
        assertEq(_token.balanceOf(buyer), 0);
        assertEq(issuanceToken.balanceOf(buyer), formulaReturn);
    }

    function testBuyOrderWithFee(uint amount, uint fee) public {
        // Setup
        uint _bps = bondingCurveFundingManager.call_BPS();
        fee = bound(fee, 1, (_bps - 1)); // 100% buy fees are not allowed.

        // see comment in testBuyOrderWithZeroFee for information on the upper bound
        amount = _bound_for_decimal_conversion(
            amount,
            1,
            1e38,
            bondingCurveFundingManager.call_collateralTokenDecimals(),
            issuanceToken.decimals()
        );
        // see comment in testBuyOrderWithZeroFee for information on the upper bound

        vm.prank(admin_address);
        bondingCurveFundingManager.setBuyFee(fee);

        address buyer = makeAddr("buyer");
        _prepareBuyConditions(buyer, amount);

        // Pre-checks
        uint balanceBefore =
            _token.balanceOf(address(bondingCurveFundingManager));
        assertEq(_token.balanceOf(buyer), amount);
        assertEq(issuanceToken.balanceOf(buyer), 0);

        // We calculate how much the real deposit amount will be after fees
        uint feeAmount = (amount * fee) / bondingCurveFundingManager.call_BPS();
        uint buyAmountMinusFee = amount - feeAmount;

        uint decimalConverted_buyAmountMinusFee = bondingCurveFundingManager
            .call_convertAmountToRequiredDecimal(
            buyAmountMinusFee, _token.decimals(), 18
        );
        // Use formula to get expected return values
        uint formulaReturn = bondingCurveFundingManager.formula()
            .calculatePurchaseReturn(
            bondingCurveFundingManager.call_getFormulaVirtualIssuanceSupply(),
            bondingCurveFundingManager.call_getFormulaVirtualCollateralSupply(),
            bondingCurveFundingManager.call_reserveRatioForBuying(),
            decimalConverted_buyAmountMinusFee
        );

        // Execution
        vm.prank(buyer);
        vm.expectEmit(true, true, true, true, address(_token));
        emit Transfer(buyer, address(bondingCurveFundingManager), amount);
        vm.expectEmit(true, true, true, true, address(issuanceToken));
        emit Transfer(address(0), buyer, formulaReturn);
        vm.expectEmit(
            true, true, true, true, address(bondingCurveFundingManager)
        );
        emit TokensBought(buyer, amount, formulaReturn, buyer);
        vm.expectEmit(
            true, true, true, true, address(bondingCurveFundingManager)
        );
        emit VirtualIssuanceAmountAdded(
            formulaReturn, (INITIAL_ISSUANCE_SUPPLY + formulaReturn)
        );
        vm.expectEmit(
            true, true, true, true, address(bondingCurveFundingManager)
        );
        emit VirtualCollateralAmountAdded(
            buyAmountMinusFee, (INITIAL_COLLATERAL_SUPPLY + buyAmountMinusFee)
        );
        bondingCurveFundingManager.buy(amount, formulaReturn);

        // Post-checks
        assertEq(
            _token.balanceOf(address(bondingCurveFundingManager)),
            (balanceBefore + amount)
        );
        assertEq(_token.balanceOf(buyer), 0);
        assertEq(issuanceToken.balanceOf(buyer), formulaReturn);
    }

    // test buyFor function
    //  - Both modifiers have been tested in the upstream tests
    //  - Buy order branches are tested in sell tests
    //  - The goal of this test is just to verify that the tokens get sent to a different receiver

    function testBuyOrderFor(address to, uint amount) public {
        // Setup

        address buyer = makeAddr("buyer");
        vm.assume(
            to != address(0) && to != address(this) && to != buyer
                && to != address(bondingCurveFundingManager)
        );

        // see comment in testBuyOrderWithZeroFee for information on the upper bound
        amount = _bound_for_decimal_conversion(
            amount,
            1,
            1e38,
            bondingCurveFundingManager.call_collateralTokenDecimals(),
            issuanceToken.decimals()
        );

        assertNotEq(to, buyer);

        _prepareBuyConditions(buyer, amount);

        // Pre-checks
        uint balanceBefore =
            _token.balanceOf(address(bondingCurveFundingManager));
        assertEq(_token.balanceOf(buyer), amount);
        assertEq(issuanceToken.balanceOf(buyer), 0);

        // Use formula to get expected return values.
        // Note that since we are calling the formula directly, we need to normalize the buy amount to 18 decimals (since that is what the curve uses internally)

        uint decimalConverted_depositAmount = bondingCurveFundingManager
            .call_convertAmountToRequiredDecimal(amount, _token.decimals(), 18);
        // Use formula to get expected return values
        uint formulaReturn = bondingCurveFundingManager.formula()
            .calculatePurchaseReturn(
            bondingCurveFundingManager.call_getFormulaVirtualIssuanceSupply(),
            bondingCurveFundingManager.call_getFormulaVirtualCollateralSupply(),
            bondingCurveFundingManager.call_reserveRatioForBuying(),
            decimalConverted_depositAmount
        );

        // Execution
        vm.prank(buyer);
        bondingCurveFundingManager.buyFor(to, amount, formulaReturn);

        // Post-checks
        assertEq(
            _token.balanceOf(address(bondingCurveFundingManager)),
            (balanceBefore + amount)
        );
        assertEq(_token.balanceOf(buyer), 0);
        assertEq(issuanceToken.balanceOf(buyer), 0);
        assertEq(issuanceToken.balanceOf(to), formulaReturn);
    }

    /* Test sell and _virtualSupplySellOrder function
        ├── when the sell amount is 0
        │       └── it should revert 
        └── when the sell amount is not 0
                ├── when the fee is higher than 0
                │               ├── it should take the sell amount from the caller
                │               ├── it should determine the redeem amount of the sent tokens 
                │               ├── it should substract the fee from the redeem amount
                │               ├── When there IS NOT enough collateral in the contract to cover the redeem amount
                │               │        └── it should revert
                │               └── When there IS enough collateral in the contract to cover the redeem amount
                │                       ├── When the amount of redeemed tokens exceeds the virtual issuance supply
                │                       │       └── it should revert
                │                       └── When the amount of redeemed tokens does not exceed the virtual issuance supply
                │                               ├── it should send the rest to the receiver    
                │                               ├── it should emit an event
                │                               ├── it should update the virtual token amount
                │                               ├── it should emit an event
                │                               ├── it should update the virtual collateral amount
                │                               └── it should emit an event
                └── when the fee is 0
                                ├── it should take the sell amount from the caller
                                ├── it should determine the redeem amount of the sent tokens 
                                ├── When there IS NOT enough collateral in the contract to cover the redeem amount
                                │        └── it should revert
                                └── When there IS enough collateral in the contract to cover the redeem amount
                                        ├── When the amount of redeemed tokens exceeds the virtual issuance supply
                                        │       └── it should revert
                                        └── When the amount of redeemed tokens does not exceed the virtual issuance supply
                                                ├── it should send the rest to the receiver    
                                                ├── it should emit an event
                                                ├── it should update the virtual token amount
                                                ├── it should emit an event
                                                ├── it should update the virtual collateral amount
                                                └── it should emit an event
    */

    function testSellOrder_FailsIfDepositAmountIsZero() public {
        // Test covered in RedeemingBondingCurveBase_v1
    }

    function testSellOrder_FailsIfBurnAmountExceedsVirtualIssuanceSupply(
        uint amount
    ) public {
        // Setup

        // We set a minimum high enough to discard most inputs that wouldn't mint at least 2 tokens (so the supply can be set to 1 below)
        // see comment in testBuyOrderWithZeroFee for information on the upper bound
        amount = _bound_for_decimal_conversion(
            amount,
            1e4,
            1e36,
            bondingCurveFundingManager.call_collateralTokenDecimals(),
            issuanceToken.decimals()
        );

        _token.mint(
            address(bondingCurveFundingManager), (type(uint).max - amount)
        );

        address seller = makeAddr("seller");
        _prepareSellConditions(seller, amount);

        uint userSellAmount = issuanceToken.balanceOf(seller);
        vm.assume(userSellAmount > 0); // we discard buy-ins so small they wouldn't cause underflow

        _closeCurveInteractions(); // Buy & sell needs to be closed to set supply
        // we set a virtual collateral supply that will not cover the amount to redeem
        vm.prank(admin_address);
        bondingCurveFundingManager.setVirtualIssuanceSupply(userSellAmount - 1);
        _openCurveInteractions(); // Open Buy & sell

        vm.startPrank(seller);
        {
            vm.expectRevert(); // The formula reverts
            bondingCurveFundingManager.sell(userSellAmount, userSellAmount);
        }
        vm.stopPrank();
    }

    function testSellOrder_FailsIfNotEnoughCollateralInContract(uint amount)
        public
    {
        // Setup

        // see comment in testBuyOrderWithZeroFee for information on the upper bound
        amount = _bound_for_decimal_conversion(
            amount,
            1,
            1e36,
            bondingCurveFundingManager.call_collateralTokenDecimals(),
            issuanceToken.decimals()
        );

        address seller = makeAddr("seller");
        _prepareSellConditions(seller, amount);

        // we simulate the fundingManager spending some funds. It can't cover full redemption anymore.
        _token.burn(address(bondingCurveFundingManager), 1);

        vm.startPrank(seller);
        {
            vm.expectRevert(); // The formula reverts
            bondingCurveFundingManager.sell(amount, amount);
        }
        vm.stopPrank();
    }

    function testSellOrderWithZeroFee(uint amountIn) public {
        // Setup

        // We set a minimum high enough to discard most inputs that wouldn't mint even 1 token
        amountIn = _bound_for_decimal_conversion(
            amountIn,
            100,
            1e36,
            bondingCurveFundingManager.call_collateralTokenDecimals(),
            issuanceToken.decimals()
        );
        // see comment in testBuyOrderWithZeroFee for information on the upper bound

        _token.mint(
            address(bondingCurveFundingManager), (type(uint).max - amountIn)
        ); // We mint all the other tokens to the fundingManager to make sure we'll have enough balance to pay out

        address seller = makeAddr("seller");

        uint userSellAmount = _prepareSellConditions(seller, amountIn);
        vm.assume(userSellAmount > 0); // we ensure we are discarding buy-ins so small they wouldn't cause minting

        // Set virtual supply to some number above the sell amount
        // Set virtual collateral to some number
        uint newVirtualIssuanceSupply = userSellAmount * 2;
        uint newVirtualCollateral = amountIn * 2;
        _closeCurveInteractions(); // Buy & sell needs to be closed to set supply
        vm.startPrank(admin_address);
        {
            bondingCurveFundingManager.setVirtualIssuanceSupply(
                newVirtualIssuanceSupply
            );
            bondingCurveFundingManager.setVirtualCollateralSupply(
                newVirtualCollateral
            );
        }
        vm.stopPrank();
        _openCurveInteractions(); // Open Buy & sell

        uint decimalConverted_userSellAmount = bondingCurveFundingManager
            .call_convertAmountToRequiredDecimal(
            userSellAmount, issuanceToken.decimals(), 18
        );
        // Use formula to get expected return values
        uint formulaReturn = bondingCurveFundingManager.formula()
            .calculateSaleReturn(
            bondingCurveFundingManager.call_getFormulaVirtualIssuanceSupply(),
            bondingCurveFundingManager.call_getFormulaVirtualCollateralSupply(),
            bondingCurveFundingManager.call_reserveRatioForSelling(),
            decimalConverted_userSellAmount
        );

        // normalize the formulaReturn. This is the amount in the context of the collateral token
        uint normalized_formulaReturn = bondingCurveFundingManager
            .call_convertAmountToRequiredDecimal(
            formulaReturn, 18, _token.decimals()
        );

        // Perform the sell
        vm.startPrank(seller);
        {
            vm.expectEmit(true, true, true, true, address(_token));
            emit Transfer(
                address(bondingCurveFundingManager),
                address(seller),
                normalized_formulaReturn
            );
            vm.expectEmit(
                true, true, true, true, address(bondingCurveFundingManager)
            );
            emit TokensSold(
                seller, userSellAmount, normalized_formulaReturn, seller
            );
            vm.expectEmit(
                true, true, true, true, address(bondingCurveFundingManager)
            );
            emit VirtualIssuanceAmountSubtracted(
                userSellAmount, newVirtualIssuanceSupply - userSellAmount
            );
            vm.expectEmit(
                true, true, true, true, address(bondingCurveFundingManager)
            );
            emit VirtualCollateralAmountSubtracted(
                normalized_formulaReturn,
                newVirtualCollateral - normalized_formulaReturn
            );
            bondingCurveFundingManager.sell(
                userSellAmount, normalized_formulaReturn
            );
        }
        vm.stopPrank();

        // Check real-world token/collateral balances
        assertEq(issuanceToken.balanceOf(seller), 0);
        assertEq(_token.balanceOf(seller), normalized_formulaReturn);
        assertEq(
            _token.balanceOf(address(bondingCurveFundingManager)),
            (type(uint).max - normalized_formulaReturn)
        );

        // Check virtual token/collateral balances
        assertEq(
            bondingCurveFundingManager.getVirtualIssuanceSupply(),
            newVirtualIssuanceSupply - userSellAmount
        );
        assertEq(
            bondingCurveFundingManager.getVirtualCollateralSupply(),
            newVirtualCollateral - normalized_formulaReturn
        );
    }

    function testSellOrderWithFee(uint amountIn, uint fee) public {
        // Same as above, but substracting fees when checking actual amounts

        // Setup
        uint _bps = bondingCurveFundingManager.call_BPS();
        fee = bound(fee, 1, _bps);

        // We set a minimum high enough to discard most inputs that wouldn't mint even 1 token
        amountIn = _bound_for_decimal_conversion(
            amountIn,
            100,
            1e36,
            bondingCurveFundingManager.call_collateralTokenDecimals(),
            issuanceToken.decimals()
        );
        // see comment in testBuyOrderWithZeroFee for information on the upper bound
        _token.mint(
            address(bondingCurveFundingManager), (type(uint).max - amountIn)
        ); // We mint all the other tokens to the fundingManager to make sure we'll have enough balance to pay out

        address seller = makeAddr("seller");
        uint userSellAmount = _prepareSellConditions(seller, amountIn);
        vm.assume(userSellAmount > 0); // we discard buy-ins so small they wouldn't cause underflow

        // Set sell Fee
        // Set virtual supply to some number above _sellAmount
        // Set virtual collateral to some number
        uint newVirtualIssuanceSupply = userSellAmount * 2;
        uint newVirtualCollateral = amountIn * 2;
        _closeCurveInteractions(); // Buy & sell needs to be closed to set supply
        vm.startPrank(admin_address);
        {
            bondingCurveFundingManager.setSellFee(fee);
            bondingCurveFundingManager.setVirtualIssuanceSupply(
                newVirtualIssuanceSupply
            );
            bondingCurveFundingManager.setVirtualCollateralSupply(
                newVirtualCollateral
            );
        }
        vm.stopPrank();
        _openCurveInteractions(); // Open Buy & sell

        // Use formula to get expected return values
        uint formulaReturn = bondingCurveFundingManager.formula()
            .calculateSaleReturn(
            bondingCurveFundingManager.call_getFormulaVirtualIssuanceSupply(),
            bondingCurveFundingManager.call_getFormulaVirtualCollateralSupply(),
            bondingCurveFundingManager.call_reserveRatioForSelling(),
            userSellAmount
        );

        // normalize the formulaReturn. This is the amount in the context of the collateral token
        uint normalized_formulaReturn = bondingCurveFundingManager
            .call_convertAmountToRequiredDecimal(
            formulaReturn, 18, _token.decimals()
        );

        // We calculate how much if the initial deposit we should get back based on the fee
        uint feeAmount = (normalized_formulaReturn * fee) / _bps;
        uint sellAmountMinusFee = normalized_formulaReturn - feeAmount;

        // Perform the sell
        vm.startPrank(seller);
        {
            vm.expectEmit(true, true, true, true, address(_token));
            emit Transfer(
                address(bondingCurveFundingManager),
                address(seller),
                sellAmountMinusFee
            );
            vm.expectEmit(
                true, true, true, true, address(bondingCurveFundingManager)
            );
            emit TokensSold(seller, userSellAmount, sellAmountMinusFee, seller);
            vm.expectEmit(
                true, true, true, true, address(bondingCurveFundingManager)
            );
            emit VirtualIssuanceAmountSubtracted(
                userSellAmount, newVirtualIssuanceSupply - userSellAmount
            );
            vm.expectEmit(
                true, true, true, true, address(bondingCurveFundingManager)
            );
            emit VirtualCollateralAmountSubtracted(
                normalized_formulaReturn,
                newVirtualCollateral - normalized_formulaReturn
            );
            bondingCurveFundingManager.sell(userSellAmount, sellAmountMinusFee);
        }
        vm.stopPrank();

        // Check real-world token/collateral balances
        assertEq(issuanceToken.balanceOf(seller), 0);
        assertEq(_token.balanceOf(seller), sellAmountMinusFee);
        assertEq(
            _token.balanceOf(address(bondingCurveFundingManager)),
            (type(uint).max - sellAmountMinusFee)
        );

        // Check virtual token/collateral balances
        assertEq(
            bondingCurveFundingManager.getVirtualIssuanceSupply(),
            newVirtualIssuanceSupply - userSellAmount
        );
        assertEq(
            bondingCurveFundingManager.getVirtualCollateralSupply(),
            newVirtualCollateral - normalized_formulaReturn
        );
    }

    // test sellFor function
    //  - Both modifiers have been tested in the upstream tests
    //  - Sell order branches are tested in sell tests
    //  - The goal of this test is just to verify that the tokens get sent to a different receiver

    function testSellOrderFor(uint amountIn, address to) public {
        // Setup
        address seller = makeAddr("seller");
        vm.assume(
            to != address(0) && to != seller && to != address(this)
                && to != address(bondingCurveFundingManager)
        );

        // We set a minimum high enough to discard most inputs that wouldn't mint even 1 token
        amountIn = _bound_for_decimal_conversion(
            amountIn,
            100,
            1e36,
            bondingCurveFundingManager.call_collateralTokenDecimals(),
            issuanceToken.decimals()
        );
        // see comment in testBuyOrderWithZeroFee for information on the upper bound

        _token.mint(
            address(bondingCurveFundingManager), (type(uint).max - amountIn)
        ); // We mint all the other tokens to the fundingManager to make sure we'll have enough balance to pay out

        uint userSellAmount = _prepareSellConditions(seller, amountIn);
        vm.assume(userSellAmount > 0); // we discard buy-ins so small they wouldn't cause minting
        // Set virtual supply to some number above the sell amount
        // Set virtual collateral to some number
        uint newVirtualIssuanceSupply = userSellAmount * 2;
        uint newVirtualCollateral = amountIn * 2;
        _closeCurveInteractions(); // Buy & sell needs to be closed to set supply
        vm.startPrank(admin_address);
        {
            bondingCurveFundingManager.setVirtualIssuanceSupply(
                newVirtualIssuanceSupply
            );
            bondingCurveFundingManager.setVirtualCollateralSupply(
                newVirtualCollateral
            );
        }
        vm.stopPrank();
        _openCurveInteractions(); // Open Buy & sell

        uint decimalConverted_userSellAmount = bondingCurveFundingManager
            .call_convertAmountToRequiredDecimal(
            userSellAmount, issuanceToken.decimals(), 18
        );

        // Use formula to get expected return values
        uint formulaReturn = bondingCurveFundingManager.formula()
            .calculateSaleReturn(
            bondingCurveFundingManager.call_getFormulaVirtualIssuanceSupply(),
            bondingCurveFundingManager.call_getFormulaVirtualCollateralSupply(),
            bondingCurveFundingManager.call_reserveRatioForSelling(),
            decimalConverted_userSellAmount
        );

        // normalize the formulaReturn. This is the amount in the context of the collateral token
        uint normalized_formulaReturn = bondingCurveFundingManager
            .call_convertAmountToRequiredDecimal(
            formulaReturn, 18, _token.decimals()
        );

        // Perform the sell
        vm.startPrank(seller);
        {
            bondingCurveFundingManager.sellFor(
                to, userSellAmount, normalized_formulaReturn
            );
        }
        vm.stopPrank();

        // Check real-world token/collateral balances
        assertEq(issuanceToken.balanceOf(seller), 0);
        assertEq(_token.balanceOf(seller), 0);
        assertEq(_token.balanceOf(to), normalized_formulaReturn);
        assertEq(
            _token.balanceOf(address(bondingCurveFundingManager)),
            (type(uint).max - normalized_formulaReturn)
        );

        // Check virtual token/collateral balances
        assertEq(
            bondingCurveFundingManager.getVirtualIssuanceSupply(),
            newVirtualIssuanceSupply - userSellAmount
        );
        assertEq(
            bondingCurveFundingManager.getVirtualCollateralSupply(),
            newVirtualCollateral - normalized_formulaReturn
        );
    }

    //--------------------------------------------------------------------------
    // Public Mutating Functions

    /*
     Test token() getter
    */
    function testCollateralTokenGetter() public {
        address orchestratorToken =
            address(_orchestrator.fundingManager().token());
        assertEq(
            address(bondingCurveFundingManager.token()),
            orchestratorToken,
            "Token getter returns wrong address"
        );
    }

    /*
        Test getReserveRatioForBuying()
    */
    function testGetReserveRatioForBuying() public {
        assertEq(
            bondingCurveFundingManager.getReserveRatioForBuying(),
            bondingCurveFundingManager.call_reserveRatioForBuying()
        );
    }
    /*
        Test getReserveRatioForSelling()
    */

    function testGetReserveRatioForSelling() public {
        assertEq(
            bondingCurveFundingManager.getReserveRatioForSelling(),
            bondingCurveFundingManager.call_reserveRatioForSelling()
        );
    }

    /* Test getStaticPriceForBuying()
        ├── When calling for buying without fuzzing
            └── it should update return value after buying
    */

    function testStaticPriceForBuyingNonFuzzing() public {
        uint amountIn = 100;
        uint minAmountOut =
            bondingCurveFundingManager.calculatePurchaseReturn(amountIn);
        address buyer = makeAddr("buyer");
        _prepareBuyConditions(buyer, amountIn);

        // Set virtual supplies to a relatively high value before buying
        // This way the buy-in won't modify the price too much
        uint _virtualIssuanceSupplyBeforeBuy = amountIn * 1000;
        uint _virtualCollateralSupplyBeforeBuy = minAmountOut * 1000;

        _closeCurveInteractions(); // Buy & sell needs to be closed to set supply
        vm.startPrank(admin_address);
        {
            bondingCurveFundingManager.setVirtualIssuanceSupply(
                _virtualIssuanceSupplyBeforeBuy
            );
            bondingCurveFundingManager.setVirtualCollateralSupply(
                _virtualCollateralSupplyBeforeBuy
            );
        }
        vm.stopPrank();
        _openCurveInteractions(); // Open Buy & sell

        uint32 _reserveRatioBuying =
            bondingCurveFundingManager.call_reserveRatioForBuying();
        // Calculate static price before buy
        uint staticPriceBeforeBuy =
            bondingCurveFundingManager.getStaticPriceForBuying();

        // Buy tokens
        vm.prank(buyer);
        bondingCurveFundingManager.buy(amountIn, minAmountOut);

        // Get virtual supply after buy
        uint _virtualIssuanceSupplyAfterBuy =
            bondingCurveFundingManager.getVirtualIssuanceSupply();
        uint _virtualCollateralSupplyAfterBuy =
            bondingCurveFundingManager.getVirtualCollateralSupply();
        // Calculate static price after buy
        uint staticPriceAfterBuy =
            bondingCurveFundingManager.getStaticPriceForBuying();

        // Collateral has been added to the supply
        assertGt(
            _virtualCollateralSupplyAfterBuy, _virtualCollateralSupplyBeforeBuy
        );
        // Static price has increased after buy
        assertGt(staticPriceAfterBuy, staticPriceBeforeBuy);

        // Price has risen less than 1 * PPM
        assertApproxEqAbs(
            staticPriceAfterBuy,
            staticPriceBeforeBuy,
            1 * bondingCurveFundingManager.call_PPM()
        );
    }

    /* Test getStaticPriceForSelling() 
            ├── When calling for selling without fuzzing
                  └── it should update return value after selling
    */
    function testStaticPriceWithSellReserveRatioNonFuzzing() public {
        uint amountIn = 1000;
        address seller = makeAddr("seller");
        uint availableForSale = _prepareSellConditions(seller, amountIn); // Multiply amount to ensure that user has enough tokens, because return amount when buying less than amount
        // Set virtual supply to some number above _sellAmount
        // Set virtual collateral to some number
        uint newVirtualIssuanceSupply = availableForSale * 2;
        uint newVirtualCollateral = amountIn * 2;

        _token.mint(
            address(bondingCurveFundingManager), (type(uint).max - amountIn)
        ); // We mint all the other tokens to the fundingManager to make sure we'll have enough balance to pay out

        // Set virtual supplies
        _closeCurveInteractions(); // Buy & sell needs to be closed to set supply
        vm.startPrank(admin_address);
        {
            bondingCurveFundingManager.setVirtualIssuanceSupply(
                newVirtualIssuanceSupply
            );
            bondingCurveFundingManager.setVirtualCollateralSupply(
                newVirtualCollateral
            );
        }
        vm.stopPrank();
        _openCurveInteractions(); // Open Buy & sell

        // Calculate min amount out for selling
        uint minAmountOut =
            bondingCurveFundingManager.calculateSaleReturn(availableForSale);

        // Get virtual supplies before selling
        uint _virtualIssuanceSupplyBeforeSell =
            bondingCurveFundingManager.getVirtualIssuanceSupply();
        uint _virtualCollateralSupplyBeforeSell =
            bondingCurveFundingManager.getVirtualCollateralSupply();
        uint32 _reserveRatioSelling =
            bondingCurveFundingManager.call_reserveRatioForSelling();

        // Calculate static price before selling
        uint staticPriceBeforeSell =
            bondingCurveFundingManager.getStaticPriceForSelling();

        // Sell tokens
        vm.prank(seller);
        bondingCurveFundingManager.sell(availableForSale, minAmountOut);

        // Get virtual supplies after selling
        uint _virtualIssuanceSupplyAfterSell =
            bondingCurveFundingManager.getVirtualIssuanceSupply();
        uint _virtualCollateralSupplyAfterSell =
            bondingCurveFundingManager.getVirtualCollateralSupply();

        // Calculate static price after selling
        uint staticPriceAfterSell =
            bondingCurveFundingManager.getStaticPriceForSelling();

        // Assert that supply has changed
        assertLt(
            _virtualIssuanceSupplyAfterSell, _virtualIssuanceSupplyBeforeSell
        );
        assertLt(
            _virtualCollateralSupplyAfterSell,
            _virtualCollateralSupplyBeforeSell
        );

        // Static price has decreased after sell
        assertLt(staticPriceAfterSell, staticPriceBeforeSell);
    }

    /* Test getVirtualCollateralSupply() */

    function testGetVirtualCollateralSupply(uint _supply) public {
        vm.assume(_supply > 0);

        _closeCurveInteractions(); // Buy & sell needs to be closed to set supply
        vm.prank(admin_address);
        bondingCurveFundingManager.setVirtualCollateralSupply(_supply);
        _openCurveInteractions(); // Open Buy & sell

        assertEq(
            _supply, bondingCurveFundingManager.getVirtualCollateralSupply()
        );
    }

    /* Test getVirtualIssuanceSupply() */

    function testGetVirtualIssuanceSupply(uint _supply) public {
        vm.assume(_supply > 0);

        _closeCurveInteractions(); // Buy & sell needs to be closed to set supply
        vm.prank(admin_address);
        bondingCurveFundingManager.setVirtualIssuanceSupply(_supply);
        _openCurveInteractions(); // Open Buy & sell

        assertEq(_supply, bondingCurveFundingManager.getVirtualIssuanceSupply());
    }

    //--------------------------------------------------------------------------
    // OnlyOrchestrator Functions

    /*   
        Test mintIssuanceTokenTo function
    */
    function testMintIssuanceTokenTo(uint amount)
        public
        virtual
        callerIsOrchestratorAdmin
    {
        assertEq(issuanceToken.balanceOf(non_admin_address), 0);

        bondingCurveFundingManager.mintIssuanceTokenTo(
            non_admin_address, amount
        );

        assertEq(issuanceToken.balanceOf(non_admin_address), amount);
    }

<<<<<<< HEAD
    /* Test internal _setVirtualIssuanceSupply
        ├── given the virtual supply is zero
        │   └── when the function _setVirtualIssuanceSupply() gets called
        │       └── then it should revert
        ├── given the virtual supply after decimal conversion is zero
        │   └── when the function _setVirtualIssuanceSupply() gets called
        │       └── then it should revert
        └── given the virtual supply is bigger than zero
            └── when the function _setVirtualIssuanceSupply() gets called
                └── then it should set the net issuance token supply
                    └── and it should emit an event
    */

    function testInternalSetVirtualIssuanceSupply_RevertGivenIssuanceSupplyIsZero(
    ) public {
=======
    /* Test setVirtualIssuanceSupply and _setVirtualIssuanceSupply function
        ├── given caller is not the Orchestrator_v1 admin
        │   └── when the function setVirtualIssuanceSupply() is called
        │       └── then it should revert (test modifier is in place. Modifier test itself is tested in base Module tests)
        └── given the caller is the Orchestrator_v1 admin
            ├── and the buy & sell curve are still open
            │   └── when the function_setVirtualIssuanceSupply() is called
            │       └── then it should revert
            ├── and the new token supply is zero
            │   └── when the function_setVirtualIssuanceSupply() is called
            │       └── then it should revert
            └── and the new token supply is > zero
                └── when the function setVirtualIssuanceSupply() is called
                    └── then it should set the new token supply
                        └── and it should emit an event
    */

    function testSetVirtualIssuanceSupply_WorksGivenOnlyOrchestratorAdminModifierInPlace(
        uint _newSupply
    ) public {
        vm.assume(_newSupply != 0);
        vm.expectRevert(
            abi.encodeWithSelector(
                IModule_v1.Module__CallerNotAuthorized.selector,
                _authorizer.getAdminRole(),
                non_admin_address
            )
        );
        vm.prank(non_admin_address);
        bondingCurveFundingManager.setVirtualIssuanceSupply(_newSupply);
    }

    function testSetVirtualIssuanceSupply_FailsGivenBuyAndSellCurveStillOpen(
        uint _newSupply
    ) public callerIsOrchestratorAdmin {
        vm.assume(_newSupply != 0);
        vm.expectRevert(
            IFM_BC_Bancor_Redeeming_VirtualSupply_v1
                .Module__FM_BC_Bancor_Redeeming_VirtualSupply__CurveInteractionsMustBeClosed
                .selector
        );
        bondingCurveFundingManager.setVirtualIssuanceSupply(_newSupply);
    }

    function testSetVirtualIssuanceSupply_FailsIfZero()
        public
        callerIsOrchestratorAdmin
    {
>>>>>>> 20966f3b
        uint _newSupply = 0;

        _closeCurveInteractions(); // Buy & sell needs to be closed to set supply
        vm.expectRevert(
            IVirtualIssuanceSupplyBase_v1
                .Module__VirtualIssuanceSupplyBase__VirtualSupplyCannotBeZero
                .selector
        );
        bondingCurveFundingManager.call_setVirtualIssuanceSupply(_newSupply);
    }

    function testInternalSetVirtualIssuanceSupply_RevertGivenAfterDecimalConversionIssuanceSupplyIsZero(
        uint _newSupply
    ) public {
        // vm.assume(_newSupply < 10 ** (DECIMALS - 18));
        _newSupply = bound(_newSupply, 0, 10 ** (DECIMALS - 18) - 1);

        vm.expectRevert(
            IVirtualIssuanceSupplyBase_v1
                .Module__VirtualIssuanceSupplyBase__VirtualSupplyCannotBeZero
                .selector
        );
        bondingCurveFundingManager.call_setVirtualIssuanceSupply(_newSupply);
    }

    function testInternalSetVirtualIssuanceSupply_WorksGivenIssuanceSupplyBiggerThanZero(
        uint _newSupply
    ) public {
        vm.assume(_newSupply != 0);

        vm.expectEmit(
            true, true, false, false, address(bondingCurveFundingManager)
        );
        emit VirtualIssuanceSupplySet(_newSupply, INITIAL_ISSUANCE_SUPPLY);
        bondingCurveFundingManager.call_setVirtualIssuanceSupply(_newSupply);
        assertEq(
            bondingCurveFundingManager.getVirtualIssuanceSupply(), _newSupply
        );
    }

    /* Test setVirtualIssuanceSupply
        ├── given caller is not the Orchestrator_v1 admin
        │   └── when the function SetVirtualIssuanceSupply() gets called
        │       └── then it should revert (tested in base Module tests)
        └── given the caller is the Orchestrator_v1 admin
            └── and the new token supply is above zero
                └── when the function SetVirtualIssuanceSuppl()y gets called
                    └── then it should set the new token supply
                        └── and it should emit an event

    */

    function testSetVirtualIssuanceSupply_RevertGivenCallerNotAdmin(
        uint _newSupply
    ) public {
        vm.assume(_newSupply != 0);
        // onlyOrchestratorAdmin
        vm.expectRevert(
            abi.encodeWithSelector(
                IModule_v1.Module__CallerNotAuthorized.selector,
                _authorizer.getAdminRole(),
                address(0xBEEF)
            )
        );
        vm.prank(address(0xBEEF)); // Not Authorized
        bondingCurveFundingManager.setVirtualIssuanceSupply(_newSupply);
    }

    function testSetVirtualIssuanceSupply_WorksGivenCallerIsAdminAndIssuanceSupplyBiggerThanZero(
        uint _newSupply
    ) public callerIsOrchestratorAdmin {
        vm.assume(_newSupply != 0);

        _closeCurveInteractions(); // Buy & sell needs to be closed to set supply
        vm.expectEmit(
            true, true, false, false, address(bondingCurveFundingManager)
        );
        emit VirtualIssuanceSupplySet(_newSupply, INITIAL_ISSUANCE_SUPPLY);
        bondingCurveFundingManager.setVirtualIssuanceSupply(_newSupply);
        assertEq(
            bondingCurveFundingManager.getVirtualIssuanceSupply(), _newSupply
        );
    }

    /* Test setVirtualCollateralSupply and _setVirtualCollateralSupply function
        ├── given caller is not the Orchestrator_v1 admin
        │   └── when the function setVirtualCollateralSupply() is called
        │       └── then it should revert (test modifier is in place. Modifier test itself is tested in base Module tests)
        └── given the caller is the Orchestrator_v1 admin
            ├── and the buy & sell curve are still open
            │   └── when the setVirtualCollateralSupply() is called
            │       └── then it should revert
            ├── and the new token supply is zero
            │   └── when the setVirtualCollateralSupply() is called
            │       └── then it should revert
            └── and the new token supply is > zero
                └── when the function setVirtualCollateralSupply() is called
                    └── then it should set the new token supply
                        └── and it should emit an event
    */

    function testSetVirtualCollateralSupply_WorksGivenOnlyOrchestratorAdminModifierInPlace(
        uint _newSupply
    ) public {
        vm.assume(_newSupply != 0);
        vm.expectRevert(
            abi.encodeWithSelector(
                IModule_v1.Module__CallerNotAuthorized.selector,
                _authorizer.getAdminRole(),
                non_admin_address
            )
        );
        vm.prank(non_admin_address);
        bondingCurveFundingManager.setVirtualCollateralSupply(_newSupply);
    }

    function testSetVirtualCollateralSupply_FailsGivenBuyAndSellCurveStillOpen(
        uint _newSupply
    ) public callerIsOrchestratorAdmin {
        vm.assume(_newSupply != 0);
        vm.expectRevert(
            IFM_BC_Bancor_Redeeming_VirtualSupply_v1
                .Module__FM_BC_Bancor_Redeeming_VirtualSupply__CurveInteractionsMustBeClosed
                .selector
        );
        bondingCurveFundingManager.setVirtualCollateralSupply(_newSupply);
    }

    function testSetVirtualCollateralSupply_FailsIfZero()
        public
        callerIsOrchestratorAdmin
    {
        uint _newSupply = 0;

        _closeCurveInteractions(); // Buy & sell needs to be closed to set supply
        vm.expectRevert(
            IVirtualCollateralSupplyBase_v1
                .Module__VirtualCollateralSupplyBase__VirtualSupplyCannotBeZero
                .selector
        );
        bondingCurveFundingManager.setVirtualCollateralSupply(_newSupply);
    }

    function testSetVirtualCollateralSupply(uint _newSupply)
        public
        callerIsOrchestratorAdmin
    {
        vm.assume(_newSupply != 0);

        _closeCurveInteractions(); // Buy & sell needs to be closed to set supply
        vm.expectEmit(
            true, true, false, false, address(bondingCurveFundingManager)
        );
        emit VirtualCollateralSupplySet(_newSupply, INITIAL_COLLATERAL_SUPPLY);
        bondingCurveFundingManager.setVirtualCollateralSupply(_newSupply);
        assertEq(
            bondingCurveFundingManager.getVirtualCollateralSupply(), _newSupply
        );
    }

    /* Test setReserveRatioForBuying and _setReserveRatioForBuying function
        ├── when caller is not the Orchestrator_v1 admin
        │       └── it should revert (tested in base Module tests)
        └── when caller is the Orchestrator_v1 admin
                ├── when reserve ratio is  0% 
                │       └── it should revert
                ├── when reserve ratio is below 100%
                │       ├── it should set the new ratio
                │       └── it should emit an event
                ├── when reserve ratio is  100% 
                │       ├── it should set the new ratio 
                │       └── it should emit an event
                └──  when reserve ratio is over 100% 
                        └── it should revert
    */
    function testSetReserveRatioForBuying_failsIfRatioIsZero()
        public
        callerIsOrchestratorAdmin
    {
        vm.expectRevert(
            IFM_BC_Bancor_Redeeming_VirtualSupply_v1
                .Module__FM_BC_Bancor_Redeeming_VirtualSupply__InvalidReserveRatio
                .selector
        );
        bondingCurveFundingManager.setReserveRatioForBuying(0);
    }

    function testSetReserveRatioForBuying_failsIfRatioIsAboveMax(
        uint32 _newRatio
    ) public callerIsOrchestratorAdmin {
        vm.assume(_newRatio > bondingCurveFundingManager.call_PPM());
        vm.expectRevert(
            IFM_BC_Bancor_Redeeming_VirtualSupply_v1
                .Module__FM_BC_Bancor_Redeeming_VirtualSupply__InvalidReserveRatio
                .selector
        );
        bondingCurveFundingManager.setReserveRatioForBuying(_newRatio);
    }

    function testSetReserveRatioForBuying(uint32 _newRatio)
        public
        callerIsOrchestratorAdmin
    {
        // manual bound for uint32
        _newRatio = (_newRatio % bondingCurveFundingManager.call_PPM()) + 1; // reserve ratio of 0% isn't allowed, 100% is (although it isn't really a curve anymore)

        vm.expectEmit(
            true, true, false, false, address(bondingCurveFundingManager)
        );
        emit BuyReserveRatioSet(_newRatio, RESERVE_RATIO_FOR_BUYING);
        bondingCurveFundingManager.setReserveRatioForBuying(_newRatio);
        assertEq(
            bondingCurveFundingManager.call_reserveRatioForBuying(), _newRatio
        );
    }

    // Additional test:
    // Test reserve ratio changes

    /* Test setReserveRatioForSelling and _setReserveRatioForSelling function
        ├── when caller is not the Orchestrator_v1 admin
        │       └── it should revert (tested in base Module tests)
        └── when caller is the Orchestrator_v1 admin
                ├── when reserve ratio is  0% 
                │       └── it should revert
                ├── when reserve ratio is below 100%
                │       ├── it should set the new ratio
                │       └── it should emit an event
                ├── when reserve ratio is  100% 
                │       ├── it should set the new ratio 
                │       └── it should emit an event
                └──  when reserve ratio is over 100% 
                        └── it should revert
    */
    function testSetReserveRatioForSelling_failsIfRatioIsZero()
        public
        callerIsOrchestratorAdmin
    {
        vm.expectRevert(
            IFM_BC_Bancor_Redeeming_VirtualSupply_v1
                .Module__FM_BC_Bancor_Redeeming_VirtualSupply__InvalidReserveRatio
                .selector
        );
        bondingCurveFundingManager.setReserveRatioForSelling(0);
    }

    function testSetReserveRatioForSelling_failsIfRatioIsAboveMax(
        uint32 _newRatio
    ) public callerIsOrchestratorAdmin {
        vm.assume(_newRatio > bondingCurveFundingManager.call_PPM());
        vm.expectRevert(
            IFM_BC_Bancor_Redeeming_VirtualSupply_v1
                .Module__FM_BC_Bancor_Redeeming_VirtualSupply__InvalidReserveRatio
                .selector
        );
        bondingCurveFundingManager.setReserveRatioForSelling(_newRatio);
    }

    function testSetReserveRatioForSelling(uint32 _newRatio)
        public
        callerIsOrchestratorAdmin
    {
        // manual bound for uint32
        _newRatio = (_newRatio % bondingCurveFundingManager.call_PPM()) + 1; // reserve ratio of 0% isn't allowed, 100% is (although it isn't really a curve anymore)
        vm.expectEmit(
            true, true, false, false, address(bondingCurveFundingManager)
        );
        emit SellReserveRatioSet(_newRatio, RESERVE_RATIO_FOR_SELLING);
        bondingCurveFundingManager.setReserveRatioForSelling(_newRatio);
        assertEq(
            bondingCurveFundingManager.call_reserveRatioForSelling(), _newRatio
        );
    }

    //--------------------------------------------------------------------------
    // Internal Functions

    /* Test _setIssuanceToken function
        ├── When decimal is set to lower than seven
        |   └── it should revert
        ├── When decimal is set to more than the collateral decimals
        |   └── it should revert
        └── when decimal is between seven and the the collateral decimals
            ├── it should store the new decimal number 
            └── it should succeed
            */

    function testSetIssuanceToken_FailsIfTokenDecimalsLowerThanSeven(
        uint _newMaxSupply,
        uint8 _newDecimals
    ) public {
        vm.assume(_newDecimals < 7);

        string memory _name = "New Issuance Token";
        string memory _symbol = "NEW";

        ERC20Issuance_v1 newIssuanceToken = new ERC20Issuance_v1(
            _name,
            _symbol,
            _newDecimals,
            _newMaxSupply,
            address(this),
            address(this)
        );

        vm.expectRevert(
            IFM_BC_Bancor_Redeeming_VirtualSupply_v1
                .Module__FM_BC_Bancor_Redeeming_VirtualSupply__InvalidTokenDecimal
                .selector
        );
        // No authentication since it's an internal function exposed by the mock contract
        bondingCurveFundingManager.call_setIssuanceToken(
            address(newIssuanceToken)
        );
    }

    function testSetIssuanceToken_FailsIfLowerThanCollateralDecimals(
        uint _newMaxSupply,
        uint8 _newDecimals
    ) public {
        vm.assume(_newDecimals < _token.decimals());

        string memory _name = "New Issuance Token";
        string memory _symbol = "NEW";

        ERC20Issuance_v1 newIssuanceToken = new ERC20Issuance_v1(
            _name,
            _symbol,
            _newDecimals,
            _newMaxSupply,
            address(this),
            address(this)
        );

        vm.expectRevert(
            IFM_BC_Bancor_Redeeming_VirtualSupply_v1
                .Module__FM_BC_Bancor_Redeeming_VirtualSupply__InvalidTokenDecimal
                .selector
        );
        // No authentication since it's an internal function exposed by the mock contract
        bondingCurveFundingManager.call_setIssuanceToken(
            address(newIssuanceToken)
        );
    }

    function testSetIssuanceToken(uint _newMaxSupply, uint8 _newDecimals)
        public
    {
        vm.assume(_newDecimals >= 7 && _newDecimals >= _token.decimals());

        string memory _name = "New Issuance Token";
        string memory _symbol = "NEW";

        ERC20Issuance_v1 newIssuanceToken = new ERC20Issuance_v1(
            _name,
            _symbol,
            _newDecimals,
            _newMaxSupply,
            address(this),
            address(this)
        );

        // No authentication since it's an internal function exposed by the mock contract
        bondingCurveFundingManager.call_setIssuanceToken(
            address(newIssuanceToken)
        );

        ERC20Issuance_v1 issuanceTokenAfter =
            ERC20Issuance_v1(bondingCurveFundingManager.getIssuanceToken());

        assertEq(issuanceTokenAfter.name(), _name);
        assertEq(issuanceTokenAfter.symbol(), _symbol);
        assertEq(issuanceTokenAfter.decimals(), _newDecimals);
        assertEq(issuanceTokenAfter.MAX_SUPPLY(), _newMaxSupply);

        // we also check the decimals have been cached correctly

        assertEq(
            bondingCurveFundingManager.call_issuanceTokenDecimals(),
            _newDecimals
        );
    }

    /* Test _convertAmountToRequiredDecimal function
        ├── when the token decimals and the required decimals are the same
        │       └── it should return the amount without change
        ├── when the token decimals are higher than the required decimals
        │       └── it should cut the excess decimals from the amount and return it
        └── when caller is the Orchestrator_v1 admin
                └── it should pad the amount by the missing decimals and return it
        */

    function testConvertAmountToRequiredDecimals_whenEqual(
        uint _amount,
        uint8 _decimals
    ) public {
        assertEq(
            bondingCurveFundingManager.call_convertAmountToRequiredDecimal(
                _amount, _decimals, _decimals
            ),
            _amount
        );
    }

    function testConvertAmountToRequiredDecimals_whenAbove(
        uint _amount,
        uint8 _tokenDecimals,
        uint8 _requiredDecimals
    ) public {
        // Bounds necessary to avoid overflows:
        // amount < (1e78 (uint.max) - 1e36 (max decimals in test) - 1e5 (BPS))
        _amount = bound(_amount, 1, 1e41);
        _requiredDecimals = uint8(bound(_requiredDecimals, 1, 18));
        _tokenDecimals = uint8(bound(_tokenDecimals, _requiredDecimals + 1, 36));

        uint res = bondingCurveFundingManager
            .call_convertAmountToRequiredDecimal(
            _amount, _tokenDecimals, _requiredDecimals
        );
        uint factor = _tokenDecimals - _requiredDecimals;

        assertEq((_amount / (10 ** factor)), res);
    }

    function testConvertAmountToRequiredDecimals_whenBelow(
        uint _amount,
        uint8 _tokenDecimals,
        uint8 _requiredDecimals
    ) public {
        // Bounds necessary to avoid overflows:
        // amount < (1e78 (uint.max) - 1e36 (max decimals in test) - 1e5 (BPS))
        _amount = bound(_amount, 1, 1e41);
        _tokenDecimals = uint8(bound(_tokenDecimals, 1, 18));
        _requiredDecimals =
            uint8(bound(_requiredDecimals, _tokenDecimals + 1, 36));

        uint res = bondingCurveFundingManager
            .call_convertAmountToRequiredDecimal(
            _amount, _tokenDecimals, _requiredDecimals
        );
        uint factor = _requiredDecimals - _tokenDecimals;
        assertEq((res % (10 ** factor)), 0);
    }
    //--------------------------------------------------------------------------
    // OnlyOrchestrator Mutating Functions

    /* Test transferOrchestratorToken 
        ├── when caller is not the Orchestrator_v1 
        │      └── it should revert (tested in base Module tests)
        └── when caller is the Orchestrator_v1 admin
                ├── it should send the funds to the specified address
                └── it should emit an event?
    */

    function testTransferOrchestratorToken(address to, uint amount)
        public
        virtual
    {
        vm.assume(to != address(0) && to != address(bondingCurveFundingManager));

        _token.mint(address(bondingCurveFundingManager), amount);

        assertEq(_token.balanceOf(to), 0);
        assertEq(_token.balanceOf(address(bondingCurveFundingManager)), amount);

        vm.startPrank(address(_orchestrator));
        {
            vm.expectEmit(true, true, true, true);
            emit TransferOrchestratorToken(to, amount);

            bondingCurveFundingManager.transferOrchestratorToken(to, amount);
        }
        vm.stopPrank();

        assertEq(_token.balanceOf(to), amount);
        assertEq(_token.balanceOf(address(bondingCurveFundingManager)), 0);
    }

    //--------------------------------------------------------------------------
    // Helper functions

    // Modifier to ensure the caller has the admin role
    modifier callerIsOrchestratorAdmin() {
        _authorizer.grantRole(_authorizer.getAdminRole(), admin_address);
        vm.startPrank(admin_address);
        _;
    }

    // Helper function that mints enough collateral tokens to a buyer and approves the bonding curve to spend them
    function _prepareBuyConditions(address buyer, uint amount) internal {
        _token.mint(buyer, amount);
        vm.prank(buyer);
        _token.approve(address(bondingCurveFundingManager), amount);
    }

    function _closeCurveInteractions() internal {
        bondingCurveFundingManager.closeBuy();
        bondingCurveFundingManager.closeSell();
    }

    function _openCurveInteractions() internal {
        bondingCurveFundingManager.openBuy();
        bondingCurveFundingManager.openSell();
    }

    // Helper function that:
    //      - Mints collateral tokens to a seller and
    //      - Deposits them so they can later be sold.
    //      - Approves the BondingCurve contract to spend the receipt tokens
    // This function assumes that we are using the Mock with a 0% buy fee, so the user will receive as many tokens as they deposit
    function _prepareSellConditions(address seller, uint amount)
        internal
        returns (uint userSellAmount)
    {
        _token.mint(seller, amount);
        uint minAmountOut =
            bondingCurveFundingManager.calculatePurchaseReturn(amount);
        vm.startPrank(seller);
        {
            _token.approve(address(bondingCurveFundingManager), amount);
            bondingCurveFundingManager.buy(amount, minAmountOut);
            userSellAmount = issuanceToken.balanceOf(seller);

            issuanceToken.approve(
                address(bondingCurveFundingManager), userSellAmount
            );
        }
        vm.stopPrank();

        return userSellAmount;
    }
}<|MERGE_RESOLUTION|>--- conflicted
+++ resolved
@@ -1204,23 +1204,6 @@
         assertEq(issuanceToken.balanceOf(non_admin_address), amount);
     }
 
-<<<<<<< HEAD
-    /* Test internal _setVirtualIssuanceSupply
-        ├── given the virtual supply is zero
-        │   └── when the function _setVirtualIssuanceSupply() gets called
-        │       └── then it should revert
-        ├── given the virtual supply after decimal conversion is zero
-        │   └── when the function _setVirtualIssuanceSupply() gets called
-        │       └── then it should revert
-        └── given the virtual supply is bigger than zero
-            └── when the function _setVirtualIssuanceSupply() gets called
-                └── then it should set the net issuance token supply
-                    └── and it should emit an event
-    */
-
-    function testInternalSetVirtualIssuanceSupply_RevertGivenIssuanceSupplyIsZero(
-    ) public {
-=======
     /* Test setVirtualIssuanceSupply and _setVirtualIssuanceSupply function
         ├── given caller is not the Orchestrator_v1 admin
         │   └── when the function setVirtualIssuanceSupply() is called
@@ -1232,6 +1215,9 @@
             ├── and the new token supply is zero
             │   └── when the function_setVirtualIssuanceSupply() is called
             │       └── then it should revert
+            ├── and the new token supply is zero after decimal conversion
+            │   └── when the function_setVirtualIssuanceSupply() is called
+            │       └── then it should revert
             └── and the new token supply is > zero
                 └── when the function setVirtualIssuanceSupply() is called
                     └── then it should set the new token supply
@@ -1265,11 +1251,8 @@
         bondingCurveFundingManager.setVirtualIssuanceSupply(_newSupply);
     }
 
-    function testSetVirtualIssuanceSupply_FailsIfZero()
-        public
-        callerIsOrchestratorAdmin
-    {
->>>>>>> 20966f3b
+    function testInternalSetVirtualIssuanceSupply_RevertGivenIssuanceSupplyIsZero(
+    ) public {
         uint _newSupply = 0;
 
         _closeCurveInteractions(); // Buy & sell needs to be closed to set supply
@@ -1286,6 +1269,7 @@
     ) public {
         // vm.assume(_newSupply < 10 ** (DECIMALS - 18));
         _newSupply = bound(_newSupply, 0, 10 ** (DECIMALS - 18) - 1);
+        _closeCurveInteractions(); // Buy & sell needs to be closed to set supply
 
         vm.expectRevert(
             IVirtualIssuanceSupplyBase_v1
@@ -1299,56 +1283,12 @@
         uint _newSupply
     ) public {
         vm.assume(_newSupply != 0);
-
-        vm.expectEmit(
-            true, true, false, false, address(bondingCurveFundingManager)
-        );
-        emit VirtualIssuanceSupplySet(_newSupply, INITIAL_ISSUANCE_SUPPLY);
-        bondingCurveFundingManager.call_setVirtualIssuanceSupply(_newSupply);
-        assertEq(
-            bondingCurveFundingManager.getVirtualIssuanceSupply(), _newSupply
-        );
-    }
-
-    /* Test setVirtualIssuanceSupply
-        ├── given caller is not the Orchestrator_v1 admin
-        │   └── when the function SetVirtualIssuanceSupply() gets called
-        │       └── then it should revert (tested in base Module tests)
-        └── given the caller is the Orchestrator_v1 admin
-            └── and the new token supply is above zero
-                └── when the function SetVirtualIssuanceSuppl()y gets called
-                    └── then it should set the new token supply
-                        └── and it should emit an event
-
-    */
-
-    function testSetVirtualIssuanceSupply_RevertGivenCallerNotAdmin(
-        uint _newSupply
-    ) public {
-        vm.assume(_newSupply != 0);
-        // onlyOrchestratorAdmin
-        vm.expectRevert(
-            abi.encodeWithSelector(
-                IModule_v1.Module__CallerNotAuthorized.selector,
-                _authorizer.getAdminRole(),
-                address(0xBEEF)
-            )
-        );
-        vm.prank(address(0xBEEF)); // Not Authorized
-        bondingCurveFundingManager.setVirtualIssuanceSupply(_newSupply);
-    }
-
-    function testSetVirtualIssuanceSupply_WorksGivenCallerIsAdminAndIssuanceSupplyBiggerThanZero(
-        uint _newSupply
-    ) public callerIsOrchestratorAdmin {
-        vm.assume(_newSupply != 0);
-
         _closeCurveInteractions(); // Buy & sell needs to be closed to set supply
         vm.expectEmit(
             true, true, false, false, address(bondingCurveFundingManager)
         );
         emit VirtualIssuanceSupplySet(_newSupply, INITIAL_ISSUANCE_SUPPLY);
-        bondingCurveFundingManager.setVirtualIssuanceSupply(_newSupply);
+        bondingCurveFundingManager.call_setVirtualIssuanceSupply(_newSupply);
         assertEq(
             bondingCurveFundingManager.getVirtualIssuanceSupply(), _newSupply
         );
