// SPDX-License-Identifier: LGPL-3.0-only
pragma solidity ^0.8.0;

import "forge-std/console.sol";

// External Libraries
import {Clones} from "@oz/proxy/Clones.sol";

//Internal Dependencies
import {ModuleTest, IModule, IOrchestrator} from "test/modules/ModuleTest.sol";

// Errors
import {OZErrors} from "test/utils/errors/OZErrors.sol";

// SuT
import {
    BountyManager,
    IBountyManager,
    IERC20PaymentClient
} from "src/modules/logicModule/BountyManager.sol";

contract BountyManagerTest is ModuleTest {
    // SuT
    BountyManager bountyManager;

    uint private constant _SENTINEL = type(uint).max;

    IBountyManager.Contributor ALICE =
        IBountyManager.Contributor(address(0xA11CE), 50_000_000);
    IBountyManager.Contributor BOB =
        IBountyManager.Contributor(address(0x606), 50_000_000);
    IBountyManager.Contributor BEEF =
        IBountyManager.Contributor(address(0xBEEF), 0);
    IBountyManager.Contributor[] DEFAULT_CONTRIBUTORS;
    IBountyManager.Contributor[] INVALID_CONTRIBUTORS;

    event BountyAdded(
        uint indexed bountyId,
        uint minimumPayoutAmount,
        uint maximumPayoutAmount,
        bytes details
    );

    event BountyUpdated(uint indexed bountyId, bytes indexed details);

    event BountyLocked(uint indexed bountyId);

    event ClaimAdded(
        uint indexed claimId,
        uint indexed bountyId,
        IBountyManager.Contributor[] indexed contributors,
        bytes details
    );

    event ClaimContributorsUpdated(
        uint indexed claimId, IBountyManager.Contributor[] indexed contributors
    );

    event ClaimDetailsUpdated(uint indexed claimId, bytes details);

    event ClaimVerified(uint indexed claimId);

    function setUp() public {
        //Add Module to Mock Orchestrator
        address impl = address(new BountyManager());
        bountyManager = BountyManager(Clones.clone(impl));

        _setUpOrchestrator(bountyManager);

        _authorizer.setIsAuthorized(address(this), true);

        DEFAULT_CONTRIBUTORS.push(ALICE);
        DEFAULT_CONTRIBUTORS.push(BOB);

        INVALID_CONTRIBUTORS.push(BEEF);

        bountyManager.init(_orchestrator, _METADATA, bytes(""));
    }

    //--------------------------------------------------------------------------
    // Test: Initialization

    //This function also tests all the getters
    function testInit() public override(ModuleTest) {}

    function testReinitFails() public override(ModuleTest) {
        vm.expectRevert(OZErrors.Initializable__AlreadyInitialized);
        bountyManager.init(_orchestrator, _METADATA, bytes(""));
    }

    //--------------------------------------------------------------------------
    // Modifier

    function testOnlyClaimContributor(
        address[] memory addrs,
        uint[] memory amounts,
        address addr
    ) public {
        addrs = cutArray(50, addrs); //cut to reasonable size
        uint length = addrs.length;
        vm.assume(length <= amounts.length);

        ///Restrict amounts to 20_000 to test properly(doesnt overflow)
        amounts = cutAmounts(20_000_000_000_000, amounts);
        //=> maxAmount = 20_000_000_000_000 * 50 = 1_000_000_000_000_000
        uint maxAmount = 1_000_000_000_000_000;
        IBountyManager.Contributor[] memory contribs =
            createValidContributors(addrs, amounts);

        bountyManager.addBounty(1, maxAmount, bytes(""));

        bountyManager.addClaim(1, contribs, bytes(""));

        if (!contains(contribs, addr)) {
            vm.expectRevert(
                IBountyManager
                    .Module__BountyManager__OnlyClaimContributor
                    .selector
            );
        }
        vm.prank(addr);
        bountyManager.updateClaimDetails(2, bytes("1"));
    }

    function testValidPayoutAmounts(
        uint minimumPayoutAmount,
        uint maximumPayoutAmount
    ) public {
        if (
            minimumPayoutAmount == 0 || maximumPayoutAmount == 0
                || maximumPayoutAmount < minimumPayoutAmount
        ) {
            vm.expectRevert(
                IBountyManager
                    .Module__BountyManager__InvalidPayoutAmounts
                    .selector
            );
        }

        bountyManager.addBounty(
            minimumPayoutAmount, maximumPayoutAmount, bytes("")
        );
    }

    function testValidBountyId(uint usedIds, uint id) public {
        usedIds = bound(usedIds, 0, 1000);

        for (uint i; i < usedIds; i++) {
            bountyManager.addBounty(1, 1, bytes(""));
        }

        if (id > usedIds || id == 0) {
            vm.expectRevert(
                IBountyManager.Module__BountyManager__InvalidBountyId.selector
            );
        }

        bountyManager.getBountyInformation(id);
    }

    function testValidClaimId(uint usedIds, uint id) public {
        usedIds = bound(usedIds, 0, 1000);

        uint bountyId = bountyManager.addBounty(1, 100_000_000, bytes(""));

        for (uint i; i < usedIds; i++) {
            bountyManager.addClaim(bountyId, DEFAULT_CONTRIBUTORS, bytes(""));
        }

        if (id > usedIds + bountyId || id == 0 || id == bountyId) {
            vm.expectRevert(
                IBountyManager.Module__BountyManager__InvalidClaimId.selector
            );
        }

        bountyManager.getClaimInformation(id);
    }

    function testValidContributorsForBounty(
        uint minimumPayoutAmount,
        uint maximumPayoutAmount,
        address[] memory addrs,
        uint[] memory amounts
    ) public {
        uint length = addrs.length;
        vm.assume(length <= 50); //reasonable size
        vm.assume(length <= amounts.length);

        minimumPayoutAmount = bound(minimumPayoutAmount, 1, type(uint).max);
        maximumPayoutAmount = bound(maximumPayoutAmount, 1, type(uint).max);
        vm.assume(minimumPayoutAmount <= maximumPayoutAmount);

        //Restrict amounts to 20_000 to test properly(doesnt overflow)
        amounts = cutAmounts(20_000_000_000_000, amounts);

        //ID is 1
        bountyManager.addBounty(
            minimumPayoutAmount, maximumPayoutAmount, bytes("")
        );

        IBountyManager.Contributor[] memory contribs =
            new IBountyManager.Contributor[](length);

        if (length == 0) {
            vm.expectRevert(
                IBountyManager
                    .Module__BountyManager__InvalidContributorsLength
                    .selector
            );

            bountyManager.addClaim(1, contribs, bytes(""));
        } else {
            for (uint i; i < length; i++) {
                contribs[i] = IBountyManager.Contributor({
                    addr: addrs[i],
                    claimAmount: amounts[i]
                });
            }

            uint totalAmount;
            IBountyManager.Contributor memory currentContrib;
            //Check if it reached the end -> ClaimExceedsGivenPayoutAmounts will only be checked if it ran through everything
            bool reachedEnd;

            for (uint i; i < length; i++) {
                currentContrib = contribs[i];

                totalAmount += currentContrib.claimAmount;

                if (currentContrib.claimAmount == 0) {
                    vm.expectRevert(
                        IBountyManager
                            .Module__BountyManager__InvalidContributorAmount
                            .selector
                    );
                    break;
                }

                if (
                    currentContrib.addr == address(0)
                        || currentContrib.addr == address(bountyManager)
                        || currentContrib.addr == address(_orchestrator)
                ) {
                    vm.expectRevert(
                        IBountyManager
                            .Module__BountyManager__InvalidContributorAddress
                            .selector
                    );
                    break;
                }

                if (i == length - 1) {
                    reachedEnd = true;
                }
            }

            if (
                reachedEnd
                    && (
                        totalAmount > maximumPayoutAmount
                            || totalAmount < minimumPayoutAmount
                    )
            ) {
                vm.expectRevert(
                    IBountyManager
                        .Module__BountyManager__ClaimExceedsGivenPayoutAmounts
                        .selector
                );
            }

            bountyManager.addClaim(1, contribs, bytes(""));
        }
    }

    function testNotClaimed(bool isClaimed) public {
        _token.mint(address(_fundingManager), 100_000_000);

        uint bountyId = bountyManager.addBounty(1, 100_000_000, bytes(""));
        uint claimId =
            bountyManager.addClaim(bountyId, DEFAULT_CONTRIBUTORS, bytes(""));

        if (isClaimed) {
            bountyManager.verifyClaim(claimId, DEFAULT_CONTRIBUTORS);
            vm.expectRevert(
                IBountyManager.Module__BountyManager__AlreadyClaimed.selector
            );
        }
        bountyManager.verifyClaim(claimId, DEFAULT_CONTRIBUTORS);
    }

    function testLocked(bool isLocked) public {
        _token.mint(address(_fundingManager), 100_000_000);

        uint bountyId = bountyManager.addBounty(1, 100_000_000, bytes(""));
        uint claimId =
            bountyManager.addClaim(bountyId, DEFAULT_CONTRIBUTORS, bytes(""));

        if (isLocked) {
            bountyManager.lockBounty(bountyId);
            vm.expectRevert(
                IBountyManager.Module__BountyManager__BountyLocked.selector
            );
        }
        bountyManager.verifyClaim(claimId, DEFAULT_CONTRIBUTORS);
    }

    function testContributorsNotChanged(
        bool isChanged,
        address changeAddress,
        uint changeAmount
    ) public {
        changeAmount = bound(changeAmount, 1, 50_000_000);
        if (
            changeAddress == address(0)
                || changeAddress == address(bountyManager)
                || changeAddress == address(_orchestrator)
        ) {
            changeAddress = address(1);
        }
        _token.mint(address(_fundingManager), 100_000_000);

        uint bountyId = bountyManager.addBounty(1, 100_000_000, bytes(""));
        uint claimId =
            bountyManager.addClaim(bountyId, DEFAULT_CONTRIBUTORS, bytes(""));

        if (isChanged) {
            IBountyManager.Contributor[] memory changedContributors =
                DEFAULT_CONTRIBUTORS;

            changedContributors[0] = IBountyManager.Contributor({
                addr: changeAddress,
                claimAmount: changeAmount
            });
            bountyManager.updateClaimContributors(claimId, changedContributors);
            vm.expectRevert(
                IBountyManager
                    .Module__BountyManager__ContributorsChanged
                    .selector
            );
        }
        bountyManager.verifyClaim(claimId, DEFAULT_CONTRIBUTORS);
    }

    //--------------------------------------------------------------------------
    // Getter
    // Just test if Modifier is in position, because otherwise trivial

    function testGetBountyInformationModifierInPosition() public {
        vm.expectRevert(
            IBountyManager.Module__BountyManager__InvalidBountyId.selector
        );
        bountyManager.getBountyInformation(0);
    }

    function testGetClaimInformationModifierInPosition() public {
        vm.expectRevert(
            IBountyManager.Module__BountyManager__InvalidClaimId.selector
        );
        bountyManager.getClaimInformation(0);
    }

    //--------------------------------------------------------------------------
    // Mutating Functions

    //-----------------------------------------
    //AddBounty

    function testAddBounty(
        uint testAmount,
        uint minimumPayoutAmount,
        uint maximumPayoutAmount,
        bytes calldata details
    ) public {
        testAmount = bound(testAmount, 1, 30); //Reasonable Amount
        minimumPayoutAmount = bound(minimumPayoutAmount, 1, type(uint).max);
        maximumPayoutAmount = bound(maximumPayoutAmount, 1, type(uint).max);
        vm.assume(minimumPayoutAmount <= maximumPayoutAmount);

        uint id;
        for (uint i; i < testAmount; i++) {
            vm.expectEmit(true, true, true, true);
            emit BountyAdded(
                i + 1, minimumPayoutAmount, maximumPayoutAmount, details
            );

            id = bountyManager.addBounty(
                minimumPayoutAmount, maximumPayoutAmount, details
            );

            assertEqualBounty(
                id, minimumPayoutAmount, maximumPayoutAmount, details, false
            );
        }
    }

    function testAddBountyModifierInPosition() public {
        //validPayoutAmounts
        vm.expectRevert(
            IBountyManager.Module__BountyManager__InvalidPayoutAmounts.selector
        );
        bountyManager.addBounty(0, 0, bytes(""));

        //Set this address to not authorized to test the roles correctly
        _authorizer.setIsAuthorized(address(this), false);

        //onlyBountyAdmin
        vm.expectRevert(
            abi.encodeWithSelector(
                IModule.Module__CallerNotAuthorized.selector,
                _authorizer.generateRoleId(
                    address(bountyManager),
                    uint8(IBountyManager.Roles.BountyAdmin)
                ),
                address(this)
            )
        );
        bountyManager.addBounty(0, 0, bytes(""));
    }

    //-----------------------------------------
    //AddClaim

    function testAddClaim(
        uint times,
        address[] memory addrs,
        uint[] memory amounts,
        bytes calldata details
    ) public {
        addrs = cutArray(50, addrs); //cut to reasonable size
        uint length = addrs.length;
        vm.assume(length <= amounts.length);
        times = bound(times, 1, 50);

        ///Restrict amounts to 20_000 to test properly(doesnt overflow)
        amounts = cutAmounts(20_000_000_000_000, amounts);
        //=> maxAmount = 20_000_000_000_000 * 50 = 1_000_000_000_000_000
        uint maxAmount = 1_000_000_000_000_000;
        IBountyManager.Contributor[] memory contribs =
            createValidContributors(addrs, amounts);

        bountyManager.addBounty(1, maxAmount, bytes(""));

        uint id;

        for (uint i = 0; i < times; i++) {
            vm.expectEmit(true, true, true, true);
            //id starts at 2 because the id counter starts at 1 and addBounty increases it by 1 again
            emit ClaimAdded(i + 2, 1, contribs, details);

            id = bountyManager.addClaim(1, contribs, details);
            assertEqualClaim(id, 1, contribs, details, false);

            //Assert set is filled correctly
            for (uint j; j < length; j++) {
                assertContributorAddressToClaimIdsContains(contribs[j].addr, id);
            }
        }
    }

    function testAddClaimModifierInPosition() public {
        bountyManager.addBounty(1, 1, bytes(""));

        //validBountyId
        vm.expectRevert(
            IBountyManager.Module__BountyManager__InvalidBountyId.selector
        );
        bountyManager.addClaim(0, DEFAULT_CONTRIBUTORS, bytes(""));

        //validContributorsForBounty
        vm.expectRevert(
            IBountyManager
                .Module__BountyManager__InvalidContributorAmount
                .selector
        );
        bountyManager.addClaim(1, INVALID_CONTRIBUTORS, bytes(""));

        //notLocked
        bountyManager.lockBounty(1);

        vm.expectRevert(
            IBountyManager.Module__BountyManager__BountyLocked.selector
        );
        bountyManager.addClaim(1, DEFAULT_CONTRIBUTORS, bytes(""));

        //Set this address to not authorized to test the roles correctly
        _authorizer.setIsAuthorized(address(this), false);

        //onlyClaimAdmin
        vm.expectRevert(
            abi.encodeWithSelector(
                IModule.Module__CallerNotAuthorized.selector,
                _authorizer.generateRoleId(
                    address(bountyManager),
                    uint8(IBountyManager.Roles.ClaimAdmin)
                ),
                address(this)
            )
        );
        bountyManager.addClaim(0, DEFAULT_CONTRIBUTORS, bytes(""));
    }

    //-----------------------------------------
    //UpdateBounty

    function testUpdateBounty(bytes calldata details) public {
        uint id = bountyManager.addBounty(1, 1, bytes(""));

        vm.expectEmit(true, true, true, true);
        emit BountyUpdated(1, details);

        bountyManager.updateBounty(id, details);

        assertEqualBounty(id, 1, 1, details, false);
    }

    function testUpdateBountyModifierInPosition() public {
        bountyManager.addBounty(1, 1, bytes(""));

        //validBountyId
        vm.expectRevert(
            IBountyManager.Module__BountyManager__InvalidBountyId.selector
        );
        bountyManager.updateBounty(0, bytes(""));

        //Set this address to not authorized to test the roles correctly
        _authorizer.setIsAuthorized(address(this), false);

        //onlyBountyAdmin
        vm.expectRevert(
            abi.encodeWithSelector(
                IModule.Module__CallerNotAuthorized.selector,
                _authorizer.generateRoleId(
                    address(bountyManager),
                    uint8(IBountyManager.Roles.BountyAdmin)
                ),
                address(this)
            )
        );
        bountyManager.updateBounty(1, bytes(""));
        //Reset this address to authorized
        _authorizer.setIsAuthorized(address(this), true);

        //notLocked
        bountyManager.lockBounty(1);

        vm.expectRevert(
            IBountyManager.Module__BountyManager__BountyLocked.selector
        );
        bountyManager.updateBounty(1, bytes(""));
    }

    //-----------------------------------------
    //UpdateBounty

    function testLockBounty() public {
        uint id = bountyManager.addBounty(1, 1, bytes(""));

        vm.expectEmit(true, true, true, true);
        emit BountyLocked(1);

        bountyManager.lockBounty(1);

        assertEqualBounty(id, 1, 1, bytes(""), true);
    }

    function testLockBountyModifierInPosition() public {
        bountyManager.addBounty(1, 1, bytes(""));

        //validBountyId
        vm.expectRevert(
            IBountyManager.Module__BountyManager__InvalidBountyId.selector
        );
        bountyManager.lockBounty(0);

        //NotLocked
        bountyManager.lockBounty(1);
        vm.expectRevert(
            IBountyManager.Module__BountyManager__BountyLocked.selector
        );
        bountyManager.lockBounty(1);

        //Set this address to not authorized to test the roles correctly
        _authorizer.setIsAuthorized(address(this), false);

        //onlyBountyAdmin
        vm.expectRevert(
            abi.encodeWithSelector(
                IModule.Module__CallerNotAuthorized.selector,
                _authorizer.generateRoleId(
                    address(bountyManager),
                    uint8(IBountyManager.Roles.BountyAdmin)
                ),
                address(this)
            )
        );
        bountyManager.lockBounty(0);
    }

    //-----------------------------------------
    //UpdateClaimContributors

    function testUpdateClaimContributors(
        address[] memory addrs,
        uint[] memory amounts
    ) public {
        addrs = cutArray(50, addrs); //cut to reasonable size
        uint length = addrs.length;
        vm.assume(length <= amounts.length);

        //Restrict amounts to 20_000 to test properly(doesnt overflow)
        amounts = cutAmounts(20_000_000_000_000, amounts);
        //=> maxAmount = 20_000_000_000_000 * 50 = 1_000_000_000_000_000
        uint maxAmount = 1_000_000_000_000_000;

        IBountyManager.Contributor[] memory contribs =
            createValidContributors(addrs, amounts);

        bountyManager.addBounty(1, maxAmount, bytes(""));
        uint id = bountyManager.addClaim(1, DEFAULT_CONTRIBUTORS, bytes(""));

        vm.expectEmit(true, true, true, true);
        emit ClaimContributorsUpdated(id, contribs);

        bountyManager.updateClaimContributors(id, contribs);

        assertEqualClaim(2, 1, contribs, bytes(""), false);

        //Check if default contributors are in the set
        //if not make sure their ClaimIds are removed
        if (!contains(contribs, DEFAULT_CONTRIBUTORS[0].addr)) {
            assertContributorAddressToClaimIdsContainsNot(
                DEFAULT_CONTRIBUTORS[0].addr, id
            );
        }
        if (!contains(contribs, DEFAULT_CONTRIBUTORS[1].addr)) {
            assertContributorAddressToClaimIdsContainsNot(
                DEFAULT_CONTRIBUTORS[1].addr, id
            );
        }

        //Assert set is filled correctly
        for (uint j; j < length; j++) {
            assertContributorAddressToClaimIdsContains(contribs[j].addr, id);
        }
    }

    function testUpdateClaimContributorsModifierInPosition() public {
        bountyManager.addBounty(1, 100_000_000, bytes(""));
        bountyManager.addClaim(1, DEFAULT_CONTRIBUTORS, bytes(""));

        bountyManager.addBounty(1, 100_000_000, bytes("")); //Id 3
        bountyManager.addClaim(3, DEFAULT_CONTRIBUTORS, bytes("")); //Id 4

        //validClaimId
        vm.expectRevert(
            IBountyManager.Module__BountyManager__InvalidClaimId.selector
        );
        bountyManager.updateClaimContributors(0, DEFAULT_CONTRIBUTORS);

        //validContributorsForBounty
        vm.expectRevert(
            IBountyManager
                .Module__BountyManager__InvalidContributorAmount
                .selector
        );
        bountyManager.updateClaimContributors(2, INVALID_CONTRIBUTORS);

        //onlyClaimAdmin
        _authorizer.setIsAuthorized(address(this), false); //No access address
        vm.expectRevert(
            abi.encodeWithSelector(
                IModule.Module__CallerNotAuthorized.selector,
                _authorizer.generateRoleId(
                    address(bountyManager),
                    uint8(IBountyManager.Roles.ClaimAdmin)
                ),
                address(this)
            )
        );
        bountyManager.updateClaimContributors(2, DEFAULT_CONTRIBUTORS);
        //Reset this address to authorized
        _authorizer.setIsAuthorized(address(this), true);

        //Reset this address to be authorized to test correctly
        _authorizer.setIsAuthorized(address(this), true);

        bountyManager.lockBounty(1);

        //notLocked
        vm.expectRevert(
            IBountyManager.Module__BountyManager__BountyLocked.selector
        );

        bountyManager.updateClaimContributors(2, DEFAULT_CONTRIBUTORS);

        //notClaimed
        _token.mint(address(_fundingManager), 100_000_000);
        bountyManager.verifyClaim(4, DEFAULT_CONTRIBUTORS);

        vm.expectRevert(
            IBountyManager.Module__BountyManager__AlreadyClaimed.selector
        );
        bountyManager.updateClaimContributors(4, DEFAULT_CONTRIBUTORS);
    }

    //-----------------------------------------
    //UpdateClaimDetails

    function testUpdateClaimDetails(bytes calldata details) public {
        bountyManager.addBounty(1, 100_000_000, bytes(""));
        bountyManager.addClaim(1, DEFAULT_CONTRIBUTORS, bytes(""));

        vm.expectEmit(true, true, true, true);
        emit ClaimDetailsUpdated(2, details);
        vm.prank(DEFAULT_CONTRIBUTORS[0].addr);
        bountyManager.updateClaimDetails(2, details);

        assertEqualClaim(2, 1, DEFAULT_CONTRIBUTORS, details, false);
    }

    function testUpdateClaimDetailsModifierInPosition() public {
        bountyManager.addBounty(1, 100_000_000, bytes(""));
        bountyManager.addClaim(1, DEFAULT_CONTRIBUTORS, bytes(""));

        bountyManager.addBounty(1, 100_000_000, bytes("")); //Id 3
        bountyManager.addClaim(3, DEFAULT_CONTRIBUTORS, bytes("")); //Id 4

        //validClaimId
        vm.expectRevert(
            IBountyManager.Module__BountyManager__InvalidClaimId.selector
        );
        bountyManager.updateClaimDetails(0, bytes(""));

        //onlyClaimContributor
        vm.expectRevert(
            IBountyManager.Module__BountyManager__OnlyClaimContributor.selector
        );
        bountyManager.updateClaimDetails(2, bytes(""));

        //notLocked
        bountyManager.lockBounty(1);

        vm.expectRevert(
            IBountyManager.Module__BountyManager__BountyLocked.selector
        );
        vm.prank(DEFAULT_CONTRIBUTORS[0].addr);
        bountyManager.updateClaimDetails(2, bytes(""));

        //notClaimed
        _token.mint(address(_fundingManager), 100_000_000);
        bountyManager.verifyClaim(4, DEFAULT_CONTRIBUTORS);

        vm.expectRevert(
            IBountyManager.Module__BountyManager__AlreadyClaimed.selector
        );
        vm.prank(DEFAULT_CONTRIBUTORS[0].addr);
        bountyManager.updateClaimDetails(4, bytes(""));
    }

    //-----------------------------------------
    //verifyClaim

    function testVerifyClaim(
        address[] memory addrs,
        uint[] memory amounts,
        bytes calldata details
    ) public {
        addrs = cutArray(50, addrs); //cut to reasonable size
        uint length = addrs.length;
        vm.assume(length <= amounts.length);

        //Restrict amounts to 20_000_000_000_000 to test properly(doesnt overflow)
        amounts = cutAmounts(20_000_000_000_000, amounts);
        //=> maxAmount = 20_000_000_000_000 * 50 = 1_000_000_000_000_000
        uint maxAmount = 1_000_000_000_000_000;
        _token.mint(address(_fundingManager), maxAmount);

        IBountyManager.Contributor[] memory contribs =
            createValidContributors(addrs, amounts);

        uint bountyId = bountyManager.addBounty(1, maxAmount, details);
        uint claimId = bountyManager.addClaim(bountyId, contribs, details);

        vm.expectEmit(true, true, true, true);
        emit ClaimVerified(claimId);

        bountyManager.verifyClaim(claimId, contribs);

        IERC20PaymentClient.PaymentOrder[] memory orders =
            bountyManager.paymentOrders();

        assertEq(length, orders.length);

        //Amount of tokens that should be in the RecurringPaymentManager
        uint totalAmount;

        //Amount of tokens in a single order
        uint claimAmount;

        for (uint i = 0; i < length; i++) {
            claimAmount = contribs[i].claimAmount;
            totalAmount += claimAmount;

            assertEq(orders[i].recipient, contribs[i].addr);

            assertEq(orders[i].amount, claimAmount);
            assertEq(orders[i].createdAt, block.timestamp);

            assertEq(orders[i].dueTo, block.timestamp);
        }

<<<<<<< HEAD
        assertEqualBounty(bountyId, 1, maxAmount, details, claimId); //Verified has to be true
=======
        // Check that bountyManager's token balance is sufficient for the
        // payment orders by comparing it with the total amount of orders made
        assertTrue(_token.balanceOf(address(bountyManager)) == totalAmount);

        assertEqualClaim(claimId, bountyId, contribs, details, true);
>>>>>>> b116e533
    }

    function testVerifyClaimModifierInPosition() public {
        bountyManager.addBounty(1, 100_000_000, bytes(""));
        bountyManager.addClaim(1, DEFAULT_CONTRIBUTORS, bytes("")); //Id 2

        bountyManager.addBounty(1, 100_000_000, bytes("")); //Id 3
        bountyManager.addClaim(3, DEFAULT_CONTRIBUTORS, bytes("")); //Id 4

        //Set this address to not authorized to test the roles correctly
        _authorizer.setIsAuthorized(address(this), false);

        //onlyVerifyAdmin
        vm.expectRevert(
            abi.encodeWithSelector(
                IModule.Module__CallerNotAuthorized.selector,
                _authorizer.generateRoleId(
                    address(bountyManager),
                    uint8(IBountyManager.Roles.VerifyAdmin)
                ),
                address(this)
            )
        );
        bountyManager.verifyClaim(0, DEFAULT_CONTRIBUTORS);

        //Reset this address to authorized
        _authorizer.setIsAuthorized(address(this), true);

        //validClaimId
        vm.expectRevert(
            IBountyManager.Module__BountyManager__InvalidClaimId.selector
        );
        bountyManager.verifyClaim(0, DEFAULT_CONTRIBUTORS);

        //contributorsNotChanged

        vm.expectRevert(
            IBountyManager.Module__BountyManager__ContributorsChanged.selector
        );
        bountyManager.verifyClaim(2, INVALID_CONTRIBUTORS);

        //notClaimed
        _token.mint(address(_fundingManager), 100_000_000);
        bountyManager.verifyClaim(2, DEFAULT_CONTRIBUTORS);

        vm.expectRevert(
            IBountyManager.Module__BountyManager__AlreadyClaimed.selector
        );
        bountyManager.verifyClaim(2, DEFAULT_CONTRIBUTORS);

        //notLocked
        bountyManager.lockBounty(3);

        vm.expectRevert(
            IBountyManager.Module__BountyManager__BountyLocked.selector
        );
        bountyManager.verifyClaim(4, DEFAULT_CONTRIBUTORS);
    }

    //--------------------------------------------------------------------------
    // Helper

    function cutArray(uint size, address[] memory addrs)
        internal
        pure
        returns (address[] memory)
    {
        uint length = addrs.length;
        vm.assume(length > 0); //Array has to be at least 1

        if (length <= size) {
            return addrs;
        }

        address[] memory cutArry = new address[](size);
        for (uint i = 0; i < size - 1; i++) {
            cutArry[i] = addrs[i];
        }
        return cutArry;
    }

    function cutAmounts(uint maxAmount, uint[] memory amounts)
        internal
        pure
        returns (uint[] memory)
    {
        uint length = amounts.length;
        vm.assume(length > 0); //Array has to be at least 1

        for (uint i = 0; i < length; i++) {
            if (amounts[i] > maxAmount) {
                amounts[i] = maxAmount;
            }
        }
        return amounts;
    }

    function createPotentiallyInvalidContributors(
        address[] memory addrs,
        uint[] memory amounts
    ) internal view returns (IBountyManager.Contributor[] memory) {
        uint length = addrs.length;
        assert(length <= amounts.length);
        address a;

        for (uint i; i < length; i++) {
            //Convert address(0) to address (1)
            a = addrs[i];
            if (
                a == address(0) || a == address(bountyManager)
                    || a == address(_orchestrator)
            ) addrs[i] = address(0x1);

            //Convert amount 0 to 1
            if (amounts[i] == 0) {
                amounts[i] = 1;
            }
            //If Higher than 1_000_000_000_000_000 convert to 1_000_000_000_000_000 //@note is that a reasonable amount?
            if (amounts[i] > 1_000_000_000_000_000) {
                amounts[i] = 1_000_000_000_000_000;
            }
        }

        IBountyManager.Contributor[] memory contribs =
            new IBountyManager.Contributor[](length);
        for (uint i; i < length; i++) {
            contribs[i] = IBountyManager.Contributor({
                addr: addrs[i],
                claimAmount: amounts[i]
            });
        }
        return contribs;
    }

    function createValidContributors(
        address[] memory addrs,
        uint[] memory amounts
    ) internal view returns (IBountyManager.Contributor[] memory) {
        uint length = addrs.length;
        assert(length <= amounts.length);
        address a;

        for (uint i; i < length; i++) {
            //Convert address(0) to address (1)
            a = addrs[i];
            if (
                a == address(0) || a == address(bountyManager)
                    || a == address(_orchestrator)
            ) addrs[i] = address(0x1);

            //Convert amount 0 to 1
            if (amounts[i] == 0) {
                amounts[i] = 1;
            }
        }

        IBountyManager.Contributor[] memory contribs =
            new IBountyManager.Contributor[](length);
        for (uint i; i < length; i++) {
            contribs[i] = IBountyManager.Contributor({
                addr: addrs[i],
                claimAmount: amounts[i]
            });
        }
        return contribs;
    }

    function assertEqualBounty(
        uint idToProve,
        uint minimumPayoutAmountToTest,
        uint maximumPayoutAmountToTest,
        bytes memory detailsToTest,
        bool lockedToTest
    ) internal {
        IBountyManager.Bounty memory currentBounty =
            bountyManager.getBountyInformation(idToProve);

        assertEq(currentBounty.minimumPayoutAmount, minimumPayoutAmountToTest);
        assertEq(currentBounty.maximumPayoutAmount, maximumPayoutAmountToTest);
        assertEq(currentBounty.details, detailsToTest);
        assertEq(currentBounty.locked, lockedToTest);
    }

    function assertEqualClaim(
        uint idToProve,
        uint bountyidToTest,
        IBountyManager.Contributor[] memory contribsToTest,
        bytes memory detailsToTest,
        bool claimedToTest
    ) internal {
        IBountyManager.Claim memory currentClaim =
            bountyManager.getClaimInformation(idToProve);

        IBountyManager.Contributor[] memory currentContribs =
            currentClaim.contributors;

        uint length = currentContribs.length;

        assertEq(currentClaim.bountyId, bountyidToTest);
        assertEq(length, contribsToTest.length);
        for (uint i = 0; i < length; ++i) {
            assertEq(currentContribs[i].addr, contribsToTest[i].addr);
            assertEq(
                currentContribs[i].claimAmount, contribsToTest[i].claimAmount
            );
        }
        assertEq(currentClaim.details, detailsToTest);
        assertEq(currentClaim.claimed, claimedToTest);
    }

    function assertContributorAddressToClaimIdsContains(
        address contribAddress,
        uint claimId
    ) internal {
        uint[] memory claimIds =
            bountyManager.listClaimIdsForContributorAddress(contribAddress);
        uint length = claimIds.length;
        bool found;
        for (uint i = 0; i < length; i++) {
            if (claimIds[i] == claimId) {
                found = true;
                break;
            }
        }
        assertTrue(found);
    }

    function assertContributorAddressToClaimIdsContainsNot(
        address contribAddress,
        uint claimId
    ) internal {
        uint[] memory claimIds =
            bountyManager.listClaimIdsForContributorAddress(contribAddress);
        uint length = claimIds.length;
        bool found;
        for (uint i = 0; i < length; i++) {
            if (claimIds[i] == claimId) {
                found = true;
                break;
            }
        }
        assertFalse(found);
    }

    function contains(
        BountyManager.Contributor[] memory searchThrough,
        address addr
    ) internal pure returns (bool) {
        uint lengthSearchFor = searchThrough.length;
        for (uint i = 0; i < lengthSearchFor; i++) {
            if (searchThrough[i].addr == addr) {
                return true;
            }
        }
        return false;
    }
}<|MERGE_RESOLUTION|>--- conflicted
+++ resolved
@@ -809,15 +809,7 @@
             assertEq(orders[i].dueTo, block.timestamp);
         }
 
-<<<<<<< HEAD
-        assertEqualBounty(bountyId, 1, maxAmount, details, claimId); //Verified has to be true
-=======
-        // Check that bountyManager's token balance is sufficient for the
-        // payment orders by comparing it with the total amount of orders made
-        assertTrue(_token.balanceOf(address(bountyManager)) == totalAmount);
-
         assertEqualClaim(claimId, bountyId, contribs, details, true);
->>>>>>> b116e533
     }
 
     function testVerifyClaimModifierInPosition() public {
