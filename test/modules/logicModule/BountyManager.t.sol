// SPDX-License-Identifier: LGPL-3.0-only
pragma solidity ^0.8.0;

import "forge-std/console.sol";

// External Libraries
import {Clones} from "@oz/proxy/Clones.sol";

//Internal Dependencies
import {ModuleTest, IModule, IOrchestrator} from "test/modules/ModuleTest.sol";

// Errors
import {OZErrors} from "test/utils/errors/OZErrors.sol";

// SuT
import {
    BountyManager,
    IBountyManager,
    IERC20PaymentClient
} from "src/modules/logicModule/BountyManager.sol";

contract BountyManagerTest is ModuleTest {
    // SuT
    BountyManager bountyManager;

    uint private constant _SENTINEL = type(uint).max;

    IBountyManager.Contributor ALICE =
        IBountyManager.Contributor(address(0xA11CE), 50_000_000);
    IBountyManager.Contributor BOB =
        IBountyManager.Contributor(address(0x606), 50_000_000);
    IBountyManager.Contributor BEEF =
        IBountyManager.Contributor(address(0xBEEF), 0);
    IBountyManager.Contributor[] DEFAULT_CONTRIBUTORS;
    IBountyManager.Contributor[] INVALID_CONTRIBUTORS;

    event BountyAdded(
        uint indexed bountyId,
        uint indexed minimumPayoutAmount,
        uint indexed maximumPayoutAmount,
        bytes details
    );

    event BountyUpdated(uint indexed bountyId, bytes indexed details);

    event BountyLocked(uint indexed bountyId);

    event ClaimAdded(
        uint indexed claimId,
        uint indexed bountyId,
        IBountyManager.Contributor[] indexed contributors,
        bytes details
    );

    event ClaimContributorsUpdated(
        uint indexed claimId, IBountyManager.Contributor[] indexed contributors
    );

    event ClaimDetailsUpdated(uint indexed claimId, bytes details);

    event ClaimVerified(uint indexed BountyId, uint indexed ClaimId);

    function setUp() public {
        //Add Module to Mock Orchestrator
        address impl = address(new BountyManager());
        bountyManager = BountyManager(Clones.clone(impl));

        _setUpOrchestrator(bountyManager);

        _authorizer.setIsAuthorized(address(this), true);

        DEFAULT_CONTRIBUTORS.push(ALICE);
        DEFAULT_CONTRIBUTORS.push(BOB);

        INVALID_CONTRIBUTORS.push(BEEF);

        bountyManager.init(_orchestrator, _METADATA, bytes(""));
    }

    //--------------------------------------------------------------------------
    // Test: Initialization

    //This function also tests all the getters
    function testInit() public override(ModuleTest) {}

    function testReinitFails() public override(ModuleTest) {
        vm.expectRevert(OZErrors.Initializable__AlreadyInitialized);
        bountyManager.init(_orchestrator, _METADATA, bytes(""));
    }

    //--------------------------------------------------------------------------
    // Modifier

    function testOnlyClaimContributor(
        address[] memory addrs,
        uint[] memory amounts,
        address addr
    ) public {
        addrs = cutArray(50, addrs); //cut to reasonable size
        uint length = addrs.length;
        vm.assume(length <= amounts.length);

        ///Restrict amounts to 20_000 to test properly(doesnt overflow)
        amounts = cutAmounts(20_000_000_000_000, amounts);
        //=> maxAmount = 20_000_000_000_000 * 50 = 1_000_000_000_000_000
        uint maxAmount = 1_000_000_000_000_000;
        IBountyManager.Contributor[] memory contribs =
            createValidContributors(addrs, amounts);

        bountyManager.addBounty(1, maxAmount, bytes(""));

        bountyManager.addClaim(1, contribs, bytes(""));

        if (!contains(contribs, addr)) {
            vm.expectRevert(
                IBountyManager
                    .Module__BountyManager__OnlyClaimContributor
                    .selector
            );
        }
        vm.prank(addr);
        bountyManager.updateClaimDetails(2, bytes("1"));
    }

    function testValidPayoutAmounts(
        uint minimumPayoutAmount,
        uint maximumPayoutAmount
    ) public {
        if (
            minimumPayoutAmount == 0 || maximumPayoutAmount == 0
                || maximumPayoutAmount < minimumPayoutAmount
        ) {
            vm.expectRevert(
                IBountyManager
                    .Module__BountyManager__InvalidPayoutAmounts
                    .selector
            );
        }

        bountyManager.addBounty(
            minimumPayoutAmount, maximumPayoutAmount, bytes("")
        );
    }

    function testValidBountyId(uint usedIds, uint id) public {
        usedIds = bound(usedIds, 0, 1000);

        for (uint i; i < usedIds; i++) {
            bountyManager.addBounty(1, 1, bytes(""));
        }

        if (id > usedIds || id == 0) {
            vm.expectRevert(
                IBountyManager.Module__BountyManager__InvalidBountyId.selector
            );
        }

        bountyManager.getBountyInformation(id);
    }

    function testValidClaimId(uint usedIds, uint id) public {
        usedIds = bound(usedIds, 0, 1000);

        uint bountyId = bountyManager.addBounty(1, 100_000_000, bytes(""));

        for (uint i; i < usedIds; i++) {
            bountyManager.addClaim(bountyId, DEFAULT_CONTRIBUTORS, bytes(""));
        }

        if (id > usedIds + bountyId || id == 0 || id == bountyId) {
            vm.expectRevert(
                IBountyManager.Module__BountyManager__InvalidClaimId.selector
            );
        }

        bountyManager.getClaimInformation(id);
    }

    function testValidContributorsForBounty(
        uint minimumPayoutAmount,
        uint maximumPayoutAmount,
        address[] memory addrs,
        uint[] memory amounts
    ) public {
        uint length = addrs.length;
        vm.assume(length <= 50); //reasonable size
        vm.assume(length <= amounts.length);

        minimumPayoutAmount = bound(minimumPayoutAmount, 1, type(uint).max);
        maximumPayoutAmount = bound(maximumPayoutAmount, 1, type(uint).max);
        vm.assume(minimumPayoutAmount <= maximumPayoutAmount);

        //Restrict amounts to 20_000 to test properly(doesnt overflow)
        amounts = cutAmounts(20_000_000_000_000, amounts);

        //ID is 1
        bountyManager.addBounty(
            minimumPayoutAmount, maximumPayoutAmount, bytes("")
        );

        IBountyManager.Contributor[] memory contribs =
            new IBountyManager.Contributor[](length);

        if (length == 0) {
            vm.expectRevert(
                IBountyManager
                    .Module__BountyManager__InvalidContributorsLength
                    .selector
            );

            bountyManager.addClaim(1, contribs, bytes(""));
        } else {
            for (uint i; i < length; i++) {
                contribs[i] = IBountyManager.Contributor({
                    addr: addrs[i],
                    claimAmount: amounts[i]
                });
            }

            uint totalAmount;
            IBountyManager.Contributor memory currentContrib;
            //Check if it reached the end -> ClaimExceedsGivenPayoutAmounts will only be checked if it ran through everything
            bool reachedEnd;

            for (uint i; i < length; i++) {
                currentContrib = contribs[i];

                totalAmount += currentContrib.claimAmount;

                if (currentContrib.claimAmount == 0) {
                    vm.expectRevert(
                        IBountyManager
                            .Module__BountyManager__InvalidContributorAmount
                            .selector
                    );
                    break;
                }

                if (
                    currentContrib.addr == address(0)
                        || currentContrib.addr == address(bountyManager)
                        || currentContrib.addr == address(_orchestrator)
                ) {
                    vm.expectRevert(
                        IBountyManager
                            .Module__BountyManager__InvalidContributorAddress
                            .selector
                    );
                    break;
                }

                if (i == length - 1) {
                    reachedEnd = true;
                }
            }

            if (
                reachedEnd
                    && (
                        totalAmount > maximumPayoutAmount
                            || totalAmount < minimumPayoutAmount
                    )
            ) {
                vm.expectRevert(
                    IBountyManager
                        .Module__BountyManager__ClaimExceedsGivenPayoutAmounts
                        .selector
                );
            }

            bountyManager.addClaim(1, contribs, bytes(""));
        }
    }

    function testAccordingClaimToBounty(uint usedIds, uint picker) public {
        _token.mint(address(_fundingManager), 100_000_000);

        usedIds = bound(usedIds, 1, 100);
        uint bountyId1 = bountyManager.addBounty(1, 100_000_000, bytes("")); //id 1
        uint bountyId2 = bountyManager.addBounty(1, 100_000_000, bytes("")); //id 2
        for (uint i; i < usedIds; i++) {
            bountyManager.addClaim(bountyId1, DEFAULT_CONTRIBUTORS, bytes("")); //ids should be odd numbers
            bountyManager.addClaim(bountyId2, DEFAULT_CONTRIBUTORS, bytes("")); //ids should be even numbers
        }

        picker = bound(picker, 3, usedIds + 2);
        if ((picker % 2) == 0) {
            vm.expectRevert(
                IBountyManager
                    .Module__BountyManager__ClaimNotBelongingToBounty
                    .selector
            );
        }

        bountyManager.verifyClaim(picker, bountyId1);
    }

    function testNotClaimed(bool isVerified) public {
        _token.mint(address(_fundingManager), 100_000_000);

        uint bountyId = bountyManager.addBounty(1, 100_000_000, bytes(""));
        uint claimId =
            bountyManager.addClaim(bountyId, DEFAULT_CONTRIBUTORS, bytes(""));

        if (isVerified) {
            bountyManager.verifyClaim(claimId, bountyId);
            vm.expectRevert(
                IBountyManager
                    .Module__BountyManager__BountyAlreadyClaimedOrLocked
                    .selector
            );
        }
        bountyManager.verifyClaim(claimId, bountyId);
    }

    //--------------------------------------------------------------------------
    // Getter
    // Just test if Modifier is in position, because otherwise trivial

    function testGetBountyInformationModifierInPosition() public {
        vm.expectRevert(
            IBountyManager.Module__BountyManager__InvalidBountyId.selector
        );
        bountyManager.getBountyInformation(0);
    }

    function testGetClaimInformationModifierInPosition() public {
        vm.expectRevert(
            IBountyManager.Module__BountyManager__InvalidClaimId.selector
        );
        bountyManager.getClaimInformation(0);
    }

    //--------------------------------------------------------------------------
    // Mutating Functions

    //-----------------------------------------
    //AddBounty

    function testAddBounty(
        uint testAmount,
        uint minimumPayoutAmount,
        uint maximumPayoutAmount,
        bytes calldata details
    ) public {
        testAmount = bound(testAmount, 1, 30); //Reasonable Amount
        minimumPayoutAmount = bound(minimumPayoutAmount, 1, type(uint).max);
        maximumPayoutAmount = bound(maximumPayoutAmount, 1, type(uint).max);
        vm.assume(minimumPayoutAmount <= maximumPayoutAmount);

        uint id;
        for (uint i; i < testAmount; i++) {
            vm.expectEmit(true, true, true, true);
            emit BountyAdded(
                i + 1, minimumPayoutAmount, maximumPayoutAmount, details
            );

            id = bountyManager.addBounty(
                minimumPayoutAmount, maximumPayoutAmount, details
            );

            assertEqualBounty(
                id, minimumPayoutAmount, maximumPayoutAmount, details, 0
            );
        }
    }

    function testAddBountyModifierInPosition() public {
        //validPayoutAmounts
        vm.expectRevert(
            IBountyManager.Module__BountyManager__InvalidPayoutAmounts.selector
        );
        bountyManager.addBounty(0, 0, bytes(""));

        //Set this address to not authorized to test the roles correctly
        _authorizer.setIsAuthorized(address(this), false);

        //onlyBountyAdmin
        vm.expectRevert(
            abi.encodeWithSelector(
                IModule.Module__CallerNotAuthorized.selector,
                _authorizer.generateRoleId(
                    address(bountyManager), bountyManager.BOUNTY_ADMIN_ROLE()
                ),
                address(this)
            )
        );
        bountyManager.addBounty(0, 0, bytes(""));
    }

    //-----------------------------------------
    //AddClaim

    function testAddClaim(
        uint times,
        address[] memory addrs,
        uint[] memory amounts,
        bytes calldata details
    ) public {
        addrs = cutArray(50, addrs); //cut to reasonable size
        uint length = addrs.length;
        vm.assume(length <= amounts.length);
        times = bound(times, 1, 50);

        ///Restrict amounts to 20_000 to test properly(doesnt overflow)
        amounts = cutAmounts(20_000_000_000_000, amounts);
        //=> maxAmount = 20_000_000_000_000 * 50 = 1_000_000_000_000_000
        uint maxAmount = 1_000_000_000_000_000;
        IBountyManager.Contributor[] memory contribs =
            createValidContributors(addrs, amounts);

        bountyManager.addBounty(1, maxAmount, bytes(""));

        uint id;

        for (uint i = 0; i < times; i++) {
            vm.expectEmit(true, true, true, true);
            //id starts at 2 because the id counter starts at 1 and addBounty increases it by 1 again
            emit ClaimAdded(i + 2, 1, contribs, details);

            id = bountyManager.addClaim(1, contribs, details);
            assertEqualClaim(id, 1, contribs, details);

            //Assert set is filled correctly
            for (uint j; j < length; j++) {
                assertContributorAddressToClaimIdsContains(contribs[j].addr, id);
            }
        }
    }

    function testAddClaimModifierInPosition() public {
        bountyManager.addBounty(1, 1, bytes(""));

        //validBountyId
        vm.expectRevert(
            IBountyManager.Module__BountyManager__InvalidBountyId.selector
        );
        bountyManager.addClaim(0, DEFAULT_CONTRIBUTORS, bytes(""));

        //validContributorsForBounty
        vm.expectRevert(
            IBountyManager
                .Module__BountyManager__InvalidContributorAmount
                .selector
        );
        bountyManager.addClaim(1, INVALID_CONTRIBUTORS, bytes(""));

        bountyManager.lockBounty(1);

        //notClaimed
        vm.expectRevert(
            IBountyManager
                .Module__BountyManager__BountyAlreadyClaimedOrLocked
                .selector
        );
        bountyManager.addClaim(1, DEFAULT_CONTRIBUTORS, bytes(""));

        //Set this address to not authorized to test the roles correctly
        _authorizer.setIsAuthorized(address(this), false);

        //onlyClaimAdmin
        vm.expectRevert(
            abi.encodeWithSelector(
                IModule.Module__CallerNotAuthorized.selector,
                _authorizer.generateRoleId(
                    address(bountyManager), bountyManager.CLAIM_ADMIN_ROLE()
                ),
                address(this)
            )
        );
        bountyManager.addClaim(0, DEFAULT_CONTRIBUTORS, bytes(""));
    }

    //-----------------------------------------
    //UpdateBounty

    function testUpdateBounty(bytes calldata details) public {
        uint id = bountyManager.addBounty(1, 1, bytes(""));

        vm.expectEmit(true, true, true, true);
        emit BountyUpdated(1, details);

        bountyManager.updateBounty(id, details);

        assertEqualBounty(id, 1, 1, details, 0);
    }

    function testUpdateBountyModifierInPosition() public {
        bountyManager.addBounty(1, 1, bytes(""));

        //validBountyId
        vm.expectRevert(
            IBountyManager.Module__BountyManager__InvalidBountyId.selector
        );
        bountyManager.updateBounty(0, bytes(""));

        //Set this address to not authorized to test the roles correctly
        _authorizer.setIsAuthorized(address(this), false);

        //onlyBountyAdmin
        vm.expectRevert(
            abi.encodeWithSelector(
                IModule.Module__CallerNotAuthorized.selector,
                _authorizer.generateRoleId(
                    address(bountyManager), bountyManager.BOUNTY_ADMIN_ROLE()
                ),
                address(this)
            )
        );
        bountyManager.updateBounty(0, bytes(""));
    }

    //-----------------------------------------
    //UpdateBounty

    function testLockBounty() public {
        uint id = bountyManager.addBounty(1, 1, bytes(""));

        vm.expectEmit(true, true, true, true);
        emit BountyLocked(1);

        bountyManager.lockBounty(1);

        assertEqualBounty(id, 1, 1, bytes(""), type(uint).max);
    }

    function testLockBountyModifierInPosition() public {
        bountyManager.addBounty(1, 1, bytes(""));

        //validBountyId
        vm.expectRevert(
            IBountyManager.Module__BountyManager__InvalidBountyId.selector
        );
        bountyManager.lockBounty(0);

        //bountyAlreadyClaimed
        bountyManager.lockBounty(1);
        vm.expectRevert(
            IBountyManager
                .Module__BountyManager__BountyAlreadyClaimedOrLocked
                .selector
        );
        bountyManager.lockBounty(1);

        //Set this address to not authorized to test the roles correctly
        _authorizer.setIsAuthorized(address(this), false);

        //onlyBountyAdmin
        vm.expectRevert(
            abi.encodeWithSelector(
                IModule.Module__CallerNotAuthorized.selector,
                _authorizer.generateRoleId(
                    address(bountyManager), bountyManager.BOUNTY_ADMIN_ROLE()
                ),
                address(this)
            )
        );
        bountyManager.lockBounty(0);
    }

    //-----------------------------------------
    //UpdateClaimContributors

    function testUpdateClaimContributors(
        address[] memory addrs,
        uint[] memory amounts
    ) public {
        addrs = cutArray(50, addrs); //cut to reasonable size
        uint length = addrs.length;
        vm.assume(length <= amounts.length);

        //Restrict amounts to 20_000 to test properly(doesnt overflow)
        amounts = cutAmounts(20_000_000_000_000, amounts);
        //=> maxAmount = 20_000_000_000_000 * 50 = 1_000_000_000_000_000
        uint maxAmount = 1_000_000_000_000_000;

        IBountyManager.Contributor[] memory contribs =
            createValidContributors(addrs, amounts);

        bountyManager.addBounty(1, maxAmount, bytes(""));
        uint id = bountyManager.addClaim(1, DEFAULT_CONTRIBUTORS, bytes(""));

        vm.expectEmit(true, true, true, true);
        emit ClaimContributorsUpdated(id, contribs);

        vm.prank(DEFAULT_CONTRIBUTORS[0].addr);
        bountyManager.updateClaimContributors(id, 1, contribs);

        assertEqualClaim(2, 1, contribs, bytes(""));

        //Check if default contributors are in the set
        //if not make sure their ClaimIds are removed
        if (!contains(contribs, DEFAULT_CONTRIBUTORS[0].addr)) {
            assertContributorAddressToClaimIdsContainsNot(
                DEFAULT_CONTRIBUTORS[0].addr, id
            );
        }
        if (!contains(contribs, DEFAULT_CONTRIBUTORS[1].addr)) {
            assertContributorAddressToClaimIdsContainsNot(
                DEFAULT_CONTRIBUTORS[1].addr, id
            );
        }

        //Assert set is filled correctly
        for (uint j; j < length; j++) {
            assertContributorAddressToClaimIdsContains(contribs[j].addr, id);
        }
    }

    function testUpdateClaimContributorsModifierInPosition() public {
        bountyManager.addBounty(1, 100_000_000, bytes(""));
        bountyManager.addClaim(1, DEFAULT_CONTRIBUTORS, bytes(""));

        vm.startPrank(DEFAULT_CONTRIBUTORS[0].addr);

        //validClaimId
        vm.expectRevert(
            IBountyManager.Module__BountyManager__InvalidClaimId.selector
        );
        bountyManager.updateClaimContributors(0, 1, DEFAULT_CONTRIBUTORS);

        //validBountyId
        vm.expectRevert(
            IBountyManager.Module__BountyManager__InvalidBountyId.selector
        );
        bountyManager.updateClaimContributors(2, 0, DEFAULT_CONTRIBUTORS);

        //validContributorsForBounty
        vm.expectRevert(
            IBountyManager
                .Module__BountyManager__InvalidContributorAmount
                .selector
        );
<<<<<<< HEAD
        bountyManager.updateClaimContributors(2, 1, INVALID_CONTRIBUTORS);
=======
        bountyManager.updateClaimContributors(2, INVALID_CONTRIBUTORS);

        //onlyClaimAdmin
        _authorizer.setIsAuthorized(address(this), false); //No access address
        vm.expectRevert(
            abi.encodeWithSelector(
                IModule.Module__CallerNotAuthorized.selector,
                _authorizer.generateRoleId(
                    address(bountyManager), bountyManager.CLAIM_ADMIN_ROLE()
                ),
                address(this)
            )
        );
        bountyManager.updateClaimContributors(2, DEFAULT_CONTRIBUTORS);
        //Reset this address to authorized
        _authorizer.setIsAuthorized(address(this), true);

        //Reset this address to be authorized to test correctly
        _authorizer.setIsAuthorized(address(this), true);

        bountyManager.lockBounty(1);

        //notLocked
        vm.expectRevert(
            IBountyManager.Module__BountyManager__BountyLocked.selector
        );

        bountyManager.updateClaimContributors(2, DEFAULT_CONTRIBUTORS);
>>>>>>> 5cc4dc35

        vm.stopPrank();

        //onlyClaimContributor
        vm.expectRevert(
            IBountyManager.Module__BountyManager__OnlyClaimContributor.selector
        );
        bountyManager.updateClaimContributors(2, 1, DEFAULT_CONTRIBUTORS);
    }

    //-----------------------------------------
    //UpdateClaimDetails

    function testUpdateClaimDetails(bytes calldata details) public {
        bountyManager.addBounty(1, 100_000_000, bytes(""));
        bountyManager.addClaim(1, DEFAULT_CONTRIBUTORS, bytes(""));

        vm.expectEmit(true, true, true, true);
        emit ClaimDetailsUpdated(2, details);
        vm.prank(DEFAULT_CONTRIBUTORS[0].addr);
        bountyManager.updateClaimDetails(2, details);

        assertEqualClaim(2, 1, DEFAULT_CONTRIBUTORS, details);
    }

    function testUpdateClaimDetailsModifierInPosition() public {
        bountyManager.addBounty(1, 100_000_000, bytes(""));
        bountyManager.addClaim(1, DEFAULT_CONTRIBUTORS, bytes(""));

        //validClaimId
        vm.expectRevert(
            IBountyManager.Module__BountyManager__InvalidClaimId.selector
        );
        bountyManager.updateClaimDetails(0, bytes(""));

        //Set this address to not authorized to test the roles correctly
        _authorizer.setIsAuthorized(address(this), false);

        //onlyClaimContributor
        vm.expectRevert(
            IBountyManager.Module__BountyManager__OnlyClaimContributor.selector
        );
        bountyManager.updateClaimDetails(2, bytes(""));
    }

    //-----------------------------------------
    //verifyClaim

    function testVerifyClaim(
        address[] memory addrs,
        uint[] memory amounts,
        bytes calldata details
    ) public {
        addrs = cutArray(50, addrs); //cut to reasonable size
        uint length = addrs.length;
        vm.assume(length <= amounts.length);

        //Restrict amounts to 20_000_000_000_000 to test properly(doesnt overflow)
        amounts = cutAmounts(20_000_000_000_000, amounts);
        //=> maxAmount = 20_000_000_000_000 * 50 = 1_000_000_000_000_000
        uint maxAmount = 1_000_000_000_000_000;
        _token.mint(address(_fundingManager), maxAmount);

        IBountyManager.Contributor[] memory contribs =
            createValidContributors(addrs, amounts);

        uint bountyId = bountyManager.addBounty(1, maxAmount, details);
        uint claimId = bountyManager.addClaim(bountyId, contribs, details);

        vm.expectEmit(true, true, true, true);
        emit ClaimVerified(claimId, bountyId);

        bountyManager.verifyClaim(claimId, bountyId);

        IERC20PaymentClient.PaymentOrder[] memory orders =
            bountyManager.paymentOrders();

        assertEq(length, orders.length);

        //Amount of tokens that should be in the RecurringPaymentManager
        uint totalAmount;

        //Amount of tokens in a single order
        uint claimAmount;

        for (uint i = 0; i < length; i++) {
            claimAmount = contribs[i].claimAmount;
            totalAmount += claimAmount;

            assertEq(orders[i].recipient, contribs[i].addr);

            assertEq(orders[i].amount, claimAmount);
            assertEq(orders[i].createdAt, block.timestamp);

            assertEq(orders[i].dueTo, block.timestamp);
        }

<<<<<<< HEAD
        // Check that bountyManager's token balance is sufficient for the
        // payment orders by comparing it with the total amount of orders made
        assertTrue(_token.balanceOf(address(bountyManager)) == totalAmount);

        assertEqualBounty(bountyId, 1, maxAmount, details, claimId); //Verified has to be true
=======
        assertEqualClaim(claimId, bountyId, contribs, details, true);
>>>>>>> 5cc4dc35
    }

    function testVerifyClaimModifierInPosition() public {
        bountyManager.addBounty(1, 100_000_000, bytes(""));
        bountyManager.addClaim(1, DEFAULT_CONTRIBUTORS, bytes("")); //Id 2

        bountyManager.addBounty(1, 100_000_000, bytes(""));
        bountyManager.addClaim(3, DEFAULT_CONTRIBUTORS, bytes("")); //Id 4

<<<<<<< HEAD
=======
        //Set this address to not authorized to test the roles correctly
        _authorizer.setIsAuthorized(address(this), false);

        //onlyVerifyAdmin
        vm.expectRevert(
            abi.encodeWithSelector(
                IModule.Module__CallerNotAuthorized.selector,
                _authorizer.generateRoleId(
                    address(bountyManager), bountyManager.VERIFY_ADMIN_ROLE()
                ),
                address(this)
            )
        );
        bountyManager.verifyClaim(0, DEFAULT_CONTRIBUTORS);

        //Reset this address to authorized
        _authorizer.setIsAuthorized(address(this), true);

>>>>>>> 5cc4dc35
        //validClaimId
        vm.expectRevert(
            IBountyManager.Module__BountyManager__InvalidClaimId.selector
        );
        bountyManager.verifyClaim(0, 1);

        //validBountyId
        vm.expectRevert(
            IBountyManager.Module__BountyManager__InvalidBountyId.selector
        );
        bountyManager.verifyClaim(2, 0);

        //accordingClaimToBounty
        vm.expectRevert(
            IBountyManager
                .Module__BountyManager__ClaimNotBelongingToBounty
                .selector
        );
        bountyManager.verifyClaim(2, 3);

        _token.mint(address(_fundingManager), 100_000_000);
        bountyManager.verifyClaim(2, 1);

        //notClaimed
        vm.expectRevert(
            IBountyManager
                .Module__BountyManager__BountyAlreadyClaimedOrLocked
                .selector
        );
        bountyManager.verifyClaim(2, 1);

        //Set this address to not authorized to test the roles correctly
        _authorizer.setIsAuthorized(address(this), false);

        //onlyVerifyAdmin
        vm.expectRevert(
            abi.encodeWithSelector(
                IModule.Module__CallerNotAuthorized.selector,
                _authorizer.generateRoleId(
                    address(bountyManager), bountyManager.VERIFY_ADMIN_ROLE()
                ),
                address(this)
            )
        );
        bountyManager.verifyClaim(0, 1);
    }

    //--------------------------------------------------------------------------
    // Helper

    function cutArray(uint size, address[] memory addrs)
        internal
        pure
        returns (address[] memory)
    {
        uint length = addrs.length;
        vm.assume(length > 0); //Array has to be at least 1

        if (length <= size) {
            return addrs;
        }

        address[] memory cutArry = new address[](size);
        for (uint i = 0; i < size - 1; i++) {
            cutArry[i] = addrs[i];
        }
        return cutArry;
    }

    function cutAmounts(uint maxAmount, uint[] memory amounts)
        internal
        pure
        returns (uint[] memory)
    {
        uint length = amounts.length;
        vm.assume(length > 0); //Array has to be at least 1

        for (uint i = 0; i < length; i++) {
            if (amounts[i] > maxAmount) {
                amounts[i] = maxAmount;
            }
        }
        return amounts;
    }

    function createPotentiallyInvalidContributors(
        address[] memory addrs,
        uint[] memory amounts
    ) internal view returns (IBountyManager.Contributor[] memory) {
        uint length = addrs.length;
        assert(length <= amounts.length);
        address a;

        for (uint i; i < length; i++) {
            //Convert address(0) to address (1)
            a = addrs[i];
            if (
                a == address(0) || a == address(bountyManager)
                    || a == address(_orchestrator)
            ) addrs[i] = address(0x1);

            //Convert amount 0 to 1
            if (amounts[i] == 0) {
                amounts[i] = 1;
            }
            //If Higher than 1_000_000_000_000_000 convert to 1_000_000_000_000_000 //@note is that a reasonable amount?
            if (amounts[i] > 1_000_000_000_000_000) {
                amounts[i] = 1_000_000_000_000_000;
            }
        }

        IBountyManager.Contributor[] memory contribs =
            new IBountyManager.Contributor[](length);
        for (uint i; i < length; i++) {
            contribs[i] = IBountyManager.Contributor({
                addr: addrs[i],
                claimAmount: amounts[i]
            });
        }
        return contribs;
    }

    function createValidContributors(
        address[] memory addrs,
        uint[] memory amounts
    ) internal view returns (IBountyManager.Contributor[] memory) {
        uint length = addrs.length;
        assert(length <= amounts.length);
        address a;

        for (uint i; i < length; i++) {
            //Convert address(0) to address (1)
            a = addrs[i];
            if (
                a == address(0) || a == address(bountyManager)
                    || a == address(_orchestrator)
            ) addrs[i] = address(0x1);

            //Convert amount 0 to 1
            if (amounts[i] == 0) {
                amounts[i] = 1;
            }
        }

        IBountyManager.Contributor[] memory contribs =
            new IBountyManager.Contributor[](length);
        for (uint i; i < length; i++) {
            contribs[i] = IBountyManager.Contributor({
                addr: addrs[i],
                claimAmount: amounts[i]
            });
        }
        return contribs;
    }

    function assertEqualBounty(
        uint idToProve,
        uint minimumPayoutAmountToTest,
        uint maximumPayoutAmountToTest,
        bytes memory detailsToTest,
        uint claimedByToTest
    ) internal {
        IBountyManager.Bounty memory currentBounty =
            bountyManager.getBountyInformation(idToProve);

        assertEq(currentBounty.minimumPayoutAmount, minimumPayoutAmountToTest);
        assertEq(currentBounty.maximumPayoutAmount, maximumPayoutAmountToTest);
        assertEq(currentBounty.details, detailsToTest);
        assertEq(currentBounty.claimedBy, claimedByToTest);
    }

    function assertEqualClaim(
        uint idToProve,
        uint bountyidToTest,
        IBountyManager.Contributor[] memory contribsToTest,
        bytes memory detailsToTest
    ) internal {
        IBountyManager.Claim memory currentClaim =
            bountyManager.getClaimInformation(idToProve);

        IBountyManager.Contributor[] memory currentContribs =
            currentClaim.contributors;

        uint length = currentContribs.length;

        assertEq(currentClaim.bountyId, bountyidToTest);
        assertEq(length, contribsToTest.length);
        for (uint i = 0; i < length; ++i) {
            assertEq(currentContribs[i].addr, contribsToTest[i].addr);
            assertEq(
                currentContribs[i].claimAmount, contribsToTest[i].claimAmount
            );
        }
        assertEq(currentClaim.details, detailsToTest);
    }

    function assertContributorAddressToClaimIdsContains(
        address contribAddress,
        uint claimId
    ) internal {
        uint[] memory claimIds =
            bountyManager.listClaimIdsForContributorAddress(contribAddress);
        uint length = claimIds.length;
        bool found;
        for (uint i = 0; i < length; i++) {
            if (claimIds[i] == claimId) {
                found = true;
                break;
            }
        }
        assertTrue(found);
    }

    function assertContributorAddressToClaimIdsContainsNot(
        address contribAddress,
        uint claimId
    ) internal {
        uint[] memory claimIds =
            bountyManager.listClaimIdsForContributorAddress(contribAddress);
        uint length = claimIds.length;
        bool found;
        for (uint i = 0; i < length; i++) {
            if (claimIds[i] == claimId) {
                found = true;
                break;
            }
        }
        assertFalse(found);
    }

    function contains(
        BountyManager.Contributor[] memory searchThrough,
        address addr
    ) internal pure returns (bool) {
        uint lengthSearchFor = searchThrough.length;
        for (uint i = 0; i < lengthSearchFor; i++) {
            if (searchThrough[i].addr == addr) {
                return true;
            }
        }
        return false;
    }
}<|MERGE_RESOLUTION|>--- conflicted
+++ resolved
@@ -631,13 +631,11 @@
                 .Module__BountyManager__InvalidContributorAmount
                 .selector
         );
-<<<<<<< HEAD
         bountyManager.updateClaimContributors(2, 1, INVALID_CONTRIBUTORS);
-=======
-        bountyManager.updateClaimContributors(2, INVALID_CONTRIBUTORS);
-
-        //onlyClaimAdmin
-        _authorizer.setIsAuthorized(address(this), false); //No access address
+
+        vm.stopPrank();
+
+        //onlyClaimContributor
         vm.expectRevert(
             abi.encodeWithSelector(
                 IModule.Module__CallerNotAuthorized.selector,
@@ -646,29 +644,6 @@
                 ),
                 address(this)
             )
-        );
-        bountyManager.updateClaimContributors(2, DEFAULT_CONTRIBUTORS);
-        //Reset this address to authorized
-        _authorizer.setIsAuthorized(address(this), true);
-
-        //Reset this address to be authorized to test correctly
-        _authorizer.setIsAuthorized(address(this), true);
-
-        bountyManager.lockBounty(1);
-
-        //notLocked
-        vm.expectRevert(
-            IBountyManager.Module__BountyManager__BountyLocked.selector
-        );
-
-        bountyManager.updateClaimContributors(2, DEFAULT_CONTRIBUTORS);
->>>>>>> 5cc4dc35
-
-        vm.stopPrank();
-
-        //onlyClaimContributor
-        vm.expectRevert(
-            IBountyManager.Module__BountyManager__OnlyClaimContributor.selector
         );
         bountyManager.updateClaimContributors(2, 1, DEFAULT_CONTRIBUTORS);
     }
@@ -760,15 +735,7 @@
             assertEq(orders[i].dueTo, block.timestamp);
         }
 
-<<<<<<< HEAD
-        // Check that bountyManager's token balance is sufficient for the
-        // payment orders by comparing it with the total amount of orders made
-        assertTrue(_token.balanceOf(address(bountyManager)) == totalAmount);
-
-        assertEqualBounty(bountyId, 1, maxAmount, details, claimId); //Verified has to be true
-=======
         assertEqualClaim(claimId, bountyId, contribs, details, true);
->>>>>>> 5cc4dc35
     }
 
     function testVerifyClaimModifierInPosition() public {
@@ -778,27 +745,6 @@
         bountyManager.addBounty(1, 100_000_000, bytes(""));
         bountyManager.addClaim(3, DEFAULT_CONTRIBUTORS, bytes("")); //Id 4
 
-<<<<<<< HEAD
-=======
-        //Set this address to not authorized to test the roles correctly
-        _authorizer.setIsAuthorized(address(this), false);
-
-        //onlyVerifyAdmin
-        vm.expectRevert(
-            abi.encodeWithSelector(
-                IModule.Module__CallerNotAuthorized.selector,
-                _authorizer.generateRoleId(
-                    address(bountyManager), bountyManager.VERIFY_ADMIN_ROLE()
-                ),
-                address(this)
-            )
-        );
-        bountyManager.verifyClaim(0, DEFAULT_CONTRIBUTORS);
-
-        //Reset this address to authorized
-        _authorizer.setIsAuthorized(address(this), true);
-
->>>>>>> 5cc4dc35
         //validClaimId
         vm.expectRevert(
             IBountyManager.Module__BountyManager__InvalidClaimId.selector
