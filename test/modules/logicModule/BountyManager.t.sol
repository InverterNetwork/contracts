--- conflicted
+++ resolved
@@ -823,54 +823,43 @@
             abi.encodeWithSelector(
                 IModule.Module__CallerNotAuthorized.selector,
                 _authorizer.generateRoleId(
-                    address(bountyManager),
-                    uint8(IBountyManager.Roles.VerifyAdmin)
-                ),
-                address(this)
-            )
-        );
-        bountyManager.verifyClaim(0, DEFAULT_CONTRIBUTORS);
-
-        //Reset this address to authorized
-        _authorizer.setIsAuthorized(address(this), true);
-
-        //validClaimId
-        vm.expectRevert(
-            IBountyManager.Module__BountyManager__InvalidClaimId.selector
-        );
-        bountyManager.verifyClaim(0, DEFAULT_CONTRIBUTORS);
-
-        //contributorsNotChanged
-
-        vm.expectRevert(
-            IBountyManager.Module__BountyManager__ContributorsChanged.selector
-        );
-        bountyManager.verifyClaim(2, INVALID_CONTRIBUTORS);
-
-        //notClaimed
-        _token.mint(address(_fundingManager), 100_000_000);
-        bountyManager.verifyClaim(2, DEFAULT_CONTRIBUTORS);
-
-        vm.expectRevert(
-            IBountyManager.Module__BountyManager__AlreadyClaimed.selector
-        );
-        bountyManager.verifyClaim(2, DEFAULT_CONTRIBUTORS);
-
-        //notLocked
-        bountyManager.lockBounty(3);
-
-        vm.expectRevert(
-<<<<<<< HEAD
-            abi.encodeWithSelector(
-                IModule.Module__CallerNotAuthorized.selector,
-                _authorizer.generateRoleId(
                     address(bountyManager), bountyManager.VERIFY_ADMIN_ROLE()
                 ),
                 address(this)
             )
-=======
+        );
+        bountyManager.verifyClaim(0, DEFAULT_CONTRIBUTORS);
+
+        //Reset this address to authorized
+        _authorizer.setIsAuthorized(address(this), true);
+
+        //validClaimId
+        vm.expectRevert(
+            IBountyManager.Module__BountyManager__InvalidClaimId.selector
+        );
+        bountyManager.verifyClaim(0, DEFAULT_CONTRIBUTORS);
+
+        //contributorsNotChanged
+
+        vm.expectRevert(
+            IBountyManager.Module__BountyManager__ContributorsChanged.selector
+        );
+        bountyManager.verifyClaim(2, INVALID_CONTRIBUTORS);
+
+        //notClaimed
+        _token.mint(address(_fundingManager), 100_000_000);
+        bountyManager.verifyClaim(2, DEFAULT_CONTRIBUTORS);
+
+        vm.expectRevert(
+            IBountyManager.Module__BountyManager__AlreadyClaimed.selector
+        );
+        bountyManager.verifyClaim(2, DEFAULT_CONTRIBUTORS);
+
+        //notLocked
+        bountyManager.lockBounty(3);
+
+        vm.expectRevert(
             IBountyManager.Module__BountyManager__BountyLocked.selector
->>>>>>> 736de627
         );
         bountyManager.verifyClaim(4, DEFAULT_CONTRIBUTORS);
     }
