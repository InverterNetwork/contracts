--- conflicted
+++ resolved
@@ -258,8 +258,6 @@
         vm.warp(2 weeks);
 
         //onlyOrchestratorOwnerOrManager
-<<<<<<< HEAD
-=======
         vm.expectRevert(
             abi.encodeWithSelector(
                 IModule.Module__CallerNotAuthorized.selector,
@@ -267,7 +265,6 @@
                 address(0xBEEF)
             )
         );
->>>>>>> 17f221b2
         vm.prank(address(0xBEEF)); //Not Authorized
         recurringPaymentManager.addRecurringPayment(1, 2 weeks, address(0xBEEF));
 
@@ -388,8 +385,6 @@
         );
 
         //onlyOrchestratorOwnerOrManager
-<<<<<<< HEAD
-=======
         vm.expectRevert(
             abi.encodeWithSelector(
                 IModule.Module__CallerNotAuthorized.selector,
@@ -397,7 +392,6 @@
                 address(0xBEEF)
             )
         );
->>>>>>> 17f221b2
         vm.prank(address(0xBEEF)); //Not Authorized
         recurringPaymentManager.removeRecurringPayment(0, 1);
     }
