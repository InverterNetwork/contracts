--- conflicted
+++ resolved
@@ -241,11 +241,7 @@
         //Warp to a reasonable time
         vm.warp(2 weeks);
 
-<<<<<<< HEAD
-        //onlyOrchestratorOwner
-=======
-        //onlyOrchestratorAdminOrManager
->>>>>>> 44df0dc3
+        //onlyOrchestratorAdmin
         vm.expectRevert(
             abi.encodeWithSelector(
                 IModule_v1.Module__CallerNotAuthorized.selector,
@@ -372,11 +368,7 @@
             _orchestrator, _METADATA, abi.encode(1 weeks)
         );
 
-<<<<<<< HEAD
-        //onlyOrchestratorOwner
-=======
-        //onlyOrchestratorAdminOrManager
->>>>>>> 44df0dc3
+        //onlyOrchestratorAdmin
         vm.expectRevert(
             abi.encodeWithSelector(
                 IModule_v1.Module__CallerNotAuthorized.selector,
