--- conflicted
+++ resolved
@@ -3,7 +3,8 @@
 
 import "forge-std/Test.sol";
 
-<<<<<<< HEAD
+import {IERC165} from "@oz/utils/introspection/IERC165.sol";
+
 // External Libraries
 import {Clones} from "@oz/proxy/Clones.sol";
 
@@ -16,23 +17,11 @@
 // Mocks
 import {OrchestratorAccessMock} from
     "test/utils/mocks/orchestrator/OrchestratorAccessMock.sol";
-=======
-import {IERC165} from "@oz/utils/introspection/IERC165.sol";
-
-// SuT
->>>>>>> f7ec38e8
 import {
     ERC20PaymentClientMock,
     IERC20PaymentClient
 } from "test/utils/mocks/modules/ERC20PaymentClientMock.sol";
-<<<<<<< HEAD
-=======
-import {Module, IModule} from "src/modules/base/Module.sol";
-
-import {OrchestratorMock} from
-    "test/utils/mocks/orchestrator/OrchestratorMock.sol";
-
->>>>>>> f7ec38e8
+
 import {
     PaymentProcessorMock,
     IPaymentProcessor
