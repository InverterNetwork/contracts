--- conflicted
+++ resolved
@@ -5,38 +5,19 @@
 
 import {IERC165} from "@oz/utils/introspection/IERC165.sol";
 
-<<<<<<< HEAD
-// External Libraries
 import {Clones} from "@oz/proxy/Clones.sol";
 
-//Internal Dependencies
 import {ModuleTest, IModule, IOrchestrator} from "test/modules/ModuleTest.sol";
 
-// Errors
-import {OZErrors} from "test/utils/errors/OZErrors.sol";
-
-// Mocks
-import {OrchestratorAccessMock} from
-    "test/utils/mocks/orchestrator/OrchestratorAccessMock.sol";
-=======
-import {Clones} from "@oz/proxy/Clones.sol";
-
-import {ModuleTest, IModule, IOrchestrator} from "test/modules/ModuleTest.sol";
-
 // SuT
->>>>>>> fd06b463
 import {
     ERC20PaymentClientAccessMock,
     IERC20PaymentClient
-<<<<<<< HEAD
-} from "test/utils/mocks/modules/ERC20PaymentClientMock.sol";
-=======
 } from "test/utils/mocks/modules/paymentClient/ERC20PaymentClientAccessMock.sol";
 import {Module, IModule} from "src/modules/base/Module.sol";
 
 import {OrchestratorMock} from
     "test/utils/mocks/orchestrator/OrchestratorMock.sol";
->>>>>>> fd06b463
 
 import {
     PaymentProcessorMock,
@@ -50,33 +31,6 @@
 
 contract ERC20PaymentClientTest is ModuleTest {
     // SuT
-<<<<<<< HEAD
-    ERC20PaymentClientMock paymentClient;
-    OrchestratorAccessMock orchestrator;
-    PaymentProcessorMock paymentProcessor;
-    FundingManagerMock fundingManager;
-
-    function setUp() public {
-        //Add Module to Mock Orchestrator
-        address impl = address(new ERC20PaymentClientMock());
-        paymentClient = ERC20PaymentClientMock(Clones.clone(impl));
-
-        _setUpOrchestrator(paymentClient);
-
-        _authorizer.setIsAuthorized(address(this), true);
-
-        paymentClient.init(_orchestrator, _METADATA, bytes(""));
-
-        paymentClient.setIsAuthorized(address(this), true);
-        paymentClient.setToken(_token);
-    }
-
-    //This function also tests all the getters
-    function testInit() public override(ModuleTest) {}
-
-    function testReinitFails() public override(ModuleTest) {
-        vm.expectRevert(OZErrors.Initializable__InvalidInitialization);
-=======
     ERC20PaymentClientAccessMock paymentClient;
     FundingManagerMock fundingManager;
 
@@ -88,7 +42,6 @@
 
         _authorizer.setIsAuthorized(address(this), true);
 
->>>>>>> fd06b463
         paymentClient.init(_orchestrator, _METADATA, bytes(""));
     }
 
@@ -286,11 +239,7 @@
 
         // Check that we received allowance to fetch tokens from ERC20PaymentClient.
         assertTrue(
-<<<<<<< HEAD
-            _token.allowance(address(paymentClient), address(this))
-=======
             _token.allowance(address(paymentClient), address(_paymentProcessor))
->>>>>>> fd06b463
                 >= totalOutstandingAmount
         );
     }
@@ -380,20 +329,12 @@
 
         //Set up initial allowance
         vm.prank(address(paymentClient));
-<<<<<<< HEAD
-        _token.approve(address(paymentProcessor), initialAllowance);
-=======
         _token.approve(address(_paymentProcessor), initialAllowance);
->>>>>>> fd06b463
 
         paymentClient.originalEnsureTokenAllowance(_paymentProcessor, amount);
 
         uint currentAllowance =
-<<<<<<< HEAD
-            _token.allowance(address(paymentClient), address(paymentProcessor));
-=======
             _token.allowance(address(paymentClient), address(_paymentProcessor));
->>>>>>> fd06b463
 
         assertEq(currentAllowance, initialAllowance + amount);
     }
@@ -427,21 +368,6 @@
         }
     }
 
-<<<<<<< HEAD
-    function setupInternalFunctionTest() internal {
-        paymentProcessor = new PaymentProcessorMock();
-        fundingManager = new FundingManagerMock();
-        orchestrator = new OrchestratorAccessMock();
-        orchestrator.setPaymentProcessor(paymentProcessor);
-        orchestrator.setFundingManager(fundingManager);
-        paymentClient.setOrchestrator(orchestrator);
-
-        fundingManager.setToken(_token);
-        orchestrator.setToken(_token);
-    }
-
-=======
->>>>>>> fd06b463
     //--------------------------------------------------------------------------
     // Data Creation Helper Functions
 
