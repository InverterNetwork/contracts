--- conflicted
+++ resolved
@@ -60,15 +60,8 @@
         ModuleMock module = new  ModuleMock();
         address[] memory modules = new address[](1);
         modules[0] = address(module);
-<<<<<<< HEAD
-        _proposal.init(
-            _PROPOSAL_ID,
-            // address(this),
-=======
         _orchestrator.init(
             _ORCHESTRATOR_ID,
-            address(this),
->>>>>>> 857787c4
             _token,
             modules,
             _fundingManager,
@@ -84,28 +77,12 @@
             abi.encode(initialAuth, initialManager)
         );
         assertEq(
-<<<<<<< HEAD
             _authorizer.hasRole(_authorizer.getManagerRole(), address(this)),
-=======
-            _authorizer.hasRole(
-                _authorizer.ORCHESTRATOR_MANAGER_ROLE(), address(this)
-            ),
->>>>>>> 857787c4
             true
         );
         assertEq(_authorizer.hasRole(_authorizer.getOwnerRole(), ALBA), true);
         assertEq(
-<<<<<<< HEAD
             _authorizer.hasRole(_authorizer.getOwnerRole(), address(this)),
-=======
-            _authorizer.hasRole(_authorizer.ORCHESTRATOR_OWNER_ROLE(), ALBA),
-            true
-        );
-        assertEq(
-            _authorizer.hasRole(
-                _authorizer.ORCHESTRATOR_OWNER_ROLE(), address(this)
-            ),
->>>>>>> 857787c4
             false
         );
     }
@@ -134,14 +111,7 @@
 
         assertEq(testAuthorizer.isAuthorized(0, address(this)), false);
         assertEq(
-<<<<<<< HEAD
             testAuthorizer.getRoleMemberCount(testAuthorizer.getOwnerRole()), 1
-=======
-            testAuthorizer.getRoleMemberCount(
-                testAuthorizer.ORCHESTRATOR_OWNER_ROLE()
-            ),
-            1
->>>>>>> 857787c4
         );
     }
 
@@ -164,14 +134,7 @@
 
         assertEq(testAuthorizer.isAuthorized(0, address(this)), true);
         assertEq(
-<<<<<<< HEAD
             testAuthorizer.getRoleMemberCount(testAuthorizer.getOwnerRole()), 1
-=======
-            testAuthorizer.getRoleMemberCount(
-                testAuthorizer.ORCHESTRATOR_OWNER_ROLE()
-            ),
-            1
->>>>>>> 857787c4
         );
     }
 
@@ -192,16 +155,7 @@
         assertEq(_authorizer.isAuthorized(0, address(this)), false);
         assertEq(address(_authorizer.orchestrator()), address(_orchestrator));
         assertEq(_authorizer.isAuthorized(0, ALBA), true);
-<<<<<<< HEAD
         assertEq(_authorizer.getRoleMemberCount(_authorizer.getOwnerRole()), 1);
-=======
-        assertEq(
-            _authorizer.getRoleMemberCount(
-                _authorizer.ORCHESTRATOR_OWNER_ROLE()
-            ),
-            1
-        );
->>>>>>> 857787c4
     }
 
     function testInit2RoleAuthorizer() public {
@@ -237,49 +191,27 @@
     // Test manually granting and revoking roles as orchestrator-defined Owner
 
     function testGrantOwnerRole(address[] memory newAuthorized) public {
-<<<<<<< HEAD
         uint amountAuth =
             _authorizer.getRoleMemberCount(_authorizer.getOwnerRole());
-=======
-        uint amountAuth = _authorizer.getRoleMemberCount(
-            _authorizer.ORCHESTRATOR_OWNER_ROLE()
-        );
->>>>>>> 857787c4
 
         _validateAuthorizedList(newAuthorized);
 
         vm.startPrank(address(ALBA));
         for (uint i; i < newAuthorized.length; ++i) {
-<<<<<<< HEAD
             _authorizer.grantRole(_authorizer.getOwnerRole(), newAuthorized[i]);
-=======
-            _authorizer.grantRole(
-                _authorizer.ORCHESTRATOR_OWNER_ROLE(), newAuthorized[i]
-            );
->>>>>>> 857787c4
         }
         vm.stopPrank();
 
         for (uint i; i < newAuthorized.length; ++i) {
             assertEq(
                 _authorizer.hasRole(
-<<<<<<< HEAD
                     _authorizer.getOwnerRole(), newAuthorized[i]
-=======
-                    _authorizer.ORCHESTRATOR_OWNER_ROLE(), newAuthorized[i]
->>>>>>> 857787c4
                 ),
                 true
             );
         }
         assertEq(
-<<<<<<< HEAD
             _authorizer.getRoleMemberCount(_authorizer.getOwnerRole()),
-=======
-            _authorizer.getRoleMemberCount(
-                _authorizer.ORCHESTRATOR_OWNER_ROLE()
-            ),
->>>>>>> 857787c4
             (amountAuth + newAuthorized.length)
         );
     }
@@ -287,7 +219,6 @@
     function testRevokeOwnerRole() public {
         //Add Bob as owner
         vm.startPrank(address(ALBA));
-<<<<<<< HEAD
         _authorizer.grantRole(_authorizer.getOwnerRole(), BOB); //Meet your new Manager
         vm.stopPrank();
         assertEq(_authorizer.hasRole(_authorizer.getOwnerRole(), BOB), true);
@@ -297,51 +228,19 @@
 
         vm.startPrank(address(ALBA));
         _authorizer.revokeRole(_authorizer.getOwnerRole(), ALBA);
-=======
-        _authorizer.grantRole(_authorizer.ORCHESTRATOR_OWNER_ROLE(), BOB); //Meet your new Manager
-        vm.stopPrank();
-        assertEq(
-            _authorizer.hasRole(_authorizer.ORCHESTRATOR_OWNER_ROLE(), BOB),
-            true
-        );
-
-        uint amountAuth = _authorizer.getRoleMemberCount(
-            _authorizer.ORCHESTRATOR_OWNER_ROLE()
-        );
-
-        vm.startPrank(address(ALBA));
-        _authorizer.revokeRole(_authorizer.ORCHESTRATOR_OWNER_ROLE(), ALBA);
->>>>>>> 857787c4
         vm.stopPrank();
 
         assertEq(_authorizer.hasRole(_authorizer.getOwnerRole(), ALBA), false);
         assertEq(
-<<<<<<< HEAD
             _authorizer.getRoleMemberCount(_authorizer.getOwnerRole()),
-=======
-            _authorizer.hasRole(_authorizer.ORCHESTRATOR_OWNER_ROLE(), ALBA),
-            false
-        );
-        assertEq(
-            _authorizer.getRoleMemberCount(
-                _authorizer.ORCHESTRATOR_OWNER_ROLE()
-            ),
->>>>>>> 857787c4
             amountAuth - 1
         );
     }
 
     function testRemoveLastOwnerFails() public {
-<<<<<<< HEAD
         uint amountAuth =
             _authorizer.getRoleMemberCount(_authorizer.getOwnerRole());
         bytes32 ownerRole = _authorizer.getOwnerRole(); //To correctly time the vm.expectRevert
-=======
-        uint amountAuth = _authorizer.getRoleMemberCount(
-            _authorizer.ORCHESTRATOR_OWNER_ROLE()
-        );
-        bytes32 ownerRole = _authorizer.ORCHESTRATOR_OWNER_ROLE(); //To correctly time the vm.expectRevert
->>>>>>> 857787c4
 
         vm.expectRevert(
             abi.encodeWithSelector(
@@ -355,13 +254,7 @@
 
         assertEq(_authorizer.isAuthorized(ALBA), true);
         assertEq(
-<<<<<<< HEAD
             _authorizer.getRoleMemberCount(_authorizer.getOwnerRole()),
-=======
-            _authorizer.getRoleMemberCount(
-                _authorizer.ORCHESTRATOR_OWNER_ROLE()
-            ),
->>>>>>> 857787c4
             amountAuth
         );
     }
@@ -766,13 +659,7 @@
 
         // Now we set the OWNER as Role admin
         vm.startPrank(BOB);
-<<<<<<< HEAD
         _authorizer.transferAdminRole(roleId, _authorizer.getOwnerRole());
-=======
-        _authorizer.transferAdminRole(
-            roleId, _authorizer.ORCHESTRATOR_OWNER_ROLE()
-        );
->>>>>>> 857787c4
         vm.stopPrank();
 
         // ALBA can now freely grant and revoke roles
@@ -790,11 +677,7 @@
 
         bytes32 roleId =
             _authorizer.generateRoleId(newModule, uint8(ModuleRoles.ROLE_0));
-<<<<<<< HEAD
         bytes32 ownerRole = _authorizer.getOwnerRole(); //Buffer this to time revert
-=======
-        bytes32 ownerRole = _authorizer.ORCHESTRATOR_OWNER_ROLE(); //Buffer this to time revert
->>>>>>> 857787c4
 
         // BOB is not allowed to do this
         vm.startPrank(BOB);
