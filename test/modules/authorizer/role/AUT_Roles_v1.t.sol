--- conflicted
+++ resolved
@@ -241,10 +241,7 @@
         assertEq(_authorizer.hasRole("0x01", ALBA), true);
         assertEq(_authorizer.getRoleMemberCount(_authorizer.getOwnerRole()), 1);
     }
-<<<<<<< HEAD
-
-=======
->>>>>>> f4b2f3eb
+    
     // Test Register Roles
 
     //--------------------------------------------------------------------------------------
