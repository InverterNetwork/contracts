// SPDX-License-Identifier: LGPL-3.0-only
pragma solidity ^0.8.13;

// External Libraries
import {Clones} from "@oz/proxy/Clones.sol";

import "forge-std/console.sol";

import {
    ModuleTest,
    IModule,
    IProposal,
    LibString
} from "test/modules/ModuleTest.sol";

// SuT
import {
    MilestoneManager,
    IMilestoneManager
} from "src/modules/MilestoneManager.sol";

import {IPaymentClient} from "src/modules/mixins/IPaymentClient.sol";

// Errors
import {OZErrors} from "test/utils/errors/OZErrors.sol";

contract MilestoneManagerTest is ModuleTest {
    using LibString for string;

    // SuT
    MilestoneManager milestoneManager;

    // Constants
    uint constant MAX_MILESTONES = 20;
    uint constant DURATION = 1 weeks;
    uint constant BUDGET = 1000 * 1e18;
    uint constant SALARY_PRECISION = 100_000_000;
    uint constant MAX_CONTRIBUTORS = 50;
    string constant TITLE = "Title";
    string constant DETAILS = "Details";
    bytes constant SUBMISSION_DATA = "SubmissionData";
    uint constant TIMELOCK = 3 days;

    IMilestoneManager.Contributor ALICE = IMilestoneManager.Contributor(
        address(0xA11CE), 50_000_000, "AliceIdHash"
    );
    IMilestoneManager.Contributor BOB =
        IMilestoneManager.Contributor(address(0x606), 50_000_000, "BobIdHash");
    IMilestoneManager.Contributor[] DEFAULT_CONTRIBUTORS;

    // Constant copied from SuT
    uint private constant _SENTINEL = type(uint).max;

    // Events copied from SuT
    event MilestoneAdded(
        uint indexed id,
        uint duration,
        uint budget,
        IMilestoneManager.Contributor[] contributors,
        string title,
        string details
    );
    event MilestoneUpdated(
        uint indexed id,
        uint duration,
        uint budget,
        IMilestoneManager.Contributor[] contributors,
        string details
    );
    event MilestoneRemoved(uint indexed id);
    event MilestoneSubmitted(uint indexed id, bytes indexed submissionData);
    event MilestoneConfirmed(uint indexed id);
    event MilestoneDeclined(uint indexed id);

    function setUp() public {
        address impl = address(new MilestoneManager());
        milestoneManager = MilestoneManager(Clones.clone(impl));

        _setUpProposal(milestoneManager);

        milestoneManager.init(_proposal, _METADATA, bytes(""));

        _authorizer.setIsAuthorized(address(this), true);

        DEFAULT_CONTRIBUTORS.push(ALICE);
        DEFAULT_CONTRIBUTORS.push(BOB);
    }

    //--------------------------------------------------------------------------
    // Test: Initialization

    function testInit() public override(ModuleTest) {
        // SENTINEL milestone does not exist.
        assertTrue(!milestoneManager.isExistingMilestoneId(_SENTINEL));

        // No current active milestone.
        assertTrue(!milestoneManager.hasActiveMilestone());

        // Next milestone not activateable.
        assertTrue(!milestoneManager.isNextMilestoneActivatable());

        // Current milestone list is empty.
        uint[] memory milestones = milestoneManager.listMilestoneIds();
        assertEq(milestones.length, 0);
    }

    function testReinitFails() public override(ModuleTest) {
        vm.expectRevert(OZErrors.Initializable__AlreadyInitialized);
        milestoneManager.init(_proposal, _METADATA, bytes(""));
    }

    //--------------------------------------------------------------------------
    // Tests: Milestone View Functions

    //----------------------------------
    // Test: getMilestoneInformation()

    function testGetMilesoneInformation() public {
        uint id = milestoneManager.addMilestone(
            DURATION, BUDGET, DEFAULT_CONTRIBUTORS, TITLE, DETAILS
        );

        _assertMilestone(
            id,
            DURATION,
            BUDGET,
            DEFAULT_CONTRIBUTORS,
            TITLE,
            DETAILS,
            "",
            false
        );
    }

    function testGetMilesoneInformationFailsIfNoMilestoneExists() public {
        vm.expectRevert(
            IMilestoneManager
                .Module__MilestoneManager__InvalidMilestoneId
                .selector
        );
        milestoneManager.getMilestoneInformation(1);
    }

    //----------------------------------
    // Test: listMilestoneIds()

    function testListMilestoneIds(uint amount) public {
        amount = bound(amount, 0, MAX_MILESTONES);

        for (uint i; i < amount; i++) {
            milestoneManager.addMilestone(
                DURATION, BUDGET, DEFAULT_CONTRIBUTORS, TITLE, DETAILS
            );
        }

        uint[] memory ids = milestoneManager.listMilestoneIds();

        for (uint i; i < amount; i++) {
            assertEq(ids[i], i + 1); // Note that id's start at one.
        }
    }

    //----------------------------------
    // Tests: getPreviousMilestone()

    function testGetPreviousMilestone(uint whos, uint randomWho) public {
        whos = bound(whos, 1, MAX_MILESTONES);
        randomWho = bound(randomWho, 1, whos);

        for (uint i; i < whos; i++) {
            milestoneManager.addMilestone(
                DURATION, BUDGET, DEFAULT_CONTRIBUTORS, TITLE, DETAILS
            );
        }

        uint prevMilestoneId;

        if (randomWho == 1) {
            prevMilestoneId = _SENTINEL;
        } else {
            prevMilestoneId = randomWho - 1;
        }

        assertEq(
            milestoneManager.getPreviousMilestoneId(randomWho), prevMilestoneId
        );
    }

    //----------------------------------
    // Test: getActiveMilestoneId()

    function testGetActiveMilestoneId() public {
        // Mint tokens to proposal.
        // Note that these tokens are transfered to the milestone module
        // when the payment orders are created.
        _token.mint(address(_proposal), BUDGET);

        uint id = milestoneManager.addMilestone(
            DURATION, BUDGET, DEFAULT_CONTRIBUTORS, TITLE, DETAILS
        );

        // We wait for the timelock to pass
        vm.warp(block.timestamp + TIMELOCK + 1);

        milestoneManager.startNextMilestone();

        assertEq(milestoneManager.getActiveMilestoneId(), id);
    }

    function testGetActiveMilestoneIdFailsIfNoActiveMilestone() public {
        // Note to add a milestone to not receive an `InvalidMilestoneId` error.
        milestoneManager.addMilestone(
            DURATION, BUDGET, DEFAULT_CONTRIBUTORS, TITLE, DETAILS
        );

        vm.expectRevert(
            IMilestoneManager
                .Module__MilestoneManager__NoActiveMilestone
                .selector
        );
        milestoneManager.getActiveMilestoneId();
    }

    //----------------------------------
    // Test: hasActiveMilestone()

    function testHasActiveMilestone() public {
        // Mint tokens to proposal.
        // Note that these tokens are transfered to the milestone module
        // when the payment orders are created.
        _token.mint(address(_proposal), BUDGET);

        milestoneManager.addMilestone(
            DURATION, BUDGET, DEFAULT_CONTRIBUTORS, TITLE, DETAILS
        );

        // We wait for the timelock to pass
        vm.warp(block.timestamp + TIMELOCK + 1);

        milestoneManager.startNextMilestone();

        assertTrue(milestoneManager.hasActiveMilestone());
    }

    function testHasActiveMilestoneFalseIfNoActiveMilestoneYet() public {
        milestoneManager.addMilestone(
            DURATION, BUDGET, DEFAULT_CONTRIBUTORS, TITLE, DETAILS
        );

        assertTrue(!milestoneManager.hasActiveMilestone());
    }

    function testHasActiveMilestoneFalseIfMilestoneAlreadyCompleted(
        address[] memory contributors
    ) public {
        IMilestoneManager.Contributor[] memory contribs =
            _generateEqualContributors(contributors);

        // Mint tokens to proposal.
        // Note that these tokens are transfered to the milestone module
        // when the payment orders are created.
        _token.mint(address(_proposal), BUDGET);

        uint id = milestoneManager.addMilestone(
            DURATION, BUDGET, contribs, TITLE, DETAILS
        );

        // We wait for the timelock to pass
        vm.warp(block.timestamp + TIMELOCK + 1);

        milestoneManager.startNextMilestone();

        // Milestone must be submitted by a contributor.
        vm.prank(contributors[0]);
        milestoneManager.submitMilestone(id, SUBMISSION_DATA);

        milestoneManager.completeMilestone(id);

        assertTrue(!milestoneManager.hasActiveMilestone());
    }

    function testHasActiveMilestoneFalseIfMilestonesDurationOver(
        address[] memory contributors
    ) public {
        IMilestoneManager.Contributor[] memory contribs =
            _generateEqualContributors(contributors);

        // Mint tokens to proposal.
        // Note that these tokens are transfered to the milestone module
        // when the payment orders are created.
        _token.mint(address(_proposal), BUDGET);

        milestoneManager.addMilestone(
            DURATION, BUDGET, contribs, TITLE, DETAILS
        );

        // We wait for the timelock to pass
        vm.warp(block.timestamp + TIMELOCK + 1);

        milestoneManager.startNextMilestone();

        vm.warp(block.timestamp + DURATION + 1);
        assertTrue(!milestoneManager.hasActiveMilestone());
    }

    //----------------------------------
    // Test: isNextMilestoneActivatable()

    function testNextMilestoneNotActivatableIfNoNextMilestone() public {
        assertTrue(!milestoneManager.isNextMilestoneActivatable());
    }

    function testNextMilestoneNotActivatableIfCurrentMilestoneStartedAndDurationNotExceeded(
        address[] memory contributors
    ) public {
        IMilestoneManager.Contributor[] memory contribs =
            _generateEqualContributors(contributors);

        // Mint tokens to proposal.
        // Note that these tokens are transfered to the milestone module
        // when the payment orders are created.
        _token.mint(address(_proposal), BUDGET);

<<<<<<< HEAD
        milestoneManager.addMilestone(
            DURATION, BUDGET, contribs, TITLE, DETAILS
        );
=======
        milestoneManager.addMilestone(DURATION, BUDGET, TITLE, DETAILS);

        // We wait for the timelock to pass
        vm.warp(block.timestamp + TIMELOCK + 1);

>>>>>>> d65f0339
        milestoneManager.startNextMilestone();

        milestoneManager.addMilestone(
            DURATION, BUDGET, contribs, TITLE, DETAILS
        );
        assertTrue(!milestoneManager.isNextMilestoneActivatable());
    }

    function testNextMilestoneNotActivatableIfUnderTimelock(
        address[] memory contributors
    ) public {
        _addContributors(contributors);

        // Mint tokens to proposal.
        // Note that these tokens are transfered to the milestone module
        // when the payment orders are created.
        _token.mint(address(_proposal), BUDGET);

        milestoneManager.addMilestone(DURATION, BUDGET, TITLE, DETAILS);

        // We wait for the timelock to pass
        vm.warp(block.timestamp + TIMELOCK + 1);

        milestoneManager.startNextMilestone();

        uint secondID =
            milestoneManager.addMilestone(DURATION, BUDGET, TITLE, DETAILS);

        vm.warp(block.timestamp + DURATION - 1 days);

        //update milestone
        milestoneManager.updateMilestone(
            secondID, DURATION + 1, BUDGET + 1, DETAILS
        );

        // Current milestone is over, but next still under timelock
        vm.warp(block.timestamp + 2 days);

        assertTrue(!milestoneManager.isNextMilestoneActivatable());
    }

    function testNextMilestoneActivatableIfFirstMilestone() public {
        milestoneManager.addMilestone(
            DURATION, BUDGET, DEFAULT_CONTRIBUTORS, TITLE, DETAILS
        );

        // We wait for the timelock to pass
        vm.warp(block.timestamp + TIMELOCK + 1);

        assertTrue(milestoneManager.isNextMilestoneActivatable());
    }

    function testNextMilestoneActivatableIfCurrentMilestoneStartedAndDurationExceeded(
        address[] memory contributors
    ) public {
        IMilestoneManager.Contributor[] memory contribs =
            _generateEqualContributors(contributors);

        // Mint tokens to proposal.
        // Note that these tokens are transfered to the milestone module
        // when the payment orders are created.
        _token.mint(address(_proposal), BUDGET);

        milestoneManager.addMilestone(
            DURATION, BUDGET, contribs, TITLE, DETAILS
        );
        milestoneManager.addMilestone(
            DURATION, BUDGET, contribs, TITLE, DETAILS
        );

        // We wait for the timelock to pass
        vm.warp(block.timestamp + TIMELOCK + 1);

        milestoneManager.startNextMilestone();

        // Wait until milestones duration is over.
        vm.warp(block.timestamp + DURATION + 1);

        assertTrue(milestoneManager.isNextMilestoneActivatable());
    }

    //----------------------------------
    // Test: getSalaryPrecision()

    function testGetSalaryPrecision() public {
        assertEq(milestoneManager.getSalaryPrecision(), SALARY_PRECISION);
    }

    //----------------------------------
    // Test: getSalaryPrecision()

    function testGetMaximumContributors() public {
        assertEq(milestoneManager.getMaximumContributors(), MAX_CONTRIBUTORS);
    }

    //--------------------------------------------------------------------------
    // Tests: Milestone Management

    //----------------------------------
    // Test: addMilestone()

    function testAddMilestone(uint amount) public {
        // Note to stay reasonable.
        vm.assume(amount < MAX_MILESTONES);

        uint id;

        // Add each milestone.
        for (uint i; i < amount; i++) {
            vm.expectEmit(true, true, true, true);
            emit MilestoneAdded(
                i + 1, DURATION, BUDGET, DEFAULT_CONTRIBUTORS, TITLE, DETAILS
                );

            id = milestoneManager.addMilestone(
                DURATION, BUDGET, DEFAULT_CONTRIBUTORS, TITLE, DETAILS
            );

            assertEq(id, i + 1); // Note that id's start at 1.
            _assertMilestone(
                id,
                DURATION,
                BUDGET,
                DEFAULT_CONTRIBUTORS,
                TITLE,
                DETAILS,
                "",
                false
            );
        }

        // Assert that all milestone id's are fetchable.
        uint[] memory ids = milestoneManager.listMilestoneIds();

        assertEq(ids.length, amount);
        for (uint i; i < amount; i++) {
            assertEq(ids[i], i + 1); // Note that id's start at 1.
        }
    }

    function testAddMilestoneFailsIfCallerNotAuthorizedOrOwner(address caller)
        public
    {
        _authorizer.setIsAuthorized(caller, false);
        vm.assume(caller != _proposal.owner());

        vm.prank(caller);
        vm.expectRevert(IModule.Module__CallerNotAuthorized.selector);
        milestoneManager.addMilestone(
            DURATION, BUDGET, DEFAULT_CONTRIBUTORS, TITLE, DETAILS
        );
    }

    function testAddMilestoneFailsForInvalidDuration() public {
        uint[] memory invalids = _createInvalidDurations();

        for (uint i; i < invalids.length; i++) {
            vm.expectRevert(
                IMilestoneManager
                    .Module__MilestoneManager__InvalidDuration
                    .selector
            );
            milestoneManager.addMilestone(
                invalids[i], BUDGET, DEFAULT_CONTRIBUTORS, TITLE, DETAILS
            );
        }
    }

    // Note that there are currently no invalid budgets defined (Issue #97).
    // If this changes:
    // 1. Adjust `createInvalidBudget()` function
    // 2. Add error type to IMilestoneManager
    // 3. Uncomment this test
    //function testAddMilesteonFailsForInvalidBudget() public {
    //    uint[] memory invalids = _createInvalidBudgets();
    //
    //    vm.startPrank(address(_proposal));
    //
    //    for (uint i; i < invalids.length; i++) {
    //        vm.expectRevert(
    //            IMilestoneManager
    //                .Module__MilestoneManager__InvalidBudget
    //                .selector
    //        );
    //        milestoneManager.__Milestone_addMilestone(
    //            DURATION, invalids[i], TITLE, DETAILS
    //        );
    //    }
    //}

    function testAddMilestoneFailsForInvalidTitle() public {
        string[] memory invalidTitles = _createInvalidTitles();

        for (uint i; i < invalidTitles.length; i++) {
            vm.expectRevert(
                IMilestoneManager
                    .Module__MilestoneManager__InvalidTitle
                    .selector
            );
            milestoneManager.addMilestone(
                DURATION,
                BUDGET,
                DEFAULT_CONTRIBUTORS,
                invalidTitles[i],
                DETAILS
            );
        }
    }

    function testAddMilestoneFailsForInvalidDetails() public {
        string[] memory invalidDetails = _createInvalidDetails();

        for (uint i; i < invalidDetails.length; i++) {
            vm.expectRevert(
                IMilestoneManager
                    .Module__MilestoneManager__InvalidDetails
                    .selector
            );
            milestoneManager.addMilestone(
                DURATION, BUDGET, DEFAULT_CONTRIBUTORS, TITLE, invalidDetails[i]
            );
        }
    }

    function testAddMilestoneFailsIfContributorsListEmpty() public {
        IMilestoneManager.Contributor[] memory emptyContribs;

        vm.expectRevert(
            IMilestoneManager
                .Module__MilestoneManager__InvalidContributorAmount
                .selector
        );
        milestoneManager.addMilestone(
            DURATION, BUDGET, emptyContribs, TITLE, DETAILS
        );
    }

    function testAddMilestoneFailsIfContributorsListTooBig() public {
        IMilestoneManager.Contributor[] memory contribs =
            new IMilestoneManager.Contributor[](MAX_CONTRIBUTORS + 1);

        for (uint i; i < contribs.length; ++i) {
            //It should revert even before we notice the contributor list is invalid
            contribs[i] = ALICE;
        }

        vm.expectRevert(
            IMilestoneManager
                .Module__MilestoneManager__InvalidContributorAmount
                .selector
        );
        milestoneManager.addMilestone(
            DURATION, BUDGET, contribs, TITLE, DETAILS
        );
    }

    //----------------------------------
    // Test: removeMilestone()

    function testRemoveMilestone(uint amount) public {
        amount = bound(amount, 1, MAX_MILESTONES);

        // Fill list with milestones.
        for (uint i; i < amount; i++) {
            milestoneManager.addMilestone(
                DURATION, BUDGET, DEFAULT_CONTRIBUTORS, TITLE, DETAILS
            );
        }

        // Remove milestones from the front, i.e. lowest milestone id, until
        // list is empty.
        for (uint i; i < amount; i++) {
            uint id = i + 1; // Note that id's start at 1.

            vm.expectEmit(true, true, true, true);
            emit MilestoneRemoved(id);

            milestoneManager.removeMilestone(_SENTINEL, id);
            assertEq(milestoneManager.listMilestoneIds().length, amount - i - 1);
        }

        // Fill list again with milestones.
        for (uint i; i < amount; i++) {
            milestoneManager.addMilestone(
                DURATION, BUDGET, DEFAULT_CONTRIBUTORS, TITLE, DETAILS
            );
        }

        // Remove milestones from the back, i.e. highest milestone id, until
        // list is empty.
        for (uint i; i < amount; i++) {
            // Note that id's start at 1.
            uint prevId = amount - i - 1;
            uint id = amount - i;

            // Note that removing the last milestone requires the sentinel as
            // prevId.
            if (prevId == 0) {
                prevId = _SENTINEL;
            }

            vm.expectEmit(true, true, true, true);
            emit MilestoneRemoved(id);

            milestoneManager.removeMilestone(prevId, id);
            assertEq(milestoneManager.listMilestoneIds().length, amount - i - 1);
        }
    }

    function testRemoveMilestoneFailsIfCallerNotAuthorizedOrOwner(
        address caller
    ) public {
        _authorizer.setIsAuthorized(caller, false);
        vm.assume(caller != _proposal.owner());

        vm.prank(caller);
        vm.expectRevert(IModule.Module__CallerNotAuthorized.selector);
        milestoneManager.removeMilestone(0, 1);
    }

    function testRemoveMilestoneFailsForInvalidId() public {
        uint invalidId = 1;

        vm.expectRevert(
            IMilestoneManager
                .Module__MilestoneManager__InvalidMilestoneId
                .selector
        );
        milestoneManager.removeMilestone(_SENTINEL, invalidId);
    }

    function testRemoveMilestoneFailsIfNotConsecutiveMilestonesGiven(
        uint notPrevId
    ) public {
        vm.assume(notPrevId != _SENTINEL);

        uint id = milestoneManager.addMilestone(
            DURATION, BUDGET, DEFAULT_CONTRIBUTORS, TITLE, DETAILS
        );

        vm.expectRevert(
            IMilestoneManager
                .Module__MilestoneManager__MilestonesNotConsecutive
                .selector
        );
        milestoneManager.removeMilestone(notPrevId, id);
    }

    function testRemoveMilestoneFailsIfMilestoneActive(
        address[] memory contributors
    ) public {
        IMilestoneManager.Contributor[] memory contribs =
            _generateEqualContributors(contributors);

        // Mint tokens to proposal.
        // Note that these tokens are transfered to the milestone module
        // when the payment orders are created.
        _token.mint(address(_proposal), BUDGET);

        uint id = milestoneManager.addMilestone(
            DURATION, BUDGET, contribs, TITLE, DETAILS
        );

        // We wait for the timelock to pass
        vm.warp(block.timestamp + TIMELOCK + 1);

        milestoneManager.startNextMilestone();

        vm.expectRevert(
            IMilestoneManager
                .Module__MilestoneManager__MilestoneNotRemovable
                .selector
        );
        milestoneManager.removeMilestone(_SENTINEL, id);
    }

    //----------------------------------
    // Test: startNextMilestone()

    function testStartNextMilestone(address[] memory contributors) public {
        IMilestoneManager.Contributor[] memory contribs =
            _generateEqualContributors(contributors);

        // Mint tokens to proposal.
        // Note that these tokens are transfered to the milestone module
        // when the payment orders are created.
        _token.mint(address(_proposal), BUDGET);

        uint id = milestoneManager.addMilestone(
            DURATION, BUDGET, contribs, TITLE, DETAILS
        );

        // Add a second milestone to make sure the correct one, i.e. first
        // added, is started.
        milestoneManager.addMilestone(
            DURATION + 1, BUDGET + 1, contribs, "Title2", "Details2"
        );

        // We wait for the timelock to pass
        vm.warp(block.timestamp + TIMELOCK + 1);

        milestoneManager.startNextMilestone();

        // Check that milestone started.
        assertEq(
            milestoneManager.getMilestoneInformation(id).startTimestamp,
            block.timestamp
        );

        // Check that payment orders were added correctly.
        IPaymentClient.PaymentOrder[] memory orders =
            milestoneManager.paymentOrders();

        assertEq(orders.length, contributors.length);

        //control how much we expect the payouts to be
        uint[] memory payouts = new uint[](contribs.length);
        for (uint i; i < contribs.length; ++i) {
            uint bufPayout;
            bufPayout = (BUDGET / SALARY_PRECISION) * contribs[i].salary;
            payouts[i] = bufPayout;
        }

        // control the total amount being paid out.
        uint totalCount;

        for (uint i; i < orders.length; ++i) {
            totalCount += orders[i].amount;
            assertEq(orders[i].recipient, contribs[i].addr);
            assertEq(orders[i].amount, payouts[i]);
            assertEq(orders[i].createdAt, block.timestamp);
            assertEq(orders[i].dueTo, DURATION);
        }

        // Check that we are indeed paying out the full budget
        assertTrue(totalCount == BUDGET);

        // Check that milestoneManager's token balance is sufficient for the
        // payment orders.
        assertTrue(_token.balanceOf(address(milestoneManager)) == totalCount);
    }

    function testStartNextMilestoneFailsIfCallerNotAuthorizedOrOwner(
        address caller
    ) public {
        _authorizer.setIsAuthorized(caller, false);
        vm.assume(caller != _proposal.owner());

        milestoneManager.addMilestone(
            DURATION, BUDGET, DEFAULT_CONTRIBUTORS, TITLE, DETAILS
        );

        // We wait for the timelock to pass
        vm.warp(block.timestamp + TIMELOCK + 1);

        vm.prank(caller);
        vm.expectRevert(IModule.Module__CallerNotAuthorized.selector);
        milestoneManager.startNextMilestone();
    }

<<<<<<< HEAD
=======
    function testStartNextMilestoneFailsIfContributorsListEmpty() public {
        milestoneManager.addMilestone(DURATION, BUDGET, TITLE, DETAILS);

        // We wait for the timelock to pass
        vm.warp(block.timestamp + TIMELOCK + 1);

        vm.expectRevert(
            IMilestoneManager.Module__MilestoneManager__NoContributors.selector
        );
        milestoneManager.startNextMilestone();
    }

>>>>>>> d65f0339
    function testStartNextMilestoneFailsIfNextMilestoneNotActivatable()
        public
    {
        // Fails due to no current active milestone.
        vm.expectRevert(
            IMilestoneManager
                .Module__MilestoneManager__MilestoneNotActivateable
                .selector
        );
        milestoneManager.startNextMilestone();
    }

    function testStartNextMilestoneFailsIfTransferOfTokensFromProposalFailed(
        address[] memory contributors
    ) public {
        IMilestoneManager.Contributor[] memory contribs =
            _generateEqualContributors(contributors);

        milestoneManager.addMilestone(
            DURATION, BUDGET, contribs, TITLE, DETAILS
        );

        // We wait for the timelock to pass
        vm.warp(block.timestamp + TIMELOCK + 1);

        vm.expectRevert(
            IPaymentClient.Module__PaymentClient__TokenTransferFailed.selector
        );
        milestoneManager.startNextMilestone();
    }

    //----------------------------------
    // Test: updateMilestone()

    function testUpdateMilestone(
        uint duration,
        uint budget,
        string memory details
    ) public {
        _assumeValidDuration(duration);
        _assumeValidBudgets(budget);
        _assumeValidDetails(details);

        uint id = milestoneManager.addMilestone(
            DURATION, BUDGET, DEFAULT_CONTRIBUTORS, TITLE, DETAILS
        );

        vm.expectEmit(true, true, true, true);
        emit MilestoneUpdated(
            id, duration, budget, DEFAULT_CONTRIBUTORS, details
            );

        milestoneManager.updateMilestone(
            id, duration, budget, DEFAULT_CONTRIBUTORS, TITLE, details
        );

        _assertMilestone(
            id,
            duration,
            budget,
            DEFAULT_CONTRIBUTORS,
            TITLE,
            details,
            "",
            false
        );
    }

    function testUpdateMilestoneFailsIfCallerNotAuthorizedOrOwner(
        address caller
    ) public {
        _authorizer.setIsAuthorized(caller, false);
        vm.assume(caller != _proposal.owner());

        uint id = milestoneManager.addMilestone(
            DURATION, BUDGET, DEFAULT_CONTRIBUTORS, TITLE, DETAILS
        );

        vm.prank(caller);
        vm.expectRevert(IModule.Module__CallerNotAuthorized.selector);
        milestoneManager.updateMilestone(
            id, DURATION, BUDGET, DEFAULT_CONTRIBUTORS, TITLE, DETAILS
        );
    }

    function testUpdateMilestoneFailsForInvalidId() public {
        uint id = milestoneManager.addMilestone(
            DURATION, BUDGET, DEFAULT_CONTRIBUTORS, TITLE, DETAILS
        );

        vm.expectRevert(
            IMilestoneManager
                .Module__MilestoneManager__InvalidMilestoneId
                .selector
        );
        milestoneManager.updateMilestone(
            id + 1, DURATION, BUDGET, DEFAULT_CONTRIBUTORS, TITLE, DETAILS
        );
    }

    function testUpdateMilestoneFailsForInvalidDuration() public {
        uint id = milestoneManager.addMilestone(
            DURATION, BUDGET, DEFAULT_CONTRIBUTORS, TITLE, DETAILS
        );

        uint[] memory invalids = _createInvalidDurations();

        for (uint i; i < invalids.length; i++) {
            vm.expectRevert(
                IMilestoneManager
                    .Module__MilestoneManager__InvalidDuration
                    .selector
            );
            milestoneManager.updateMilestone(
                id, invalids[i], BUDGET, DEFAULT_CONTRIBUTORS, TITLE, DETAILS
            );
        }
    }

    // Note that there are currently no invalid budgets defined (Issue #97).
    // If this changes:
    // 1. Adjust `createInvalidBudget()` function
    // 2. Add error type to IMilestoneManager
    // 3. Uncomment this test
    //function testUpdateMilestoneFailsForInvalidBudget() public {
    //    uint id =
    //        milestoneManager.addMilestone(DURATION, BUDGET, TITLE, DETAILS);
    //
    //    uint[] memory invalids = _createInvalidBudgets();
    //
    //    for (uint i; i < invalids.length; i++) {
    //        vm.expectRevert(IMilestoneManager.Module__MilestoneManager__InvalidBudgets.selector);
    //        milestoneManager.updateMilestone(id, DURATION, invalids[i], DETAILS);
    //    }
    //}

    function testUpdateMilestoneFailsForInvalidDetails() public {
        uint id = milestoneManager.addMilestone(
            DURATION, BUDGET, DEFAULT_CONTRIBUTORS, TITLE, DETAILS
        );

        string[] memory invalids = _createInvalidDetails();

        for (uint i; i < invalids.length; i++) {
            vm.expectRevert(
                IMilestoneManager
                    .Module__MilestoneManager__InvalidDetails
                    .selector
            );
            milestoneManager.updateMilestone(
                id, DURATION, BUDGET, DEFAULT_CONTRIBUTORS, TITLE, invalids[i]
            );
        }
    }

    function testUpdateMilestoneFailsIfMilestoneAlreadyStarted(
        address[] memory contributors
    ) public {
        IMilestoneManager.Contributor[] memory contribs =
            _generateEqualContributors(contributors);

        // Mint tokens to proposal.
        // Note that these tokens are transfered to the milestone module
        // when the payment orders are created.
        _token.mint(address(_proposal), BUDGET);

        uint id = milestoneManager.addMilestone(
            DURATION, BUDGET, contribs, TITLE, DETAILS
        );

        // We wait for the timelock to pass
        vm.warp(block.timestamp + TIMELOCK + 1);

        milestoneManager.startNextMilestone();

        vm.expectRevert(
            IMilestoneManager
                .Module__MilestoneManager__MilestoneNotUpdateable
                .selector
        );
        milestoneManager.updateMilestone(
            id, DURATION, BUDGET, contribs, TITLE, DETAILS
        );
    }

    //----------------------------------
    // Test: moveMilestoneInList()

    function testMoveMilestoneInList(
        uint amountOfMilestones,
        uint moveId,
        uint moveToId
    ) public {
        amountOfMilestones = bound(amountOfMilestones, 2, 30);
        vm.assume(moveId != moveToId);

        vm.assume(moveId != 0 && moveId < amountOfMilestones + 1);

        //MoveToId can be SENTINEL
        if (moveToId != type(uint).max) {
            vm.assume(moveToId != 0 && moveToId < amountOfMilestones + 1);
        }

        for (uint i = 0; i < amountOfMilestones; i++) {
            milestoneManager.addMilestone(
                DURATION, BUDGET, DEFAULT_CONTRIBUTORS, TITLE, DETAILS
            );
        }

        uint prevId = milestoneManager.getPreviousMilestoneId(moveId);
        vm.assume(moveToId != prevId);

        milestoneManager.moveMilestoneInList(moveId, prevId, moveToId);

        assertTrue(_getPositionAfter(moveToId) == moveId);
        assertTrue(_getPositionAfter(prevId) != moveId);

        //Check if _last is set correctly

        //New Milestone should have last position and therefor link to SENTINEL
        assertTrue(
            _getPositionAfter(
                milestoneManager.addMilestone(
                    DURATION, BUDGET, DEFAULT_CONTRIBUTORS, TITLE, DETAILS
                )
            ) == type(uint).max
        );
    }

    function testMoveMilestoneForInvalidId() public {
        milestoneManager.addMilestone(
            DURATION, BUDGET, DEFAULT_CONTRIBUTORS, TITLE, DETAILS
        );

        uint id = milestoneManager.addMilestone(
            DURATION, BUDGET, DEFAULT_CONTRIBUTORS, TITLE, DETAILS
        );

        uint prevId = milestoneManager.getPreviousMilestoneId(id);

        vm.expectRevert(
            IMilestoneManager
                .Module__MilestoneManager__InvalidMilestoneId
                .selector
        ); //Move after Sentinel
        milestoneManager.moveMilestoneInList(id + 1, prevId, type(uint).max);
    }

    function testMoveMilestoneForInvalidPosition() public {
        milestoneManager.addMilestone(
            DURATION, BUDGET, DEFAULT_CONTRIBUTORS, TITLE, DETAILS
        );

        uint id = milestoneManager.addMilestone(
            DURATION, BUDGET, DEFAULT_CONTRIBUTORS, TITLE, DETAILS
        );

        uint prevId = milestoneManager.getPreviousMilestoneId(id);

        vm.expectRevert(
            IMilestoneManager.Module__MilestoneManager__InvalidPosition.selector
        );
        milestoneManager.moveMilestoneInList(id, prevId, 0);

        vm.expectRevert(
            IMilestoneManager.Module__MilestoneManager__InvalidPosition.selector
        );
        milestoneManager.moveMilestoneInList(id, 0, type(uint).max);
    }

    function testMoveMilestoneForInvalidIntermediatePosition(
        address[] memory contributors
    ) public {
        IMilestoneManager.Contributor[] memory contribs =
            _generateEqualContributors(contributors);

        _token.mint(address(_proposal), BUDGET);

        milestoneManager.addMilestone(
            DURATION, BUDGET, contribs, TITLE, DETAILS
        );

        uint id = milestoneManager.addMilestone(
            DURATION, BUDGET, contribs, TITLE, DETAILS
        );

        uint prevId = milestoneManager.getPreviousMilestoneId(id);

        vm.expectRevert(
            IMilestoneManager
                .Module__MilestoneManager__InvalidIntermediatePosition
                .selector
        );
        milestoneManager.moveMilestoneInList(id, prevId, id);

        vm.expectRevert(
            IMilestoneManager
                .Module__MilestoneManager__InvalidIntermediatePosition
                .selector
        );
        milestoneManager.moveMilestoneInList(id, prevId, prevId);

        // We wait for the timelock to pass
        vm.warp(block.timestamp + TIMELOCK + 1);

        milestoneManager.startNextMilestone();

        //Cant move a milestone that already started
        vm.expectRevert(
            IMilestoneManager
                .Module__MilestoneManager__InvalidIntermediatePosition
                .selector
        );
        milestoneManager.moveMilestoneInList(1, prevId, 2);

        //Check Cant move before a milestone that has started at some point
        //In this case id 1
        vm.expectRevert(
            IMilestoneManager
                .Module__MilestoneManager__InvalidIntermediatePosition
                .selector
        );
        milestoneManager.moveMilestoneInList(id, prevId, type(uint).max);
    }

    //----------------------------------
    // Test: submitMilestone()

    function testSubmitMilestone(
        address[] memory contributors,
        bytes calldata submissionData
    ) public {
        IMilestoneManager.Contributor[] memory contribs =
            _generateEqualContributors(contributors);

        vm.assume(submissionData.length != 0);

        // Mint tokens to proposal.
        // Note that these tokens are transfered to the milestone module
        // when the payment orders are created.
        _token.mint(address(_proposal), BUDGET);

        uint id = milestoneManager.addMilestone(
            DURATION, BUDGET, contribs, TITLE, DETAILS
        );

        // We wait for the timelock to pass
        vm.warp(block.timestamp + TIMELOCK + 1);

        milestoneManager.startNextMilestone();

        // Milestone must be submitted by a contributor.
        vm.prank(contributors[0]);
        milestoneManager.submitMilestone(id, submissionData);

        assertTrue(
            milestoneManager.getMilestoneInformation(id).submissionData.length
                != 0
        );
        assertTrue(
            keccak256(
                milestoneManager.getMilestoneInformation(id).submissionData
            ) == keccak256(submissionData)
        );
    }

    function testSubmitMilestoneSubmissionDataNotChangeable(
        address[] memory contributors,
        bytes calldata submissionData1,
        bytes calldata submissionData2
    ) public {
        IMilestoneManager.Contributor[] memory contribs =
            _generateEqualContributors(contributors);

        vm.assume(submissionData1.length != 0);
        vm.assume(submissionData2.length != 0);
        //Assume submissionData 1 and 2 is different
        vm.assume(keccak256(submissionData1) != keccak256(submissionData2));

        // Mint tokens to proposal.
        // Note that these tokens are transfered to the milestone module
        // when the payment orders are created.
        _token.mint(address(_proposal), BUDGET);

        uint id = milestoneManager.addMilestone(
            DURATION, BUDGET, contribs, TITLE, DETAILS
        );

        // We wait for the timelock to pass
        vm.warp(block.timestamp + TIMELOCK + 1);

        milestoneManager.startNextMilestone();

        // Milestone must be submitted by a contributor.
        vm.prank(contributors[0]);
        //submit submissionData1
        milestoneManager.submitMilestone(id, submissionData1);

        //assert that submissionData is submissionData1
        assertTrue(
            keccak256(
                milestoneManager.getMilestoneInformation(id).submissionData
            ) == keccak256(submissionData1)
        );

        // Milestone must be submitted by a contributor.
        vm.prank(contributors[0]);
        //submit submissionData2
        milestoneManager.submitMilestone(id, submissionData1);

        //assert that submissionData did not change
        assertEq(
            keccak256(
                milestoneManager.getMilestoneInformation(id).submissionData
            ),
            keccak256(submissionData1)
        );
    }

    function testSubmitMilestoneFailsIfCallerNotContributor(
        address[] memory contributors
    ) public {
        IMilestoneManager.Contributor[] memory contribs =
            _generateEqualContributors(contributors);
        _assumeElemNotInSet(contributors, address(this));

        // Mint tokens to proposal.
        // Note that these tokens are transfered to the milestone module
        // when the payment orders are created.
        _token.mint(address(_proposal), BUDGET);

        uint id = milestoneManager.addMilestone(
            DURATION, BUDGET, contribs, TITLE, DETAILS
        );

        // We wait for the timelock to pass
        vm.warp(block.timestamp + TIMELOCK + 1);

        milestoneManager.startNextMilestone();

        vm.expectRevert(
            IMilestoneManager
                .Module__MilestoneManager__OnlyCallableByContributor
                .selector
        );
        milestoneManager.submitMilestone(id, "");
    }

    function testSubmitMilestoneFailsForInvalidId(address[] memory contributors)
        public
    {
        IMilestoneManager.Contributor[] memory contribs =
            _generateEqualContributors(contributors);

        // Mint tokens to proposal.
        // Note that these tokens are transfered to the milestone module
        // when the payment orders are created.
        _token.mint(address(_proposal), BUDGET);

        uint id = milestoneManager.addMilestone(
            DURATION, BUDGET, contribs, TITLE, DETAILS
        );

        // We wait for the timelock to pass
        vm.warp(block.timestamp + TIMELOCK + 1);

        milestoneManager.startNextMilestone();

        // Milestone must be submitted by a contributor.
        vm.prank(contributors[0]);
        vm.expectRevert(
            IMilestoneManager
                .Module__MilestoneManager__InvalidMilestoneId
                .selector
        );
        milestoneManager.submitMilestone(id + 1, "");
    }

    function testSubmitMilestoneFailsForInvalidSubmissionData(
        address[] memory contributors
    ) public {
        IMilestoneManager.Contributor[] memory contribs =
            _generateEqualContributors(contributors);

        // Mint tokens to proposal.
        // Note that these tokens are transfered to the milestone module
        // when the payment orders are created.
        _token.mint(address(_proposal), BUDGET);

        uint id = milestoneManager.addMilestone(
            DURATION, BUDGET, contribs, TITLE, DETAILS
        );

        // We wait for the timelock to pass
        vm.warp(block.timestamp + TIMELOCK + 1);

        milestoneManager.startNextMilestone();

        // Milestone must be submitted by a contributor.
        vm.prank(contributors[0]);
        vm.expectRevert(
            IMilestoneManager
                .Module__MilestoneManage__InvalidSubmissionData
                .selector
        );
        milestoneManager.submitMilestone(id, "");
    }

    function testSubmitMilestoneFailsIfMilestoneNotYetStarted(
        address[] memory contributors
    ) public {
        IMilestoneManager.Contributor[] memory contribs =
            _generateEqualContributors(contributors);

        // Mint tokens to proposal.
        // Note that these tokens are transfered to the milestone module
        // when the payment orders are created.
        _token.mint(address(_proposal), BUDGET);

        uint id = milestoneManager.addMilestone(
            DURATION, BUDGET, contribs, TITLE, DETAILS
        );

        // Note that the milestone was not started.

        // Milestone must be submitted by a contributor.
        vm.prank(contributors[0]);
        vm.expectRevert(
            IMilestoneManager
                .Module__MilestoneManager__MilestoneNotSubmitable
                .selector
        );
        milestoneManager.submitMilestone(id, SUBMISSION_DATA);
    }

    function testSubmitMilestoneFailsIfMilestoneAlreadyCompleted(
        address[] memory contributors
    ) public {
        IMilestoneManager.Contributor[] memory contribs =
            _generateEqualContributors(contributors);

        // Mint tokens to proposal.
        // Note that these tokens are transfered to the milestone module
        // when the payment orders are created.
        _token.mint(address(_proposal), BUDGET);

        uint id = milestoneManager.addMilestone(
            DURATION, BUDGET, contribs, TITLE, DETAILS
        );

        // We wait for the timelock to pass
        vm.warp(block.timestamp + TIMELOCK + 1);

        milestoneManager.startNextMilestone();

        // Milestone must be submitted by a contributor.
        vm.prank(contributors[0]);
        milestoneManager.submitMilestone(id, SUBMISSION_DATA);

        // Note that milestone gets completed.
        milestoneManager.completeMilestone(id);

        // Milestone must be submitted by a contributor.
        vm.prank(contributors[0]);
        vm.expectRevert(
            IMilestoneManager
                .Module__MilestoneManager__MilestoneNotSubmitable
                .selector
        );
        milestoneManager.submitMilestone(id, SUBMISSION_DATA);
    }

    //----------------------------------
    // Test: completeMilestone()

    function testCompleteMilestone(address[] memory contributors) public {
        IMilestoneManager.Contributor[] memory contribs =
            _generateEqualContributors(contributors);

        // Mint tokens to proposal.
        // Note that these tokens are transfered to the milestone module
        // when the payment orders are created.
        _token.mint(address(_proposal), BUDGET);

        uint id = milestoneManager.addMilestone(
            DURATION, BUDGET, contribs, TITLE, DETAILS
        );

        // We wait for the timelock to pass
        vm.warp(block.timestamp + TIMELOCK + 1);

        milestoneManager.startNextMilestone();

        // Milestone must be submitted by a contributor.
        vm.prank(contributors[0]);
        milestoneManager.submitMilestone(id, SUBMISSION_DATA);

        milestoneManager.completeMilestone(id);
        assertTrue(milestoneManager.getMilestoneInformation(id).completed);
    }

    function testCompleteMilestoneFailsIfCallerNotAuthorizedOrOwner(
        address caller,
        address[] memory contributors
    ) public {
        _authorizer.setIsAuthorized(caller, false);
        vm.assume(caller != _proposal.owner());

        IMilestoneManager.Contributor[] memory contribs =
            _generateEqualContributors(contributors);

        // Mint tokens to proposal.
        // Note that these tokens are transfered to the milestone module
        // when the payment orders are created.
        _token.mint(address(_proposal), BUDGET);

        uint id = milestoneManager.addMilestone(
            DURATION, BUDGET, contribs, TITLE, DETAILS
        );

        // We wait for the timelock to pass
        vm.warp(block.timestamp + TIMELOCK + 1);

        milestoneManager.startNextMilestone();

        // Milestone must be submitted by a contributor.
        vm.prank(contributors[0]);
        milestoneManager.submitMilestone(id, SUBMISSION_DATA);

        vm.prank(caller);
        vm.expectRevert(IModule.Module__CallerNotAuthorized.selector);
        milestoneManager.completeMilestone(id);
    }

    function testCompleteMilestoneFailsForInvalidId(
        address[] memory contributors
    ) public {
        IMilestoneManager.Contributor[] memory contribs =
            _generateEqualContributors(contributors);

        // Mint tokens to proposal.
        // Note that these tokens are transfered to the milestone module
        // when the payment orders are created.
        _token.mint(address(_proposal), BUDGET);

        uint id = milestoneManager.addMilestone(
            DURATION, BUDGET, contribs, TITLE, DETAILS
        );

        // We wait for the timelock to pass
        vm.warp(block.timestamp + TIMELOCK + 1);

        milestoneManager.startNextMilestone();

        // Milestone must be submitted by a contributor.
        vm.prank(contributors[0]);
        milestoneManager.submitMilestone(id, SUBMISSION_DATA);

        vm.expectRevert(
            IMilestoneManager
                .Module__MilestoneManager__InvalidMilestoneId
                .selector
        );
        milestoneManager.completeMilestone(id + 1);
    }

    function testCompleteMilestoneFailsIfMilestoneNotYetSubmitted(
        address[] memory contributors
    ) public {
        IMilestoneManager.Contributor[] memory contribs =
            _generateEqualContributors(contributors);

        // Mint tokens to proposal.
        // Note that these tokens are transfered to the milestone module
        // when the payment orders are created.
        _token.mint(address(_proposal), BUDGET);

        uint id = milestoneManager.addMilestone(
            DURATION, BUDGET, contribs, TITLE, DETAILS
        );

        // We wait for the timelock to pass
        vm.warp(block.timestamp + TIMELOCK + 1);

        milestoneManager.startNextMilestone();

        // Note that the milestone does not get submitted.

        vm.expectRevert(
            IMilestoneManager
                .Module__MilestoneManager__MilestoneNotCompleteable
                .selector
        );
        milestoneManager.completeMilestone(id);
    }

    //----------------------------------
    // Test: declineMilestone()

    function testDeclineMilestone(address[] memory contributors) public {
        IMilestoneManager.Contributor[] memory contribs =
            _generateEqualContributors(contributors);

        // Mint tokens to proposal.
        // Note that these tokens are transfered to the milestone module
        // when the payment orders are created.
        _token.mint(address(_proposal), BUDGET);

        uint id = milestoneManager.addMilestone(
            DURATION, BUDGET, contribs, TITLE, DETAILS
        );

        // We wait for the timelock to pass
        vm.warp(block.timestamp + TIMELOCK + 1);

        milestoneManager.startNextMilestone();

        // Milestone must be submitted by a contributor.
        vm.prank(contributors[0]);
        milestoneManager.submitMilestone(id, SUBMISSION_DATA);

        milestoneManager.declineMilestone(id);
        assertEq(
            milestoneManager.getMilestoneInformation(id).submissionData.length,
            0
        );
    }

    function testDeclineMilestoneFailsIfCallerNotAuthorized(
        address caller,
        address[] memory contributors
    ) public {
        _authorizer.setIsAuthorized(caller, false);
        vm.assume(caller != _proposal.owner());

        IMilestoneManager.Contributor[] memory contribs =
            _generateEqualContributors(contributors);

        // Mint tokens to proposal.
        // Note that these tokens are transfered to the milestone module
        // when the payment orders are created.
        _token.mint(address(_proposal), BUDGET);

        uint id = milestoneManager.addMilestone(
            DURATION, BUDGET, contribs, TITLE, DETAILS
        );

        // We wait for the timelock to pass
        vm.warp(block.timestamp + TIMELOCK + 1);

        milestoneManager.startNextMilestone();

        // Milestone must be submitted by a contributor.
        vm.prank(contributors[0]);
        milestoneManager.submitMilestone(id, SUBMISSION_DATA);

        vm.prank(caller);
        vm.expectRevert(IModule.Module__CallerNotAuthorized.selector);
        milestoneManager.declineMilestone(id);
    }

    function testDeclineMilestoneFailsForInvalidId(
        address[] memory contributors
    ) public {
        IMilestoneManager.Contributor[] memory contribs =
            _generateEqualContributors(contributors);

        // Mint tokens to proposal.
        // Note that these tokens are transfered to the milestone module
        // when the payment orders are created.
        _token.mint(address(_proposal), BUDGET);

        uint id = milestoneManager.addMilestone(
            DURATION, BUDGET, contribs, TITLE, DETAILS
        );

        // We wait for the timelock to pass
        vm.warp(block.timestamp + TIMELOCK + 1);

        milestoneManager.startNextMilestone();

        // Milestone must be submitted by a contributor.
        vm.prank(contributors[0]);
        milestoneManager.submitMilestone(id, SUBMISSION_DATA);

        vm.expectRevert(
            IMilestoneManager
                .Module__MilestoneManager__InvalidMilestoneId
                .selector
        );
        milestoneManager.declineMilestone(id + 1);
    }

    function testDeclineMilestoneFailsIfMilestoneNotYetSubmitted(
        address[] memory contributors
    ) public {
        IMilestoneManager.Contributor[] memory contribs =
            _generateEqualContributors(contributors);

        // Mint tokens to proposal.
        // Note that these tokens are transfered to the milestone module
        // when the payment orders are created.
        _token.mint(address(_proposal), BUDGET);

        uint id = milestoneManager.addMilestone(
            DURATION, BUDGET, contribs, TITLE, DETAILS
        );

        // We wait for the timelock to pass
        vm.warp(block.timestamp + TIMELOCK + 1);

        milestoneManager.startNextMilestone();

        // Note that the milestone does not get submitted.

        vm.expectRevert(
            IMilestoneManager
                .Module__MilestoneManager__MilestoneNotDeclineable
                .selector
        );
        milestoneManager.declineMilestone(id);
    }

    function testDeclineMilestoneFailsIfMilestoneAlreadyCompleted(
        address[] memory contributors
    ) public {
        IMilestoneManager.Contributor[] memory contribs =
            _generateEqualContributors(contributors);

        // Mint tokens to proposal.
        // Note that these tokens are transfered to the milestone module
        // when the payment orders are created.
        _token.mint(address(_proposal), BUDGET);

        uint id = milestoneManager.addMilestone(
            DURATION, BUDGET, contribs, TITLE, DETAILS
        );

        // We wait for the timelock to pass
        vm.warp(block.timestamp + TIMELOCK + 1);

        milestoneManager.startNextMilestone();

        // Milestone must be submitted by a contributor.
        vm.prank(contributors[0]);
        milestoneManager.submitMilestone(id, SUBMISSION_DATA);

        milestoneManager.completeMilestone(id);

        vm.expectRevert(
            IMilestoneManager
                .Module__MilestoneManager__MilestoneNotDeclineable
                .selector
        );
        milestoneManager.declineMilestone(id);
    }

    //----------------------------------
    // Test Milestone Contributor math

    function testPctMathWithEqualSalary(address[] memory contributors) public {
        IMilestoneManager.Contributor[] memory contribs =
            _generateEqualContributors(contributors);

        uint[] memory payouts = new uint[](contributors.length);

        //we are not using them, but startNextMilestone pulls the tokens
        _token.mint(address(_proposal), BUDGET);

        // Make sure that we generated a valid set of contributor salaries and calculate payouts
        uint precCount;
        uint payoutCount;
        for (uint i; i < contribs.length; ++i) {
            precCount += contribs[i].salary;
            uint bufPayout;
            bufPayout = (
                ((BUDGET * 1e18) / SALARY_PRECISION) * contribs[i].salary
            ) / 1e18;
            payouts[i] = bufPayout;
            payoutCount += bufPayout;
        }
        assertEq(precCount, SALARY_PRECISION);

        milestoneManager.addMilestone(
            DURATION, BUDGET, contribs, TITLE, DETAILS
        );

        milestoneManager.startNextMilestone();

        //Make sure the values in the payment orders are the same
        // Check that payment orders were added correctly.
        IPaymentClient.PaymentOrder[] memory orders =
            milestoneManager.paymentOrders();

        for (uint i = 1; i < orders.length; i++) {
            assertEq(orders[i].amount, payouts[i]);
        }

        // Check that we are indeed paying out the full budget
        assertTrue(payoutCount == BUDGET);
    }

    function testPctMathWithDissimilarSalaries(address[] memory contributors)
        public
    {
        IMilestoneManager.Contributor[] memory contribs =
            _generateDissimilarContributors(contributors);

        uint[] memory payouts = new uint[](contributors.length);

        //we are not using them, but startNextMilestone pulls the tokens
        _token.mint(address(_proposal), BUDGET);

        // Make sure that we generated a valid set of contributor salaries and calculate payouts
        uint precCount;
        uint payoutCount;
        for (uint i; i < contribs.length; ++i) {
            precCount += contribs[i].salary;
            uint bufPayout;
            bufPayout = (
                ((BUDGET * 1e18) / SALARY_PRECISION) * contribs[i].salary
            ) / 1e18;
            payouts[i] = bufPayout;
            payoutCount += bufPayout;
        }
        assertEq(precCount, SALARY_PRECISION);

        milestoneManager.addMilestone(
            DURATION, BUDGET, contribs, TITLE, DETAILS
        );

        milestoneManager.startNextMilestone();

        //Make sure the values in the payment orders are the same
        // Check that payment orders were added correctly.
        IPaymentClient.PaymentOrder[] memory orders =
            milestoneManager.paymentOrders();

        for (uint i = 1; i < orders.length; i++) {
            assertEq(orders[i].amount, payouts[i]);
        }

        // Check that we are indeed paying out the full budget
        assertTrue(payoutCount == BUDGET);
    }

    //--------------------------------------------------------------------------
    // Assert Helper Functions

    /// @dev Asserts milestone with given data exists.
    function _assertMilestone(
        uint id,
        uint duration,
        uint budget,
        IMilestoneManager.Contributor[] memory contributors,
        string memory title,
        string memory details,
        bytes memory submissionData,
        bool completed
    ) internal {
        IMilestoneManager.Milestone memory m =
            milestoneManager.getMilestoneInformation(id);

        assertEq(m.duration, duration);
        assertEq(m.budget, budget);

        assertEq(m.contributors.length, contributors.length);
        for (uint i; i < m.contributors.length; i++) {
            assertEq(m.contributors[i].addr, contributors[i].addr);
            assertEq(m.contributors[i].salary, contributors[i].salary);
        }

        assertTrue(m.title.equals(title));
        assertTrue(m.details.equals(details));

        assertEq(keccak256(m.submissionData), keccak256(submissionData));
        assertEq(m.completed, completed);
    }

    //--------------------------------------------------------------------------
    // Assume Helper Functions

    function _assumeValidDuration(uint duration) internal {
        _assumeElemNotInSet(_createInvalidDurations(), duration);
    }

    function _assumeValidBudgets(uint budget) internal {
        _assumeElemNotInSet(_createInvalidBudgets(), budget);
    }

    function _assumeValidDetails(string memory details) internal {
        _assumeElemNotInSet(_createInvalidDetails(), details);
    }

    //--------------------------------------------------------------------------
    // Data Creation Helper Functions

    /// @dev Returns an element of each category of invalid durations.
    function _createInvalidDurations() internal pure returns (uint[] memory) {
        uint[] memory invalids = new uint256[](1);

        invalids[0] = 0;

        return invalids;
    }

    /// @dev Returns an element of each category of invalid budgets.
    function _createInvalidBudgets() internal pure returns (uint[] memory) {
        uint[] memory invalids = new uint256[](0);

        // Note that there are currently no invalid budgets defined (Issue #97).

        return invalids;
    }

    /// @dev Returns an element of each category of invalid titles.
    function _createInvalidTitles() internal pure returns (string[] memory) {
        string[] memory invalidTitles = new string[](1);

        invalidTitles[0] = ""; // Empty string

        return invalidTitles;
    }

    /// @dev Returns an element of each category of invalid details.
    function _createInvalidDetails() internal pure returns (string[] memory) {
        string[] memory invalidDetails = new string[](1);

        invalidDetails[0] = ""; // Empty string

        return invalidDetails;
    }

    //--------------------------------------------------------------------------
    // Contributor Generation Helper Functions

    function _generateEqualContributors(address[] memory contribs)
        internal
        returns (IMilestoneManager.Contributor[] memory)
    {
        vm.assume(contribs.length != 0);
        vm.assume(contribs.length <= MAX_CONTRIBUTORS);
        assumeValidContributors(contribs);

        IMilestoneManager.Contributor[] memory contributors =
            new IMilestoneManager.Contributor[](contribs.length);

        for (uint i; i < contribs.length; i++) {
            uint _salary = SALARY_PRECISION / contribs.length;
            IMilestoneManager.Contributor memory _buf =
                IMilestoneManager.Contributor(contribs[i], _salary, "testData");
            contributors[i] = _buf;
        }

        //get rid of rounding errors
        contributors[0].salary += SALARY_PRECISION % contribs.length;

        return contributors;
    }

    IMilestoneManager.Contributor[] diffContributors;

    function _generateDissimilarContributors(address[] memory contribs)
        internal
        returns (IMilestoneManager.Contributor[] memory)
    {
        vm.assume(contribs.length != 0);
        vm.assume(contribs.length <= MAX_CONTRIBUTORS);
        assumeValidContributors(contribs);

        //IMilestoneManager.Contributor[] memory contributors =
        new IMilestoneManager.Contributor[](contribs.length);

        //assign pseudoRandom with until limit
        uint accumSalary;

        for (uint i; i < contribs.length; i++) {
            uint _salary = pseudoRandomSalary(contribs[i], SALARY_PRECISION);
            if ((accumSalary + _salary) <= SALARY_PRECISION) {
                accumSalary += _salary;
            } else {
                _salary = SALARY_PRECISION - accumSalary;
                accumSalary += _salary;
            }

            IMilestoneManager.Contributor memory _buf =
                IMilestoneManager.Contributor(contribs[i], _salary, "testData");
            diffContributors.push(_buf);

            if (accumSalary == SALARY_PRECISION) {
                return diffContributors;
            }
        }

        //if we arrived here, we didn't "fill out" the budget
        diffContributors[0].salary += (SALARY_PRECISION - accumSalary);

        return diffContributors;
    }

    function pseudoRandomSalary(address addr, uint maxValue)
        public
        pure
        returns (uint)
    {
        bytes memory abiEncodeOutput = abi.encode(addr);
        uint kHashOutput = uint(keccak256(abiEncodeOutput));
        return kHashOutput % maxValue;
    }

    function _getPositionAfter(uint id) private view returns (uint) {
        uint[] memory milestoneList = milestoneManager.listMilestoneIds();

        //If SENTINEL return first position in list
        if (id == type(uint).max) {
            return milestoneList[0];
        }

        uint length = milestoneList.length;
        for (uint i = 0; i < length; i++) {
            if (id == milestoneList[i]) {
                if (i == (length - 1)) {
                    return type(uint).max;
                } else {
                    return milestoneList[i + 1];
                }
            }
        }

        //This means id was not found in line which should not happen
        assert(false);
    }

    // =========================================================================
    // Copied from proposal/helper/TypeSanityHelper.sol
    // @todo Make TypeSanityHelper globally for test available.

    address private constant _SENTINEL_CONTRIBUTOR = address(0x1);

    mapping(address => bool) contributorCache;

    function assumeValidContributors(address[] memory addrs) public {
        for (uint i; i < addrs.length; i++) {
            assumeValidContributor(addrs[i]);

            // Assume contributor address unique.
            vm.assume(!contributorCache[addrs[i]]);

            // Add contributor address to cache.
            contributorCache[addrs[i]] = true;
        }
    }

    function assumeValidContributor(address a) public view {
        address[] memory invalids = createInvalidContributors();

        for (uint i; i < invalids.length; i++) {
            vm.assume(a != invalids[i]);
        }
    }

    function createInvalidContributors()
        public
        view
        returns (address[] memory)
    {
        address[] memory invalids = new address[](4);

        invalids[0] = address(0);
        invalids[1] = _SENTINEL_CONTRIBUTOR;
        invalids[2] = address(_proposal);
        invalids[3] = address(milestoneManager);

        return invalids;
    }
    // =========================================================================
}<|MERGE_RESOLUTION|>--- conflicted
+++ resolved
@@ -321,17 +321,13 @@
         // when the payment orders are created.
         _token.mint(address(_proposal), BUDGET);
 
-<<<<<<< HEAD
         milestoneManager.addMilestone(
             DURATION, BUDGET, contribs, TITLE, DETAILS
         );
-=======
-        milestoneManager.addMilestone(DURATION, BUDGET, TITLE, DETAILS);
-
-        // We wait for the timelock to pass
-        vm.warp(block.timestamp + TIMELOCK + 1);
-
->>>>>>> d65f0339
+
+        // We wait for the timelock to pass
+        vm.warp(block.timestamp + TIMELOCK + 1);
+
         milestoneManager.startNextMilestone();
 
         milestoneManager.addMilestone(
@@ -792,21 +788,6 @@
         milestoneManager.startNextMilestone();
     }
 
-<<<<<<< HEAD
-=======
-    function testStartNextMilestoneFailsIfContributorsListEmpty() public {
-        milestoneManager.addMilestone(DURATION, BUDGET, TITLE, DETAILS);
-
-        // We wait for the timelock to pass
-        vm.warp(block.timestamp + TIMELOCK + 1);
-
-        vm.expectRevert(
-            IMilestoneManager.Module__MilestoneManager__NoContributors.selector
-        );
-        milestoneManager.startNextMilestone();
-    }
-
->>>>>>> d65f0339
     function testStartNextMilestoneFailsIfNextMilestoneNotActivatable()
         public
     {
