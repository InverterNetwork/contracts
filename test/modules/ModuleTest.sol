--- conflicted
+++ resolved
@@ -10,14 +10,10 @@
 import {IERC20} from "@oz/token/ERC20/IERC20.sol";
 
 // Internal Dependencies
-<<<<<<< HEAD
-import {Orchestrator} from "src/orchestrator/Orchestrator.sol";
+import {OrchestratorMock} from
+    "test/utils/mocks/orchestrator/OrchestratorMock.sol";
 import {TransactionForwarder} from
     "src/external/forwarder/TransactionForwarder.sol";
-=======
-import {OrchestratorMock} from
-    "test/utils/mocks/orchestrator/OrchestratorMock.sol";
->>>>>>> fd06b463
 
 // Internal Interfaces
 import {IModule, IOrchestrator} from "src/modules/base/IModule.sol";
@@ -36,7 +32,7 @@
  * @dev Base class for module implementation test contracts.
  */
 abstract contract ModuleTest is Test {
-    OrchestratorMock _orchestrator;
+    OrchestratorMockMock _orchestrator;
 
     // Mocks
     FundingManagerMock _fundingManager;
@@ -67,7 +63,6 @@
         address[] memory modules = new address[](1);
         modules[0] = address(module);
 
-<<<<<<< HEAD
         address impl = address(new OrchestratorMock(address(_forwarder)));
         _orchestrator = OrchestratorMock(Clones.clone(impl));
 
@@ -76,10 +71,6 @@
 
         impl = address(new AuthorizerMock());
         _authorizer = AuthorizerMock(Clones.clone(impl));
-=======
-        address impl = address(new OrchestratorMock());
-        _orchestrator = OrchestratorMock(Clones.clone(impl));
->>>>>>> fd06b463
 
         _orchestrator.init(
             _ORCHESTRATOR_ID,
