// SPDX-License-Identifier: LGPL-3.0-only
pragma solidity ^0.8.0;

import "forge-std/Test.sol";

// SuT
import {
    Governor_v1, IGovernor_v1
} from "src/external/governance/Governor_v1.sol";

// Errors
import {OZErrors} from "test/utils/errors/OZErrors.sol";

// Internal Dependencies
import {IInverterBeacon_v1} from "src/proxies/interfaces/IInverterBeacon_v1.sol";
import {
    IModuleFactory_v1,
    IModule_v1
} from "src/factories/interfaces/IModuleFactory_v1.sol";

import {InverterBeaconV1OwnableMock} from
    "test/utils/mocks/proxies/InverterBeaconV1OwnableMock.sol";
import {ModuleFactoryV1Mock} from
    "test/utils/mocks/factories/ModuleFactoryV1Mock.sol";

// External Dependencies
import {IAccessControl} from "@oz/access/IAccessControl.sol";

import {Clones} from "@oz/proxy/Clones.sol";

contract GovernorV1Test is Test {
    // SuT
    Governor_v1 gov;

    ModuleFactoryV1Mock modFactory;

    InverterBeaconV1OwnableMock ownedBeaconMock;
    InverterBeaconV1OwnableMock unownedBeaconMock;

    address communityMultisig = address(0x11111);
    address teamMultisig = address(0x22222);
    uint timelockPeriod = 1 weeks;

    // Events

    event BeaconTimelockStarted(
        address beacon,
        address newImplementation,
        uint newMinorVersion,
        uint newPatchVersion,
        uint timelockExceeded
    );
    event BeaconUpgraded(
        address beacon,
        address newImplementation,
        uint newMinorVersion,
        uint newPatchVersion
    );
    event BeaconUpgradedCanceled(address beacon);
    event TimelockPeriodSet(uint newTimelockPeriod);
    event BeaconShutdownInitiated(address beacon);
    event BeaconForcefullyUpgradedAndImplementationRestarted(
        address beacon,
        address newImplementation,
        uint newMinorVersion,
        uint newPatchVersion
    );
    event BeaconImplementationRestarted(address beacon);
    event OwnershipAccepted(address adr);

    function setUp() public {
<<<<<<< HEAD
        modFactory = new ModuleFactoryV1Mock();

        gov = new Governor_v1();
=======
        address impl = address(new Governor_v1());
        gov = Governor_v1(Clones.clone(impl));
>>>>>>> 1cf73477
        gov.init(
            communityMultisig,
            teamMultisig,
            timelockPeriod,
            address(makeAddr("FeeManager")),
            address(address(modFactory))
        );

        // Create beacon owned by governor
        ownedBeaconMock = new InverterBeaconV1OwnableMock(address(gov));

        // Create beacon not owned by governor contract
        unownedBeaconMock = new InverterBeaconV1OwnableMock(address(this));
    }

    //--------------------------------------------------------------------------
    // Test: SupportsInterface

    function testSupportsInterface() public {
        assertTrue(gov.supportsInterface(type(IGovernor_v1).interfaceId));
    }

    //--------------------------------------------------------------------------
    // Test: Modifier

    function testOnlyLinkedModuleFactory(address adr) public {
        if (adr != address(modFactory)) {
            vm.expectRevert(
                abi.encodeWithSelector(
                    IGovernor_v1.Governor__OnlyLinkedModuleFactory.selector
                )
            );
        }

        IInverterBeacon_v1[] memory beacons = new IInverterBeacon_v1[](0);

        vm.prank(adr);
        gov.moduleFactoryInitCallback(beacons);
    }

    function testLinkedBeaconsEmpty(bool empty) public {
        IModule_v1.Metadata memory metadata;
        if (!empty) {
            vm.prank(communityMultisig);
            gov.registerMetadataInModuleFactory(
                modFactory, metadata, ownedBeaconMock
            );
            vm.expectRevert(
                abi.encodeWithSelector(
                    IGovernor_v1.Governor__LinkedBeaconsNotEmpty.selector
                )
            );
        }

        IInverterBeacon_v1[] memory beacons = new IInverterBeacon_v1[](0);

        vm.prank(address(modFactory));
        gov.moduleFactoryInitCallback(beacons);
    }

    function testValidAddress(address adr) public {
        if (adr == address(0)) {
            vm.expectRevert(
                abi.encodeWithSelector(
                    IGovernor_v1.Governor__InvalidAddress.selector, adr
                )
            );
        }
    }

    function testValidTimelockPeriod(uint amt) public {
        if (amt < 48 hours) {
            vm.expectRevert(
                abi.encodeWithSelector(
                    IGovernor_v1.Governor__InvalidTimelockPeriod.selector, amt
                )
            );
        }

        vm.prank(communityMultisig);
        gov.setTimelockPeriod(amt);
    }

    function testAccessibleBeacon(uint seed, address target) public {
        vm.assume(target != 0x4e59b44847b379578588920cA78FbF26c0B4956C); // Create2Deployer
        bool shouldFail = true;
        // Restrict seed to one of 3 variants
        seed = bound(seed, 0, 2);
        // case 1
        if (seed == 0) {
            target = address(ownedBeaconMock);
            shouldFail = false;
        }
        // Case 2
        else if (seed == 1) {
            target = address(unownedBeaconMock);
        }
        // Case 3
        else {
            // Just make sure target is not one of the other ones
            vm.assume(target != address(ownedBeaconMock));
            vm.assume(target != address(unownedBeaconMock));
        }

        if (shouldFail) {
            vm.expectRevert(
                abi.encodeWithSelector(
                    IGovernor_v1.Governor__BeaconNotAccessible.selector, target
                )
            );
        }
        vm.prank(address(communityMultisig));
        gov.upgradeBeaconWithTimelock(target, address(0x1), 0, 0);
    }

    function testOnlyCommunityOrTeamMultisig(address sender) public {
        if (
            !gov.hasRole(gov.COMMUNITY_MULTISIG_ROLE(), sender)
                && !gov.hasRole(gov.TEAM_MULTISIG_ROLE(), sender)
        ) {
            vm.expectRevert(
                abi.encodeWithSelector(
                    IGovernor_v1.Governor__OnlyCommunityOrTeamMultisig.selector
                )
            );
        }

        vm.prank(sender);
        gov.upgradeBeaconWithTimelock(
            address(ownedBeaconMock), address(0xBEEF), 2, 0
        );
    }

    function testUpgradeProcessAlreadyStarted(bool processStarted) public {
        if (processStarted) {
            vm.prank(address(communityMultisig));
            gov.upgradeBeaconWithTimelock(
                address(ownedBeaconMock), address(0x1), 0, 0
            );
        } else {
            vm.expectRevert(
                abi.encodeWithSelector(
                    IGovernor_v1.Governor__UpgradeProcessNotStarted.selector
                )
            );
        }

        vm.prank(communityMultisig);
        gov.cancelUpgrade(address(ownedBeaconMock));
    }

    function testTimelockPeriodExceeded(uint seed1, uint seed2) public {
        seed1 = bound(seed1, 0, 1_000_000 weeks);
        seed2 = bound(seed2, 0, 1000 days);
        // warp now to seed
        vm.warp(seed1);

        // Create Timelock
        vm.prank(address(communityMultisig));
        gov.upgradeBeaconWithTimelock(
            address(ownedBeaconMock), address(0x1), 0, 0
        );

        // Wait seed2 time
        vm.warp(block.timestamp + seed2);

        // If waited time is smaller than timelock period throw error
        if (seed2 < timelockPeriod) {
            vm.expectRevert(
                abi.encodeWithSelector(
                    IGovernor_v1.Governor__TimelockPeriodNotExceeded.selector
                )
            );
        }

        vm.prank(communityMultisig);
        gov.triggerUpgradeBeaconWithTimelock(address(ownedBeaconMock));
    }

    //--------------------------------------------------------------------------
    // Test: Init

    function testInit() public {
        // Assert Admin roles
        // COMMUNITY_MULTISIG_ROLE is its own admin
        assertEq(
            gov.getRoleAdmin(gov.COMMUNITY_MULTISIG_ROLE()),
            gov.COMMUNITY_MULTISIG_ROLE()
        );
        // COMMUNITY_MULTISIG_ROLE is its TEAM_MULTISIG_ROLE admin
        assertEq(
            gov.getRoleAdmin(gov.TEAM_MULTISIG_ROLE()),
            gov.COMMUNITY_MULTISIG_ROLE()
        );
        // COMMUNITY_MULTISIG_ROLE is its DEFAULT_ADMIN_ROLE admin
        assertEq(
            gov.getRoleAdmin(gov.DEFAULT_ADMIN_ROLE()),
            gov.COMMUNITY_MULTISIG_ROLE()
        );

        // Assert role distribution
        assertTrue(
            gov.hasRole(gov.COMMUNITY_MULTISIG_ROLE(), communityMultisig)
        );
        assertTrue(gov.hasRole(gov.TEAM_MULTISIG_ROLE(), teamMultisig));

        // assert timelock Period
        assertEq(gov.timelockPeriod(), timelockPeriod);

        // assert FeeManager
        assertEq(gov.getFeeManager(), makeAddr("FeeManager"));
    }

    function testInitModifierInPosition() public {
        // initializer
        vm.expectRevert(OZErrors.Initializable__InvalidInitialization);
        gov.init(
            communityMultisig,
            teamMultisig,
            timelockPeriod,
            makeAddr("FeeManager"),
            address(makeAddr("ModuleFactory"))
        );

        address impl = address(new Governor_v1());
        gov = Governor_v1(Clones.clone(impl));
        // validAddress(newCommunityMultisig)
        vm.expectRevert(
            abi.encodeWithSelector(
                IGovernor_v1.Governor__InvalidAddress.selector, address(0)
            )
        );
        gov.init(
            address(0),
            teamMultisig,
            timelockPeriod,
            makeAddr("FeeManager"),
            address(makeAddr("ModuleFactory"))
        );

        // validAddress(newTeamMultisig)
        vm.expectRevert(
            abi.encodeWithSelector(
                IGovernor_v1.Governor__InvalidAddress.selector, address(0)
            )
        );
        gov.init(
            communityMultisig,
            address(0),
            timelockPeriod,
            makeAddr("FeeManager"),
            address(makeAddr("ModuleFactory"))
        );

        // validTimelockPeriod(newTimelockPeriod)
        vm.expectRevert(
            abi.encodeWithSelector(
                IGovernor_v1.Governor__InvalidTimelockPeriod.selector, 0
            )
        );
        gov.init(
            communityMultisig,
            teamMultisig,
            0,
            makeAddr("FeeManager"),
            address(makeAddr("ModuleFactory"))
        );

        // validAddress(newFeeManager)
        vm.expectRevert(
            abi.encodeWithSelector(
                IGovernor_v1.Governor__InvalidAddress.selector, address(0)
            )
        );

        gov.init(
            communityMultisig,
            teamMultisig,
            timelockPeriod,
            address(0),
            address(makeAddr("ModuleFactory"))
        );

        // validAddress(initialFeeManager)
        vm.expectRevert(
            abi.encodeWithSelector(
                IGovernor_v1.Governor__InvalidAddress.selector, address(0)
            )
        );

        gov.init(
            communityMultisig,
            teamMultisig,
            timelockPeriod,
            makeAddr("FeeManager"),
            address(0)
        );
    }

    //--------------------------------------------------------------------------
    // Test: moduleFactoryInitCallback

    function testModuleFactoryInitCallback(uint beaconAmount) public {
        vm.assume(beaconAmount < 1000);

        IInverterBeacon_v1[] memory newBeacons =
            new IInverterBeacon_v1[](beaconAmount);

        for (uint i = 0; i < beaconAmount; i++) {
            newBeacons[i] = IInverterBeacon_v1(
                address(new InverterBeaconV1OwnableMock(address(gov)))
            );
        }

        vm.prank(address(modFactory));
        gov.moduleFactoryInitCallback(newBeacons);

        IInverterBeacon_v1[] memory linkedBeacons = gov.getLinkedBeacons();
        assertEq(newBeacons.length, linkedBeacons.length);

        for (uint i = 0; i < linkedBeacons.length; i++) {
            assertEq(address(newBeacons[i]), address(linkedBeacons[i]));
        }
    }

    function testModuleFactoryInitCallbackFailsForIncorrectBeacon() public {
        IInverterBeacon_v1[] memory newBeacons = new IInverterBeacon_v1[](1);
        newBeacons[0] = unownedBeaconMock;

        // isBeaconAccessible
        vm.expectRevert(
            abi.encodeWithSelector(
                IGovernor_v1.Governor__BeaconNotAccessible.selector,
                address(unownedBeaconMock)
            )
        );

        vm.prank(address(modFactory));
        gov.moduleFactoryInitCallback(newBeacons);
    }

    function testModuleFactoryInitCallbackModifierInPosition() public {
        IInverterBeacon_v1[] memory newBeacons = new IInverterBeacon_v1[](0);

        // onlyLinkedModuleFactory
        vm.expectRevert(
            abi.encodeWithSelector(
                IGovernor_v1.Governor__OnlyLinkedModuleFactory.selector
            )
        );

        gov.moduleFactoryInitCallback(newBeacons);

        // linkedBeaconsEmpty
        IModule_v1.Metadata memory metadata;
        vm.prank(communityMultisig);
        gov.registerMetadataInModuleFactory(
            modFactory, metadata, ownedBeaconMock
        );
        vm.expectRevert(
            abi.encodeWithSelector(
                IGovernor_v1.Governor__LinkedBeaconsNotEmpty.selector
            )
        );
        vm.prank(address(modFactory));
        gov.moduleFactoryInitCallback(newBeacons);
    }

    //--------------------------------------------------------------------------
    // Test: Getter Functions

    function testGetBeaconTimelock() public view {
        // Tivial Test
        // 100% Testcoverage here we go xD
        gov.getBeaconTimelock(address(0));
    }

    //--------------------------------------------------------------------------
    // Test: FeeManager Functions

    function testGetFeeManager() public view {
        // Tivial Test
        gov.getFeeManager();
    }

    function testSetFeeManagerModifierInPosition() public {
        // onlyRole(COMMUNITY_MULTISIG_ROLE)
        vm.expectRevert(
            abi.encodeWithSelector(
                IAccessControl.AccessControlUnauthorizedAccount.selector,
                address(this),
                gov.COMMUNITY_MULTISIG_ROLE()
            )
        );
        gov.setFeeManager(address(0x1));

        // validAddress(newFeeManager)
        vm.expectRevert(
            abi.encodeWithSelector(
                IGovernor_v1.Governor__InvalidAddress.selector, address(0)
            )
        );
        vm.prank(address(communityMultisig));
        gov.setFeeManager(address(0));
    }

    function testSetModuleFactoryModifierInPosition() public {
        // onlyRole(COMMUNITY_MULTISIG_ROLE)
        vm.expectRevert(
            abi.encodeWithSelector(
                IAccessControl.AccessControlUnauthorizedAccount.selector,
                address(this),
                gov.COMMUNITY_MULTISIG_ROLE()
            )
        );
        gov.setModuleFactory(address(0x1));

        // validAddress(newModuleFactory)
        vm.expectRevert(
            abi.encodeWithSelector(
                IGovernor_v1.Governor__InvalidAddress.selector, address(0)
            )
        );
        vm.prank(address(communityMultisig));
        gov.setModuleFactory(address(0));
    }

    function testSetFeeManagerMaxFeeModifierInPosition() public {
        // onlyRole(COMMUNITY_MULTISIG_ROLE)
        vm.expectRevert(
            abi.encodeWithSelector(
                IAccessControl.AccessControlUnauthorizedAccount.selector,
                address(this),
                gov.COMMUNITY_MULTISIG_ROLE()
            )
        );
        gov.setFeeManagerMaxFee(0);
    }

    function testSetFeeManagerDefaultProtocolTreasuryModifierInPosition()
        public
    {
        // onlyRole(COMMUNITY_MULTISIG_ROLE)
        vm.expectRevert(
            abi.encodeWithSelector(
                IAccessControl.AccessControlUnauthorizedAccount.selector,
                address(this),
                gov.COMMUNITY_MULTISIG_ROLE()
            )
        );
        gov.setFeeManagerDefaultProtocolTreasury(address(0x1));
    }

    function testSetFeeManagerWorkflowTreasuriesModifierInPosition() public {
        // onlyRole(COMMUNITY_MULTISIG_ROLE)
        vm.expectRevert(
            abi.encodeWithSelector(
                IAccessControl.AccessControlUnauthorizedAccount.selector,
                address(this),
                gov.COMMUNITY_MULTISIG_ROLE()
            )
        );
        gov.setFeeManagerWorkflowTreasuries(address(0x1), address(0x1));
    }

    function testSetFeeManagerDefaultCollateralFeeModifierInPosition() public {
        // onlyRole(COMMUNITY_MULTISIG_ROLE)
        vm.expectRevert(
            abi.encodeWithSelector(
                IAccessControl.AccessControlUnauthorizedAccount.selector,
                address(this),
                gov.COMMUNITY_MULTISIG_ROLE()
            )
        );
        gov.setFeeManagerDefaultCollateralFee(1);
    }

    function testSetFeeManagerDefaultIssuanceFeeModifierInPosition() public {
        // onlyRole(COMMUNITY_MULTISIG_ROLE)
        vm.expectRevert(
            abi.encodeWithSelector(
                IAccessControl.AccessControlUnauthorizedAccount.selector,
                address(this),
                gov.COMMUNITY_MULTISIG_ROLE()
            )
        );
        gov.setFeeManagerDefaultIssuanceFee(1);
    }

    function testSetFeeManagerCollateralWorkflowFeeModifierInPosition()
        public
    {
        // onlyCommunityOrTeamMultisig
        vm.expectRevert(
            abi.encodeWithSelector(
                IGovernor_v1.Governor__OnlyCommunityOrTeamMultisig.selector
            )
        );
        gov.setFeeManagerCollateralWorkflowFee(
            address(0x1), address(0x1), bytes4(""), true, 1
        );
    }

    function testSetFeeManagerIssuanceWorkflowFeeModifierInPosition() public {
        // onlyCommunityOrTeamMultisig
        vm.expectRevert(
            abi.encodeWithSelector(
                IGovernor_v1.Governor__OnlyCommunityOrTeamMultisig.selector
            )
        );
        gov.setFeeManagerIssuanceWorkflowFee(
            address(0x1), address(0x1), bytes4(""), true, 1
        );
    }

    //--------------------------------------------------------------------------
    // Test: Factory Functions

    function testRegisterMetadataInModuleFactory() public {
        IModule_v1.Metadata memory metadata;

        vm.prank(communityMultisig);
        gov.registerMetadataInModuleFactory(
            modFactory, metadata, IInverterBeacon_v1(ownedBeaconMock)
        );

        //Check if beacon is in linked beacon list
        assertEq(address(ownedBeaconMock), address(gov.getLinkedBeacons()[0]));

        //expect that the target function is called
        assertEq(modFactory.howManyCalls(), 1);
    }

    function testRegisterMetadataInModuleFactoryModifierInPosition() public {
        // onlyCommunityOrTeamMultisig
        vm.expectRevert(
            abi.encodeWithSelector(
                IGovernor_v1.Governor__OnlyCommunityOrTeamMultisig.selector
            )
        );

        IModule_v1.Metadata memory metadata;
        gov.registerMetadataInModuleFactory(
            IModuleFactory_v1(address(0)),
            metadata,
            IInverterBeacon_v1(ownedBeaconMock)
        );

        // accessibleBeacon(beacon)
        vm.expectRevert(
            abi.encodeWithSelector(
                IGovernor_v1.Governor__BeaconNotAccessible.selector, address(0)
            )
        );
        vm.prank(communityMultisig);
        gov.registerMetadataInModuleFactory(
            IModuleFactory_v1(address(0)),
            metadata,
            IInverterBeacon_v1(address(0))
        );
    }

    //--------------------------------------------------------------------------
    // Test: Beacon Functions

    //---------------------------
    // Upgrade

    function testUpgradeBeaconWithTimelock(
        uint seed,
        bytes32 salt,
        address newImplementation,
        uint newMinorVersion,
        uint newPatchVersion
    ) public {
        vm.assume(newImplementation != address(0));

        // To properly randomise Beacon deployment use create2 and salt
        address beacon = deployBeaconWithSaltAndTransferOwnershipToGov(salt);

        // Resonable warp
        vm.warp(bound(seed, 0, 1_000_000 weeks));

        vm.expectEmit(true, true, true, true);

        // We emit the event we expect to see.
        emit BeaconTimelockStarted(
            beacon,
            newImplementation,
            newMinorVersion,
            newPatchVersion,
            timelockPeriod + block.timestamp
        );
        vm.prank(address(communityMultisig));
        gov.upgradeBeaconWithTimelock(
            beacon, newImplementation, newMinorVersion, newPatchVersion
        );

        assertTrue(gov.getBeaconTimelock(beacon).timelockActive);
        assertEq(
            gov.getBeaconTimelock(beacon).timelockUntil,
            timelockPeriod + block.timestamp
        );
        assertEq(
            gov.getBeaconTimelock(beacon).intendedImplementation,
            newImplementation
        );
        assertEq(
            gov.getBeaconTimelock(beacon).intendedMinorVersion, newMinorVersion
        );
        assertEq(
            gov.getBeaconTimelock(beacon).intendedPatchVersion, newPatchVersion
        );
    }

    function testUpgradeBeaconWithTimelockModifierInPosition() public {
        // onlyCommunityOrTeamMultisig
        vm.expectRevert(
            abi.encodeWithSelector(
                IGovernor_v1.Governor__OnlyCommunityOrTeamMultisig.selector
            )
        );
        gov.upgradeBeaconWithTimelock(
            address(ownedBeaconMock), address(0x1), 0, 0
        );

        // accessibleBeacon(beacon)
        vm.expectRevert(
            abi.encodeWithSelector(
                IGovernor_v1.Governor__BeaconNotAccessible.selector, address(0)
            )
        );
        vm.prank(communityMultisig);
        gov.upgradeBeaconWithTimelock(address(0), address(0x1), 0, 0);

        // validAddress(newImplementation)
        vm.expectRevert(
            abi.encodeWithSelector(
                IGovernor_v1.Governor__InvalidAddress.selector, address(0)
            )
        );
        vm.prank(communityMultisig);
        gov.upgradeBeaconWithTimelock(
            address(ownedBeaconMock), address(0), 0, 0
        );
    }

    function testTriggerUpgradeBeaconWithTimelock() public {
        vm.prank(address(communityMultisig));
        gov.upgradeBeaconWithTimelock(
            address(ownedBeaconMock), address(0x1), 0, 0
        );

        // Resonable warp
        vm.warp(block.timestamp + timelockPeriod + 1);

        vm.expectEmit(true, true, true, true);
        emit BeaconUpgraded(address(ownedBeaconMock), address(0x1), 0, 0);

        vm.prank(address(communityMultisig));
        gov.triggerUpgradeBeaconWithTimelock(address(ownedBeaconMock));

        assertFalse(
            gov.getBeaconTimelock(address(ownedBeaconMock)).timelockActive
        );
        // Make sure ownedBeaconMock got called
        assertEq(ownedBeaconMock.functionCalled(), 1);
        assertEq(ownedBeaconMock.implementation(), address(0x1));
        assertEq(ownedBeaconMock.minorVersion(), 0);
        assertEq(ownedBeaconMock.patchVersion(), 0);
        assertEq(ownedBeaconMock.forcefulCall(), false);
    }

    function testTriggerUpgradeBeaconWithTimelockModifierInPosition() public {
        // onlyCommunityOrTeamMultisig
        vm.expectRevert(
            abi.encodeWithSelector(
                IGovernor_v1.Governor__OnlyCommunityOrTeamMultisig.selector
            )
        );
        gov.triggerUpgradeBeaconWithTimelock(address(ownedBeaconMock));

        // accessibleBeacon(beacon)
        vm.expectRevert(
            abi.encodeWithSelector(
                IGovernor_v1.Governor__BeaconNotAccessible.selector, address(0)
            )
        );
        vm.prank(communityMultisig);
        gov.triggerUpgradeBeaconWithTimelock(address(0));

        // upgradeProcessAlreadyStarted(beacon)

        vm.expectRevert(
            abi.encodeWithSelector(
                IGovernor_v1.Governor__UpgradeProcessNotStarted.selector
            )
        );
        vm.prank(communityMultisig);
        gov.triggerUpgradeBeaconWithTimelock(address(ownedBeaconMock));

        // timelockPeriodExceeded(beacon)

        vm.prank(communityMultisig);
        gov.upgradeBeaconWithTimelock(
            address(ownedBeaconMock), address(0x1), 0, 0
        );

        vm.expectRevert(
            abi.encodeWithSelector(
                IGovernor_v1.Governor__TimelockPeriodNotExceeded.selector
            )
        );
        vm.prank(communityMultisig);
        gov.triggerUpgradeBeaconWithTimelock(address(ownedBeaconMock));
    }

    function testCancelUpgrade() public {
        vm.prank(address(communityMultisig));
        gov.upgradeBeaconWithTimelock(
            address(ownedBeaconMock), address(0x1), 0, 0
        );

        // Resonable warp
        vm.warp(block.timestamp + timelockPeriod + 1);

        vm.expectEmit(true, true, true, true);
        emit BeaconUpgradedCanceled(address(ownedBeaconMock));

        vm.prank(address(communityMultisig));
        gov.cancelUpgrade(address(ownedBeaconMock));

        assertFalse(
            gov.getBeaconTimelock(address(ownedBeaconMock)).timelockActive
        );
    }

    function testCancelUpgradeModifierInPosition() public {
        // onlyCommunityOrTeamMultisig
        vm.expectRevert(
            abi.encodeWithSelector(
                IGovernor_v1.Governor__OnlyCommunityOrTeamMultisig.selector
            )
        );
        gov.cancelUpgrade(address(ownedBeaconMock));

        // upgradeProcessAlreadyStarted(beacon)

        vm.expectRevert(
            abi.encodeWithSelector(
                IGovernor_v1.Governor__UpgradeProcessNotStarted.selector
            )
        );
        vm.prank(communityMultisig);
        gov.cancelUpgrade(address(ownedBeaconMock));
    }

    function testSetTimelockPeriodModifierInPosition() public {
        // onlyRole(COMMUNITY_MULTISIG_ROLE)
        vm.expectRevert(
            abi.encodeWithSelector(
                IAccessControl.AccessControlUnauthorizedAccount.selector,
                address(this),
                gov.COMMUNITY_MULTISIG_ROLE()
            )
        );
        gov.setTimelockPeriod(1);

        // validTimelockPeriod(newTimelockPeriod)
        vm.expectRevert(
            abi.encodeWithSelector(
                IGovernor_v1.Governor__InvalidTimelockPeriod.selector, 0
            )
        );
        vm.prank(address(communityMultisig));
        gov.setTimelockPeriod(0);
    }

    //--------------------------------------------------------------------------
    // Test: Emergency Shutdown Functions

    function testInitiateBeaconShutdown() public {
        vm.expectEmit(true, true, true, true);
        emit BeaconShutdownInitiated(address(ownedBeaconMock));

        vm.prank(address(communityMultisig));
        gov.initiateBeaconShutdown(address(ownedBeaconMock));

        // Make sure ownedBeaconMock got called
        assertEq(ownedBeaconMock.functionCalled(), 1);
    }

    function testInitiateBeaconShutdownModifierInPosition() public {
        // onlyCommunityOrTeamMultisig
        vm.expectRevert(
            abi.encodeWithSelector(
                IGovernor_v1.Governor__OnlyCommunityOrTeamMultisig.selector
            )
        );
        gov.initiateBeaconShutdown(address(ownedBeaconMock));

        // accessibleBeacon(beacon)
        vm.expectRevert(
            abi.encodeWithSelector(
                IGovernor_v1.Governor__BeaconNotAccessible.selector,
                address(unownedBeaconMock)
            )
        );
        vm.prank(communityMultisig);
        gov.initiateBeaconShutdown(address(unownedBeaconMock));
    }

    function testInitiateBeaconShutdownForAllLinkedBeacons(uint beaconAmount)
        public
    {
        vm.assume(beaconAmount < 1000);

        //Create beacons
        IInverterBeacon_v1[] memory newBeacons =
            new IInverterBeacon_v1[](beaconAmount);

        for (uint i = 0; i < beaconAmount; i++) {
            newBeacons[i] = IInverterBeacon_v1(
                address(new InverterBeaconV1OwnableMock(address(gov)))
            );
        }

        //Fill Governor with beacons
        vm.prank(address(modFactory));
        gov.moduleFactoryInitCallback(newBeacons);

        for (uint i = 0; i < beaconAmount; i++) {
            vm.expectEmit(true, true, true, true);
            emit BeaconShutdownInitiated(address(newBeacons[i]));
        }

        vm.prank(address(communityMultisig));
        gov.initiateBeaconShutdownForAllLinkedBeacons();

        for (uint i = 0; i < beaconAmount; i++) {
            // Make sure ownedBeaconMock got called
            assertEq(
                InverterBeaconV1OwnableMock(address(newBeacons[i]))
                    .functionCalled(),
                1
            );
        }
    }

    function testInitiateBeaconShutdownForAllLinkedBeaconsModifierInPosition()
        public
    {
        // onlyCommunityOrTeamMultisig
        vm.expectRevert(
            abi.encodeWithSelector(
                IGovernor_v1.Governor__OnlyCommunityOrTeamMultisig.selector
            )
        );
        gov.initiateBeaconShutdownForAllLinkedBeacons();
    }

    function testForceUpgradeBeaconAndRestartImplementation() public {
        vm.expectEmit(true, true, true, true);
        emit BeaconForcefullyUpgradedAndImplementationRestarted(
            address(ownedBeaconMock), address(0x1), 0, 0
        );

        vm.prank(address(communityMultisig));
        gov.forceUpgradeBeaconAndRestartImplementation(
            address(ownedBeaconMock), address(0x1), 0, 0
        );

        assertFalse(
            gov.getBeaconTimelock(address(ownedBeaconMock)).timelockActive
        );
        // Make sure ownedBeaconMock got called
        assertEq(ownedBeaconMock.functionCalled(), 1);
        assertEq(ownedBeaconMock.implementation(), address(0x1));
        assertEq(ownedBeaconMock.minorVersion(), 0);
        assertEq(ownedBeaconMock.patchVersion(), 0);
        assertEq(ownedBeaconMock.forcefulCall(), true);
    }

    function testForceUpgradeBeaconAndRestartImplementationModifierInPosition()
        public
    {
        // onlyRole(COMMUNITY_MULTISIG_ROLE)
        vm.expectRevert(
            abi.encodeWithSelector(
                IAccessControl.AccessControlUnauthorizedAccount.selector,
                address(this),
                gov.COMMUNITY_MULTISIG_ROLE()
            )
        );
        gov.forceUpgradeBeaconAndRestartImplementation(
            address(ownedBeaconMock), address(0x1), 0, 0
        );

        // accessibleBeacon(beacon)
        vm.expectRevert(
            abi.encodeWithSelector(
                IGovernor_v1.Governor__BeaconNotAccessible.selector, address(0)
            )
        );
        vm.prank(communityMultisig);
        gov.forceUpgradeBeaconAndRestartImplementation(
            address(0), address(0x1), 0, 0
        );

        // validAddress(newImplementation)
        vm.expectRevert(
            abi.encodeWithSelector(
                IGovernor_v1.Governor__InvalidAddress.selector, address(0)
            )
        );
        vm.prank(communityMultisig);
        gov.forceUpgradeBeaconAndRestartImplementation(
            address(ownedBeaconMock), address(0), 0, 0
        );
    }

    function testRestartBeaconImplementation() public {
        vm.expectEmit(true, true, true, true);
        emit BeaconImplementationRestarted(address(ownedBeaconMock));

        vm.prank(address(communityMultisig));
        gov.restartBeaconImplementation(address(ownedBeaconMock));

        // Make sure ownedBeaconMock got called
        assertEq(ownedBeaconMock.functionCalled(), 1);
    }

    function testRestartBeaconImplementationModifierInPosition() public {
        // onlyRole(COMMUNITY_MULTISIG_ROLE)
        vm.expectRevert(
            abi.encodeWithSelector(
                IAccessControl.AccessControlUnauthorizedAccount.selector,
                address(this),
                gov.COMMUNITY_MULTISIG_ROLE()
            )
        );
        gov.restartBeaconImplementation(address(ownedBeaconMock));

        // accessibleBeacon(beacon)
        vm.expectRevert(
            abi.encodeWithSelector(
                IGovernor_v1.Governor__BeaconNotAccessible.selector,
                address(unownedBeaconMock)
            )
        );
        vm.prank(communityMultisig);
        gov.restartBeaconImplementation(address(unownedBeaconMock));
    }

    //--------------------------------------------------------------------------
    // Test: Ownable2Step Functions

    function testAcceptOwnership(bytes32 _salt) public {
        // onlyCommunityOrTeamMultisig
        vm.expectRevert(
            abi.encodeWithSelector(
                IGovernor_v1.Governor__OnlyCommunityOrTeamMultisig.selector
            )
        );
        gov.acceptOwnership(address(unownedBeaconMock));
    }

    function testAcceptOwnership(uint seed, address target) public {
        bool shouldFail = true;
        // Restrict seed to one of 3 variants
        seed = bound(seed, 0, 2);
        // case 1 Can change ownership
        if (seed == 0) {
            // Prepare beacon to tranfer ownership
            unownedBeaconMock.transferOwnership(address(gov));
            target = address(unownedBeaconMock);
            shouldFail = false;
        }
        // Case 2 cannot change ownership
        else if (seed == 1) {
            target = address(unownedBeaconMock);
        }
        // Case 3 is not a contract
        else {
            vm.assume(target.code.length != 0);
        }

        if (shouldFail) {
            vm.expectRevert(
                abi.encodeWithSelector(
                    IGovernor_v1.Governor__CallToTargetContractFailed.selector
                )
            );
        }
        vm.prank(address(communityMultisig));
        gov.acceptOwnership(target);
    }

    function testAcceptOwnershipModifierInPosition() public {
        // onlyCommunityOrTeamMultisig
        vm.expectRevert(
            abi.encodeWithSelector(
                IGovernor_v1.Governor__OnlyCommunityOrTeamMultisig.selector
            )
        );
        gov.acceptOwnership(address(unownedBeaconMock));
    }

    //--------------------------------------------------------------------------
    // Helper Functions

    function deployBeaconWithSaltAndTransferOwnershipToGov(bytes32 _salt)
        internal
        returns (address)
    {
        // This syntax is a newer way to invoke create2 without assembly, you just need to pass salt
        InverterBeaconV1OwnableMock mock =
            new InverterBeaconV1OwnableMock{salt: _salt}(address(gov));

        return address(mock);
    }
}<|MERGE_RESOLUTION|>--- conflicted
+++ resolved
@@ -69,14 +69,10 @@
     event OwnershipAccepted(address adr);
 
     function setUp() public {
-<<<<<<< HEAD
         modFactory = new ModuleFactoryV1Mock();
 
-        gov = new Governor_v1();
-=======
         address impl = address(new Governor_v1());
         gov = Governor_v1(Clones.clone(impl));
->>>>>>> 1cf73477
         gov.init(
             communityMultisig,
             teamMultisig,
