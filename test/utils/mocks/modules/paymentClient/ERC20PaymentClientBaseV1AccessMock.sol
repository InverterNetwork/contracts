--- conflicted
+++ resolved
@@ -45,10 +45,6 @@
     function addPaymentOrderUnchecked(PaymentOrder memory order) external {
         // Add order's token amount to current outstanding amount.
         _outstandingTokenAmounts[order.paymentToken] += order.amount;
-<<<<<<< HEAD
-        _outstandingTokenAmounts[order.paymentToken] += order.amount;
-=======
->>>>>>> 9c5afd19
 
         // Add new order to list of oustanding orders.
         _orders.push(order);
@@ -56,12 +52,6 @@
         emit PaymentOrderAdded(
             order.recipient, order.paymentToken, order.amount
         );
-<<<<<<< HEAD
-        emit PaymentOrderAdded(
-            order.recipient, order.paymentToken, order.amount
-        );
-=======
->>>>>>> 9c5afd19
     }
 
     function addPaymentOrders(PaymentOrder[] memory orders) external {
