--- conflicted
+++ resolved
@@ -21,14 +21,8 @@
 import {IFundingManager_v1} from "@fm/IFundingManager_v1.sol";
 import {IAuthorizer_v1} from "@aut/IAuthorizer_v1.sol";
 import {
-<<<<<<< HEAD
-    ILM_PC_Bounty_v1,
-    LM_PC_Bounty_v1
-} from "@lm_pc/ERC20PaymentClient/LM_PC_Bounty_v1.sol";
-=======
     ILM_PC_Bounties_v1, LM_PC_Bounties_v1
 } from "@lm/LM_PC_Bounties_v1.sol";
->>>>>>> ba820d70
 import {
     IMetadataManager_v1,
     MetadataManager_v1
@@ -91,11 +85,7 @@
             )
         );
 
-<<<<<<< HEAD
-        // We also set up the LM_PC_Bounty_v1, even though we'll add it later
-=======
         // We also set up the LM_PC_Bounties_v1, even though we'll add it later
->>>>>>> ba820d70
         setUpBountyManager();
 
         //==========================================
