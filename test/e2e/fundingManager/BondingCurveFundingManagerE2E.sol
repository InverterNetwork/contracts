// SPDX-License-Identifier: LGPL-3.0-only
pragma solidity ^0.8.0;

import "forge-std/console.sol";

//Internal Dependencies
import {
    E2ETest,
    IOrchestratorFactory_v1,
    IOrchestrator_v1
} from "test/e2e/E2ETest.sol";

import {ERC20Issuance_v1} from "@fm/bondingCurve/tokens/ERC20Issuance_v1.sol";

//SuT
import {
    FM_BC_Bancor_Redeeming_VirtualSupply_v1,
<<<<<<< HEAD
    IBondingCurveBase_v1,
=======
>>>>>>> ba820d70
    IFM_BC_Bancor_Redeeming_VirtualSupply_v1
} from
    "test/modules/fundingManager/bondingCurve/FM_BC_Bancor_Redeeming_VirtualSupply_v1.t.sol";

contract BondingCurveFundingManagerE2E is E2ETest {
    // Module Configurations for the current E2E test. Should be filled during setUp() call.
    IOrchestratorFactory_v1.ModuleConfig[] moduleConfigurations;
<<<<<<< HEAD

    ERC20Issuance_v1 issuanceToken;
=======
>>>>>>> ba820d70

    address alice = address(0xA11CE);
    address bob = address(0x606);

    function setUp() public override {
        // Setup common E2E framework
        super.setUp();

        // Set Up individual Modules the E2E test is going to use and store their configurations:
        // NOTE: It's important to store the module configurations in order, since _create_E2E_Orchestrator() will copy from the array.
        // The order should be:
        //      moduleConfigurations[0]  => FundingManager
        //      moduleConfigurations[1]  => Authorizer
        //      moduleConfigurations[2]  => PaymentProcessor
        //      moduleConfigurations[3:] => Additional Logic Modules

        // FundingManager
        setUpBancorVirtualSupplyBondingCurveFundingManager();

<<<<<<< HEAD
        //BancorFormula 'formula' is instantiated in the E2EModuleRegistry

        IBondingCurveBase_v1.IssuanceToken memory issuanceToken_properties =
        IBondingCurveBase_v1.IssuanceToken({
            name: "Bonding Curve Token",
            symbol: "BCT",
            decimals: 18,
            maxSupply: type(uint).max - 1
        });

        address issuanceTokenAdmin = address(this);

=======
        IFM_BC_Bancor_Redeeming_VirtualSupply_v1.IssuanceToken memory
            issuanceToken = IFM_BC_Bancor_Redeeming_VirtualSupply_v1
                .IssuanceToken({
                name: bytes32(abi.encodePacked("Bonding Curve Token")),
                symbol: bytes32(abi.encodePacked("BCT")),
                decimals: uint8(18)
            });

        //BancorFormula 'formula' is instantiated in the E2EModuleRegistry

>>>>>>> ba820d70
        IFM_BC_Bancor_Redeeming_VirtualSupply_v1.BondingCurveProperties memory
            bc_properties = IFM_BC_Bancor_Redeeming_VirtualSupply_v1
                .BondingCurveProperties({
                formula: address(formula),
                reserveRatioForBuying: 200_000,
                reserveRatioForSelling: 200_000,
                buyFee: 0,
                sellFee: 0,
                buyIsOpen: true,
                sellIsOpen: true,
                initialIssuanceSupply: 100,
                initialCollateralSupply: 100
            });

        moduleConfigurations.push(
            IOrchestratorFactory_v1.ModuleConfig(
                bancorVirtualSupplyBondingCurveFundingManagerMetadata,
                abi.encode(
                    issuanceToken_properties,
                    issuanceTokenAdmin,
                    bc_properties,
                    token
                ),
                abi.encode(HAS_NO_DEPENDENCIES, EMPTY_DEPENDENCY_LIST)
            )
        );

        // Authorizer
        setUpRoleAuthorizer();
        moduleConfigurations.push(
            IOrchestratorFactory_v1.ModuleConfig(
                roleAuthorizerMetadata,
                abi.encode(address(this), address(this)),
                abi.encode(HAS_NO_DEPENDENCIES, EMPTY_DEPENDENCY_LIST)
            )
        );

        // PaymentProcessor
        setUpSimplePaymentProcessor();
        moduleConfigurations.push(
            IOrchestratorFactory_v1.ModuleConfig(
                simplePaymentProcessorMetadata,
                bytes(""),
                abi.encode(HAS_NO_DEPENDENCIES, EMPTY_DEPENDENCY_LIST)
            )
        );

        // Additional Logic Modules
        setUpBountyManager();
        moduleConfigurations.push(
            IOrchestratorFactory_v1.ModuleConfig(
                bountyManagerMetadata,
                bytes(""),
                abi.encode(true, EMPTY_DEPENDENCY_LIST)
            )
        );
    }

    function test_e2e_OrchestratorFundManagement() public {
        // address(this) creates a new orchestrator.
        IOrchestratorFactory_v1.OrchestratorConfig memory orchestratorConfig =
        IOrchestratorFactory_v1.OrchestratorConfig({
            owner: address(this),
            token: token
        });

        IOrchestrator_v1 orchestrator =
            _create_E2E_Orchestrator(orchestratorConfig, moduleConfigurations);

        FM_BC_Bancor_Redeeming_VirtualSupply_v1 fundingManager =
        FM_BC_Bancor_Redeeming_VirtualSupply_v1(
            address(orchestrator.fundingManager())
        );

        issuanceToken = ERC20Issuance_v1(fundingManager.getIssuanceToken());

        // We allow the FundingManager to mint tokens
        issuanceToken.setMinter(address(fundingManager));

        // IMPORTANT
        // =========
        // Due to how the underlying rebase mechanism works, it is necessary
        // to always have some amount of tokens in the fundingmanager.
        // It's best, if the owner deposits them right after deployment.
        //uint initialDeposit = 10e18;
        //token.mint(address(this), initialDeposit);
        //token.approve(address(fundingManager), initialDeposit);
        //fundingManager.deposit(initialDeposit);

        // Mint some tokens to alice and bob in order to fund the fundingmanager.
        token.mint(alice, 1000e18);
        token.mint(bob, 5000e18);
        uint buf_minAmountOut = fundingManager.calculatePurchaseReturn(1000e18); //buffer variable to store the minimum amount out on calls to the buy and sell functions

        // Alice funds the fundingmanager with 1k tokens.
        vm.startPrank(alice);
        {
            // Approve tokens to orchestrator.
            token.approve(address(fundingManager), 1000e18);

            // Deposit tokens, i.e. fund the fundingmanager.
            fundingManager.buy(1000e18, buf_minAmountOut);

            // After the deposit, alice received some amount of receipt tokens
            // from the fundingmanager.
            assertTrue(issuanceToken.balanceOf(alice) > 0);
        }
        vm.stopPrank();
        buf_minAmountOut = fundingManager.calculatePurchaseReturn(5000e18);

        // Bob funds the fundingmanager with 5k tokens.
        vm.startPrank(bob);
        {
            // Approve tokens to fundingmanager.
            token.approve(address(fundingManager), 5000e18);

            // Deposit tokens, i.e. fund the fundingmanager.
            fundingManager.buy(5000e18, buf_minAmountOut);

            // After the deposit, bob received some amount of receipt tokens
            // from the fundingmanager.
            assertTrue(issuanceToken.balanceOf(bob) > 0);
        }
        vm.stopPrank();

        // If the orchestrator spends half of the deposited tokens in the fundingmanager, i.e. for a milestone,
        // alice and bob are still able to withdraw their respective leftover
        // of the tokens.
        // Note that we simulate orchestrator spending by just burning tokens.
        uint halfOfDeposit = token.balanceOf(address(fundingManager)) / 2;
        fundingManager.setVirtualCollateralSupply(halfOfDeposit);

        buf_minAmountOut =
            fundingManager.calculateSaleReturn(issuanceToken.balanceOf(bob));

        // Bob is also able to withdraw half of his funded tokens.
        vm.startPrank(bob);
        {
            // Approve tokens to fundingmanager.
            issuanceToken.approve(
                address(fundingManager), issuanceToken.balanceOf(bob)
            );

            fundingManager.sell(issuanceToken.balanceOf(bob), buf_minAmountOut);
            assertApproxEqRel(token.balanceOf(bob), 2500e18, 0.00001e18); //ensures that the imprecision introduced by the math stays below 0.001%
        }
        vm.stopPrank();

        // Alice is now able to withdraw half her funded tokens.
        buf_minAmountOut =
            fundingManager.calculateSaleReturn(issuanceToken.balanceOf(alice));

        vm.startPrank(alice);
        {
            // Approve tokens to fundingmanager.
            issuanceToken.approve(
                address(fundingManager), issuanceToken.balanceOf(alice)
            );

            fundingManager.sell(
                issuanceToken.balanceOf(alice), buf_minAmountOut
            );
            assertApproxEqRel(token.balanceOf(alice), 500e18, 0.00001e18); //ensures that the imprecision introduced by the math stays below 0.001%
        }
        vm.stopPrank();

        // After redeeming all their fundingmanager function tokens, the tokens got
        // burned.
        // Half of the deposited funds (the ones we set to "ignore" by modifying the virtual supply) are still in the manager
        assertEq(issuanceToken.balanceOf(alice), 0);
        assertEq(issuanceToken.balanceOf(bob), 0);
        assertApproxEqRel(
            token.balanceOf(address(fundingManager)), halfOfDeposit, 0.00001e18
        );
    }
}<|MERGE_RESOLUTION|>--- conflicted
+++ resolved
@@ -15,10 +15,6 @@
 //SuT
 import {
     FM_BC_Bancor_Redeeming_VirtualSupply_v1,
-<<<<<<< HEAD
-    IBondingCurveBase_v1,
-=======
->>>>>>> ba820d70
     IFM_BC_Bancor_Redeeming_VirtualSupply_v1
 } from
     "test/modules/fundingManager/bondingCurve/FM_BC_Bancor_Redeeming_VirtualSupply_v1.t.sol";
@@ -26,11 +22,6 @@
 contract BondingCurveFundingManagerE2E is E2ETest {
     // Module Configurations for the current E2E test. Should be filled during setUp() call.
     IOrchestratorFactory_v1.ModuleConfig[] moduleConfigurations;
-<<<<<<< HEAD
-
-    ERC20Issuance_v1 issuanceToken;
-=======
->>>>>>> ba820d70
 
     address alice = address(0xA11CE);
     address bob = address(0x606);
@@ -50,20 +41,6 @@
         // FundingManager
         setUpBancorVirtualSupplyBondingCurveFundingManager();
 
-<<<<<<< HEAD
-        //BancorFormula 'formula' is instantiated in the E2EModuleRegistry
-
-        IBondingCurveBase_v1.IssuanceToken memory issuanceToken_properties =
-        IBondingCurveBase_v1.IssuanceToken({
-            name: "Bonding Curve Token",
-            symbol: "BCT",
-            decimals: 18,
-            maxSupply: type(uint).max - 1
-        });
-
-        address issuanceTokenAdmin = address(this);
-
-=======
         IFM_BC_Bancor_Redeeming_VirtualSupply_v1.IssuanceToken memory
             issuanceToken = IFM_BC_Bancor_Redeeming_VirtualSupply_v1
                 .IssuanceToken({
@@ -74,7 +51,6 @@
 
         //BancorFormula 'formula' is instantiated in the E2EModuleRegistry
 
->>>>>>> ba820d70
         IFM_BC_Bancor_Redeeming_VirtualSupply_v1.BondingCurveProperties memory
             bc_properties = IFM_BC_Bancor_Redeeming_VirtualSupply_v1
                 .BondingCurveProperties({
