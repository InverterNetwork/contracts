--- conflicted
+++ resolved
@@ -10,22 +10,12 @@
 } from "test/e2e/E2ETest.sol";
 
 // SuT
-<<<<<<< HEAD
-import {AUT_TokenGated_Role_v1} from "@aut/role/AUT_TokenGated_Role_v1.sol";
-
-// Modules that are used in this E2E test
-import {
-    LM_PC_Bounty_v1,
-    ILM_PC_Bounty_v1
-} from "@lm_pc/ERC20PaymentClient/LM_PC_Bounty_v1.sol";
-=======
 import {AUT_TokenGated_Roles_v1} from "@aut/role/AUT_TokenGated_Roles_v1.sol";
 
 // Modules that are used in this E2E test
 import {
     LM_PC_Bounties_v1, ILM_PC_Bounties_v1
 } from "@lm/LM_PC_Bounties_v1.sol";
->>>>>>> ba820d70
 import {FM_Rebasing_v1} from "@fm/rebasing/FM_Rebasing_v1.sol";
 
 contract TokenGatedRoleAuthorizerE2E is E2ETest {
@@ -105,28 +95,12 @@
         IOrchestrator_v1 orchestrator =
             _create_E2E_Orchestrator(orchestratorConfig, moduleConfigurations);
 
-<<<<<<< HEAD
-        AUT_TokenGated_Role_v1 authorizer =
-            AUT_TokenGated_Role_v1(address(orchestrator.authorizer()));
-=======
         AUT_TokenGated_Roles_v1 authorizer =
             AUT_TokenGated_Roles_v1(address(orchestrator.authorizer()));
->>>>>>> ba820d70
 
         FM_Rebasing_v1 fundingManager =
             FM_Rebasing_v1(address(orchestrator.fundingManager()));
 
-<<<<<<< HEAD
-        // Find LM_PC_Bounty_v1
-        LM_PC_Bounty_v1 bountyManager;
-
-        address[] memory modulesList = orchestrator.listModules();
-        for (uint i; i < modulesList.length; ++i) {
-            try ILM_PC_Bounty_v1(modulesList[i]).isExistingBountyId(0) returns (
-                bool
-            ) {
-                bountyManager = LM_PC_Bounty_v1(modulesList[i]);
-=======
         // Find LM_PC_Bounties_v1
         LM_PC_Bounties_v1 bountyManager;
 
@@ -135,7 +109,6 @@
             try ILM_PC_Bounties_v1(modulesList[i]).isExistingBountyId(0)
             returns (bool) {
                 bountyManager = LM_PC_Bounties_v1(modulesList[i]);
->>>>>>> ba820d70
                 break;
             } catch {
                 continue;
@@ -223,11 +196,7 @@
         bountyManager.addBounty(100e18, 500e18, "This is a test bounty");
 
         // Validate
-<<<<<<< HEAD
-        ILM_PC_Bounty_v1.Bounty memory bounty =
-=======
         ILM_PC_Bounties_v1.Bounty memory bounty =
->>>>>>> ba820d70
             bountyManager.getBountyInformation(1);
         assertEq(bounty.minimumPayoutAmount, 100e18);
         assertEq(bounty.maximumPayoutAmount, 500e18);
@@ -237,19 +206,11 @@
         // Worker submits bounty
         //--------------------------------------------------------------------------------
         vm.startPrank(bountySubmitter);
-<<<<<<< HEAD
-        ILM_PC_Bounty_v1.Contributor memory BOB =
-            ILM_PC_Bounty_v1.Contributor(bountySubmitter, 200e18);
-
-        ILM_PC_Bounty_v1.Contributor[] memory contribs =
-            new ILM_PC_Bounty_v1.Contributor[](1);
-=======
         ILM_PC_Bounties_v1.Contributor memory BOB =
             ILM_PC_Bounties_v1.Contributor(bountySubmitter, 200e18);
 
         ILM_PC_Bounties_v1.Contributor[] memory contribs =
             new ILM_PC_Bounties_v1.Contributor[](1);
->>>>>>> ba820d70
         contribs[0] = BOB;
 
         uint claimId = bountyManager.addClaim(
