// SPDX-License-Identifier: LGPL-3.0-only
pragma solidity ^0.8.0;

import "forge-std/console.sol";

// SuT
<<<<<<< HEAD
import {AUT_Role_v1} from "@aut/role/AUT_Role_v1.sol";
=======
import {AUT_Roles_v1} from "@aut/role/AUT_Roles_v1.sol";
>>>>>>> ba820d70

//Internal Dependencies
import {
    E2ETest,
    IOrchestratorFactory_v1,
    IOrchestrator_v1
} from "test/e2e/E2ETest.sol";

import {FM_Rebasing_v1} from "@fm/rebasing/FM_Rebasing_v1.sol";

import {
<<<<<<< HEAD
    LM_PC_Bounty_v1,
    ILM_PC_Bounty_v1
} from "@lm_pc/ERC20PaymentClient/LM_PC_Bounty_v1.sol";
=======
    LM_PC_Bounties_v1, ILM_PC_Bounties_v1
} from "@lm/LM_PC_Bounties_v1.sol";
>>>>>>> ba820d70
import {
    TransactionForwarder_v1,
    ITransactionForwarder_v1,
    ERC2771Forwarder
} from "src/external/forwarder/TransactionForwarder_v1.sol";

contract MetaTxAndMulticallE2E is E2ETest {
    // Module Configurations for the current E2E test. Should be filled during setUp() call.
    IOrchestratorFactory_v1.ModuleConfig[] moduleConfigurations;

    function setUp() public override {
        // Setup common E2E framework
        super.setUp();

        // Set Up individual Modules the E2E test is going to use and store their configurations:
        // NOTE: It's important to store the module configurations in order, since _create_E2E_Orchestrator() will copy from the array.
        // The order should be:
        //      moduleConfigurations[0]  => FundingManager
        //      moduleConfigurations[1]  => Authorizer
        //      moduleConfigurations[2]  => PaymentProcessor
        //      moduleConfigurations[3:] => Additional Logic Modules

        // FundingManager
        setUpRebasingFundingManager();
        moduleConfigurations.push(
            IOrchestratorFactory_v1.ModuleConfig(
                rebasingFundingManagerMetadata,
                abi.encode(address(token)),
                abi.encode(HAS_NO_DEPENDENCIES, EMPTY_DEPENDENCY_LIST)
            )
        );

        // Authorizer
        setUpTokenGatedRoleAuthorizer();
        moduleConfigurations.push(
            IOrchestratorFactory_v1.ModuleConfig(
                tokenRoleAuthorizerMetadata,
                abi.encode(address(this), address(this)),
                abi.encode(HAS_NO_DEPENDENCIES, EMPTY_DEPENDENCY_LIST)
            )
        );

        // PaymentProcessor
        setUpSimplePaymentProcessor();
        moduleConfigurations.push(
            IOrchestratorFactory_v1.ModuleConfig(
                simplePaymentProcessorMetadata,
                bytes(""),
                abi.encode(HAS_NO_DEPENDENCIES, EMPTY_DEPENDENCY_LIST)
            )
        );

        // Additional Logic Modules
        setUpBountyManager();
        moduleConfigurations.push(
            IOrchestratorFactory_v1.ModuleConfig(
                bountyManagerMetadata,
                bytes(""),
                abi.encode(true, EMPTY_DEPENDENCY_LIST)
            )
        );
    }

    function test_e2e_SendMetaTransaction() public {
        //--------------------------------------------------------------------------------
        // Orchestrator_v1 Initialization
        //--------------------------------------------------------------------------------

        IOrchestratorFactory_v1.OrchestratorConfig memory orchestratorConfig =
        IOrchestratorFactory_v1.OrchestratorConfig({
            owner: address(this),
            token: token
        });

        IOrchestrator_v1 orchestrator =
            _create_E2E_Orchestrator(orchestratorConfig, moduleConfigurations);

        //--------------------------------------------------------------------------------
        // Module E2E Test
        //--------------------------------------------------------------------------------

        //-----------------------------------------------------
        // Create signer

        uint signerPrivateKey = 0xa11ce;
        address signer = vm.addr(signerPrivateKey);

        //-----------------------------------------------------
        // Call Function without role
        //In this example we're gonna call the rebasing fundingmanagers deposit function

        //Lets get the fundingmanager address
        address fundingManager = address(orchestrator.fundingManager());

        //lets define how much he wants to deposit
        uint depositAmount = 1000;
        //For this to work the signer would have to have that amount of tokens
        token.mint(signer, depositAmount);
        //and the token transferal approved before
        vm.prank(signer);
        token.approve(fundingManager, depositAmount);

        //We create a simplyfied ForwardRequest without the signature
        ERC2771Forwarder.ForwardRequestData memory req = ERC2771Forwarder
            .ForwardRequestData({
            from: signer,
            to: fundingManager,
            value: 0,
            //This should be approximately be the gas value of the called function in this case the deposit function
            gas: 1_000_000,
            //This is the timestamp after which the request is not executable anymore.
            deadline: uint48(block.timestamp + 1 weeks),
            data: abi.encodeWithSignature("deposit(uint256)", depositAmount),
            //This has to be empty until we create the signature
            signature: bytes("")
        });

        //Create the digest needed to create the signature
        bytes32 digest = forwarder.createDigest(req);

        //Create Signature with digest (This has to be handled by the frontend)
        vm.prank(signer);
        (uint8 v, bytes32 r, bytes32 s) = vm.sign(signerPrivateKey, digest);
        bytes memory signature = abi.encodePacked(r, s, v);

        req.signature = signature;

        //Do call
        forwarder.execute(req);

        //Check if successful
        assertEq(
            FM_Rebasing_v1(fundingManager).token().balanceOf(fundingManager),
            depositAmount
        );

        //-----------------------------------------------------
        //Call Function with role
        //In this example we're gonna call the bountyManagers createBounty Function
        //The function needs a role to access it

        //Lets get the bountyManager address
<<<<<<< HEAD
        LM_PC_Bounty_v1 bountyManager;

        address[] memory modulesList = orchestrator.listModules();
        for (uint i; i < modulesList.length; ++i) {
            try ILM_PC_Bounty_v1(modulesList[i]).isExistingBountyId(0) returns (
                bool
            ) {
                bountyManager = LM_PC_Bounty_v1(modulesList[i]);
=======
        LM_PC_Bounties_v1 bountyManager;

        address[] memory modulesList = orchestrator.listModules();
        for (uint i; i < modulesList.length; ++i) {
            try ILM_PC_Bounties_v1(modulesList[i]).isExistingBountyId(0)
            returns (bool) {
                bountyManager = LM_PC_Bounties_v1(modulesList[i]);
>>>>>>> ba820d70
                break;
            } catch {
                continue;
            }
        }
        //Give the signer address the according role
        bountyManager.grantModuleRole(
            bountyManager.BOUNTY_ISSUER_ROLE(), signer
        );

        //Then we need to create the ForwardRequest
        req = ERC2771Forwarder.ForwardRequestData({
            from: signer,
            to: address(bountyManager),
            value: 0,
            //This should be approximately be the gas value of the called function in this case the addBounty function
            gas: 1_000_000,
            deadline: uint48(block.timestamp + 1 weeks),
            data: abi.encodeWithSignature(
                "addBounty(uint256,uint256,bytes)",
                100e18, //minimumPayoutAmount
                500e18, //maximumPayoutAmount
                bytes("This is a test bounty") //details
            ),
            //This has to be empty until we create the signature
            signature: bytes("")
        });

        //Create the digest needed to create the signature
        digest = forwarder.createDigest(req);

        //Create Signature with digest (This has to be handled by the frontend)
        vm.prank(signer);
        (v, r, s) = vm.sign(signerPrivateKey, digest);
        signature = abi.encodePacked(r, s, v);

        req.signature = signature;

        //Do call
        forwarder.execute(req);

        //Check if successful
        assertTrue(bountyManager.isExistingBountyId(1));
    }

    function test_e2e_SendMulticall() public {
        //--------------------------------------------------------------------------------
        // Orchestrator_v1 Initialization
        //--------------------------------------------------------------------------------

        IOrchestratorFactory_v1.OrchestratorConfig memory orchestratorConfig =
        IOrchestratorFactory_v1.OrchestratorConfig({
            owner: address(this),
            token: token
        });

        IOrchestrator_v1 orchestrator =
            _create_E2E_Orchestrator(orchestratorConfig, moduleConfigurations);

        //lets use this example user
        address user = address(0xBEEF);

        // for the multicall to work we need to collect all the individual calls we want to make
        // For this we use an array of Singlecall Structs from the Transaction Forwarder
        ITransactionForwarder_v1.SingleCall[] memory callCollection =
            new ITransactionForwarder_v1.SingleCall[](2);

        //-----------------------------------------------------
        // Call Function without role
        //In this example we're gonna call the rebasing fundingmanagers deposit function

        //Lets get the fundingmanager address
        address fundingManager = address(orchestrator.fundingManager());

        //lets define how much he wants to deposit
        uint depositAmount = 1000;
        //For this to work the signer would have to have that amount of tokens
        token.mint(user, depositAmount);
        //and the token transferal approved before
        vm.prank(user);
        token.approve(fundingManager, depositAmount);

        //We create a call struct containing the call we want to make
        ITransactionForwarder_v1.SingleCall memory call1 =
        ITransactionForwarder_v1.SingleCall({
            //target of the call should be the fundingmanager
            target: fundingManager,
            //We dont allow the call to fail. In some circumstances this might be useful though
            allowFailure: false,
            //The encoded data of the call we want to make
            callData: abi.encodeWithSignature("deposit(uint256)", depositAmount)
        });

        //Put the call into our call collection
        callCollection[0] = call1;

        //-----------------------------------------------------
        //Call Function with role
        //In this example we're gonna call the bountyManagers createBounty Function
        //The function needs a role to access it

        //Lets get the bountyManager address
<<<<<<< HEAD
        LM_PC_Bounty_v1 bountyManager;

        address[] memory modulesList = orchestrator.listModules();
        for (uint i; i < modulesList.length; ++i) {
            try ILM_PC_Bounty_v1(modulesList[i]).isExistingBountyId(0) returns (
                bool
            ) {
                bountyManager = LM_PC_Bounty_v1(modulesList[i]);
=======
        LM_PC_Bounties_v1 bountyManager;

        address[] memory modulesList = orchestrator.listModules();
        for (uint i; i < modulesList.length; ++i) {
            try ILM_PC_Bounties_v1(modulesList[i]).isExistingBountyId(0)
            returns (bool) {
                bountyManager = LM_PC_Bounties_v1(modulesList[i]);
>>>>>>> ba820d70
                break;
            } catch {
                continue;
            }
        }

        //Give the signer address the according role
        bountyManager.grantModuleRole(bountyManager.BOUNTY_ISSUER_ROLE(), user);

        //We create a call struct containing the call we want to make
        ITransactionForwarder_v1.SingleCall memory call2 =
        ITransactionForwarder_v1.SingleCall({
            //target of the call should be the fundingmanager
            target: address(bountyManager),
            //We dont allow the call to fail. In some circumstances this might be useful though
            allowFailure: false,
            //The encoded data of the call we want to make
            callData: abi.encodeWithSignature(
                "addBounty(uint256,uint256,bytes)",
                100e18, //minimumPayoutAmount
                500e18, //maximumPayoutAmount
                bytes("This is a test bounty") //details
            )
        });

        //Put the call into our call collection
        callCollection[1] = call2;

        //Do the multiCall
        //!!! the user has to make the call
        vm.prank(user);
        forwarder.executeMulticall(callCollection);

        //Check if successful
        //For the fundingmanager
        assertEq(
            FM_Rebasing_v1(fundingManager).token().balanceOf(fundingManager),
            depositAmount
        );
        //For the bountyManager
        assertTrue(bountyManager.isExistingBountyId(1));
    }
}<|MERGE_RESOLUTION|>--- conflicted
+++ resolved
@@ -4,11 +4,7 @@
 import "forge-std/console.sol";
 
 // SuT
-<<<<<<< HEAD
-import {AUT_Role_v1} from "@aut/role/AUT_Role_v1.sol";
-=======
 import {AUT_Roles_v1} from "@aut/role/AUT_Roles_v1.sol";
->>>>>>> ba820d70
 
 //Internal Dependencies
 import {
@@ -20,14 +16,8 @@
 import {FM_Rebasing_v1} from "@fm/rebasing/FM_Rebasing_v1.sol";
 
 import {
-<<<<<<< HEAD
-    LM_PC_Bounty_v1,
-    ILM_PC_Bounty_v1
-} from "@lm_pc/ERC20PaymentClient/LM_PC_Bounty_v1.sol";
-=======
     LM_PC_Bounties_v1, ILM_PC_Bounties_v1
 } from "@lm/LM_PC_Bounties_v1.sol";
->>>>>>> ba820d70
 import {
     TransactionForwarder_v1,
     ITransactionForwarder_v1,
@@ -170,16 +160,6 @@
         //The function needs a role to access it
 
         //Lets get the bountyManager address
-<<<<<<< HEAD
-        LM_PC_Bounty_v1 bountyManager;
-
-        address[] memory modulesList = orchestrator.listModules();
-        for (uint i; i < modulesList.length; ++i) {
-            try ILM_PC_Bounty_v1(modulesList[i]).isExistingBountyId(0) returns (
-                bool
-            ) {
-                bountyManager = LM_PC_Bounty_v1(modulesList[i]);
-=======
         LM_PC_Bounties_v1 bountyManager;
 
         address[] memory modulesList = orchestrator.listModules();
@@ -187,7 +167,6 @@
             try ILM_PC_Bounties_v1(modulesList[i]).isExistingBountyId(0)
             returns (bool) {
                 bountyManager = LM_PC_Bounties_v1(modulesList[i]);
->>>>>>> ba820d70
                 break;
             } catch {
                 continue;
@@ -290,16 +269,6 @@
         //The function needs a role to access it
 
         //Lets get the bountyManager address
-<<<<<<< HEAD
-        LM_PC_Bounty_v1 bountyManager;
-
-        address[] memory modulesList = orchestrator.listModules();
-        for (uint i; i < modulesList.length; ++i) {
-            try ILM_PC_Bounty_v1(modulesList[i]).isExistingBountyId(0) returns (
-                bool
-            ) {
-                bountyManager = LM_PC_Bounty_v1(modulesList[i]);
-=======
         LM_PC_Bounties_v1 bountyManager;
 
         address[] memory modulesList = orchestrator.listModules();
@@ -307,7 +276,6 @@
             try ILM_PC_Bounties_v1(modulesList[i]).isExistingBountyId(0)
             returns (bool) {
                 bountyManager = LM_PC_Bounties_v1(modulesList[i]);
->>>>>>> ba820d70
                 break;
             } catch {
                 continue;
