--- conflicted
+++ resolved
@@ -11,15 +11,9 @@
 import {FM_Rebasing_v1} from "@fm/rebasing/FM_Rebasing_v1.sol";
 // SuT
 import {
-<<<<<<< HEAD
-    LM_PC_Recurring_v1,
-    ILM_PC_Recurring_v1
-} from "@lm_pc/ERC20PaymentClient/LM_PC_Recurring_v1.sol";
-=======
     LM_PC_RecurringPayments_v1,
     ILM_PC_RecurringPayments_v1
 } from "@lm/LM_PC_RecurringPayments_v1.sol";
->>>>>>> ba820d70
 
 import {PP_Streaming_v1} from "src/modules/paymentProcessor/PP_Streaming_v1.sol";
 
@@ -45,11 +39,7 @@
     // Modules, for reference between functions
     IOrchestrator_v1 orchestrator;
     FM_Rebasing_v1 fundingManager;
-<<<<<<< HEAD
-    LM_PC_Recurring_v1 recurringPaymentManager;
-=======
     LM_PC_RecurringPayments_v1 recurringPaymentManager;
->>>>>>> ba820d70
     PP_Streaming_v1 streamingPaymentProcessor;
 
     function setUp() public override {
@@ -120,15 +110,10 @@
 
         fundingManager = FM_Rebasing_v1(address(orchestrator.fundingManager()));
 
-<<<<<<< HEAD
-        recurringPaymentManager = LM_PC_Recurring_v1(
-            orchestrator.findModuleAddressInOrchestrator("LM_PC_Recurring_v1")
-=======
         recurringPaymentManager = LM_PC_RecurringPayments_v1(
             orchestrator.findModuleAddressInOrchestrator(
                 "LM_PC_RecurringPayments_v1"
             )
->>>>>>> ba820d70
         );
         // check if the recurringPaymentManager is initialized correctly or not.
         assertEq(recurringPaymentManager.getEpochLength(), 1 weeks);
