--- conflicted
+++ resolved
@@ -16,21 +16,11 @@
 import {BancorFormula} from "@fm/bondingCurve/formulas/BancorFormula.sol";
 import {PP_Simple_v1} from "src/modules/paymentProcessor/PP_Simple_v1.sol";
 import {PP_Streaming_v1} from "src/modules/paymentProcessor/PP_Streaming_v1.sol";
-<<<<<<< HEAD
-import {LM_PC_Bounty_v1} from "@lm_pc/ERC20PaymentClient/LM_PC_Bounty_v1.sol";
-import {LM_PC_Recurring_v1} from
-    "@lm_pc/ERC20PaymentClient/LM_PC_Recurring_v1.sol";
-import {AUT_Role_v1} from "@aut/role/AUT_Role_v1.sol";
-import {AUT_TokenGated_Role_v1} from "@aut/role/AUT_TokenGated_Role_v1.sol";
-import {SingleVoteGovernor_v1} from
-    "src/modules/utils/SingleVoteGovernor_v1.sol";
-=======
 import {LM_PC_Bounties_v1} from "@lm/LM_PC_Bounties_v1.sol";
 import {LM_PC_RecurringPayments_v1} from "@lm/LM_PC_RecurringPayments_v1.sol";
 import {AUT_Roles_v1} from "@aut/role/AUT_Roles_v1.sol";
 import {AUT_TokenGated_Roles_v1} from "@aut/role/AUT_TokenGated_Roles_v1.sol";
 import {VotingRoleManager_v1} from "src/modules/utils/VotingRoleManager_v1.sol";
->>>>>>> ba820d70
 import {MetadataManager_v1} from "src/modules/utils/MetadataManager_v1.sol";
 
 // Beacon
@@ -192,28 +182,16 @@
 
     // Role Authorizer
 
-<<<<<<< HEAD
-    AUT_Role_v1 roleAuthorizerImpl;
-=======
     AUT_Roles_v1 roleAuthorizerImpl;
->>>>>>> ba820d70
 
     InverterBeacon_v1 roleAuthorizerBeacon;
 
     IModule_v1.Metadata roleAuthorizerMetadata = IModule_v1.Metadata(
-<<<<<<< HEAD
-        1, 0, "https://github.com/inverter/roleAuthorizer", "AUT_Role_v1"
-    );
-
-    /* 
-    // Note that AUT_Role_v1 owner and manager are the same
-=======
         1, 0, "https://github.com/inverter/roleAuthorizer", "AUT_Roles_v1"
     );
 
     /* 
     // Note that AUT_Roles_v1 owner and manager are the same
->>>>>>> ba820d70
     IOrchestratorFactory_v1.ModuleConfig roleAuthorizerFactoryConfig =
     IOrchestratorFactory_v1.ModuleConfig(
         roleAuthorizerMetadata,
@@ -223,11 +201,7 @@
     */
     function setUpRoleAuthorizer() internal {
         // Deploy module implementations.
-<<<<<<< HEAD
-        roleAuthorizerImpl = new AUT_Role_v1();
-=======
         roleAuthorizerImpl = new AUT_Roles_v1();
->>>>>>> ba820d70
 
         // Deploy module beacons.
         roleAuthorizerBeacon = new InverterBeacon_v1(
@@ -245,11 +219,7 @@
 
     // Token Gated Role Authorizer
 
-<<<<<<< HEAD
-    AUT_TokenGated_Role_v1 tokenRoleAuthorizerImpl;
-=======
     AUT_TokenGated_Roles_v1 tokenRoleAuthorizerImpl;
->>>>>>> ba820d70
 
     InverterBeacon_v1 tokenRoleAuthorizerBeacon;
 
@@ -257,19 +227,11 @@
         1,
         0,
         "https://github.com/inverter/tokenRoleAuthorizer",
-<<<<<<< HEAD
-        "AUT_TokenGated_Role_v1"
-    );
-
-    /* 
-    // Note that AUT_Role_v1 owner and manager are the same
-=======
         "AUT_TokenGated_Roles_v1"
     );
 
     /* 
     // Note that AUT_Roles_v1 owner and manager are the same
->>>>>>> ba820d70
     IOrchestratorFactory_v1.ModuleConfig tokenRoleAuthorizerFactoryConfig =
     IOrchestratorFactory_v1.ModuleConfig(
         tokenRoleAuthorizerMetadata,
@@ -280,11 +242,7 @@
 
     function setUpTokenGatedRoleAuthorizer() internal {
         // Deploy module implementations.
-<<<<<<< HEAD
-        tokenRoleAuthorizerImpl = new AUT_TokenGated_Role_v1();
-=======
         tokenRoleAuthorizerImpl = new AUT_TokenGated_Roles_v1();
->>>>>>> ba820d70
 
         // Deploy module beacons.
         tokenRoleAuthorizerBeacon = new InverterBeacon_v1(
@@ -385,15 +343,9 @@
     //--------------------------------------------------------------------------
     // logicModules
 
-<<<<<<< HEAD
-    // LM_PC_Recurring_v1
-
-    LM_PC_Recurring_v1 recurringPaymentManagerImpl;
-=======
     // LM_PC_RecurringPayments_v1
 
     LM_PC_RecurringPayments_v1 recurringPaymentManagerImpl;
->>>>>>> ba820d70
 
     InverterBeacon_v1 recurringPaymentManagerBeacon;
 
@@ -401,11 +353,7 @@
         1,
         0,
         "https://github.com/inverter/recurring-payment-manager",
-<<<<<<< HEAD
-        "LM_PC_Recurring_v1"
-=======
         "LM_PC_RecurringPayments_v1"
->>>>>>> ba820d70
     );
     /*
     IOrchestratorFactory_v1.ModuleConfig recurringPaymentManagerFactoryConfig =
@@ -418,11 +366,7 @@
 
     function setUpRecurringPaymentManager() internal {
         // Deploy module implementations.
-<<<<<<< HEAD
-        recurringPaymentManagerImpl = new LM_PC_Recurring_v1();
-=======
         recurringPaymentManagerImpl = new LM_PC_RecurringPayments_v1();
->>>>>>> ba820d70
 
         // Deploy module beacons.
         recurringPaymentManagerBeacon = new InverterBeacon_v1(
@@ -439,24 +383,14 @@
         );
     }
 
-<<<<<<< HEAD
-    // LM_PC_Bounty_v1
-
-    LM_PC_Bounty_v1 bountyManagerImpl;
-=======
     // LM_PC_Bounties_v1
 
     LM_PC_Bounties_v1 bountyManagerImpl;
->>>>>>> ba820d70
 
     InverterBeacon_v1 bountyManagerBeacon;
 
     IModule_v1.Metadata bountyManagerMetadata = IModule_v1.Metadata(
-<<<<<<< HEAD
-        1, 0, "https://github.com/inverter/bounty-manager", "LM_PC_Bounty_v1"
-=======
         1, 0, "https://github.com/inverter/bounty-manager", "LM_PC_Bounties_v1"
->>>>>>> ba820d70
     );
     /*
      IOrchestratorFactory_v1.ModuleConfig bountyManagerFactoryConfig =
@@ -469,11 +403,7 @@
 
     function setUpBountyManager() internal {
         // Deploy module implementations.
-<<<<<<< HEAD
-        bountyManagerImpl = new LM_PC_Bounty_v1();
-=======
         bountyManagerImpl = new LM_PC_Bounties_v1();
->>>>>>> ba820d70
 
         // Deploy module beacons.
         bountyManagerBeacon = new InverterBeacon_v1(
@@ -492,15 +422,9 @@
     //--------------------------------------------------------------------------
     // utils
 
-<<<<<<< HEAD
-    // SingleVoteGovernor_v1
-
-    SingleVoteGovernor_v1 singleVoteGovernorImpl;
-=======
     // VotingRoleManager_v1
 
     VotingRoleManager_v1 singleVoteGovernorImpl;
->>>>>>> ba820d70
 
     InverterBeacon_v1 singleVoteGovernorBeacon;
 
@@ -508,11 +432,7 @@
         1,
         0,
         "https://github.com/inverter/single-vote-governor",
-<<<<<<< HEAD
-        "SingleVoteGovernor_v1"
-=======
         "VotingRoleManager_v1"
->>>>>>> ba820d70
     );
 
     /*    
@@ -529,11 +449,7 @@
 
     function setUpSingleVoteGovernor() internal {
         // Deploy module implementations.
-<<<<<<< HEAD
-        singleVoteGovernorImpl = new SingleVoteGovernor_v1();
-=======
         singleVoteGovernorImpl = new VotingRoleManager_v1();
->>>>>>> ba820d70
 
         // Deploy module beacons.
         singleVoteGovernorBeacon = new InverterBeacon_v1(
