--- conflicted
+++ resolved
@@ -10,17 +10,10 @@
 
 // SuT
 import {
-<<<<<<< HEAD
-    LM_PC_Recurring_v1,
-    ILM_PC_Recurring_v1,
-    IERC20PaymentClientBase_v1
-} from "@lm_pc/ERC20PaymentClient/LM_PC_Recurring_v1.sol";
-=======
     LM_PC_RecurringPayments_v1,
     ILM_PC_RecurringPayments_v1,
     IERC20PaymentClientBase_v1
 } from "@lm/LM_PC_RecurringPayments_v1.sol";
->>>>>>> ba820d70
 
 // Modules that are used in this E2E test
 import {
@@ -106,11 +99,7 @@
 
     function test_e2e_RecurringPayments(uint paymentAmount) public {
         paymentAmount = bound(paymentAmount, 1, 1e18);
-<<<<<<< HEAD
-        LM_PC_Recurring_v1 recurringPaymentManager;
-=======
         LM_PC_RecurringPayments_v1 recurringPaymentManager;
->>>>>>> ba820d70
 
         //--------------------------------------------------------------------------------
         // Orchestrator_v1 Initialization
@@ -130,17 +119,10 @@
         // ------------------ FROM ModuleTest.sol
         address[] memory modulesList = orchestrator.listModules();
         for (uint i; i < modulesList.length; ++i) {
-<<<<<<< HEAD
-            try ILM_PC_Recurring_v1(modulesList[i]).getCurrentEpoch() returns (
-                uint
-            ) {
-                recurringPaymentManager = LM_PC_Recurring_v1(modulesList[i]);
-=======
             try ILM_PC_RecurringPayments_v1(modulesList[i]).getCurrentEpoch()
             returns (uint) {
                 recurringPaymentManager =
                     LM_PC_RecurringPayments_v1(modulesList[i]);
->>>>>>> ba820d70
                 break;
             } catch {
                 continue;
