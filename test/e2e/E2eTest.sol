--- conflicted
+++ resolved
@@ -214,7 +214,6 @@
         abi.encode(hasDependency, dependencies)
     );
 
-<<<<<<< HEAD
     function setUpStreamingPaymentProcessor() private {
         // Deploy module implementations.
         streamingPaymentProcessorImpl = new StreamingPaymentProcessor();
@@ -239,55 +238,8 @@
     //--------------------------------------------------------------------------
     // logicModules
 
-    // MilestoneManager
-
-    MilestoneManager milestoneManagerImpl;
-    Beacon milestoneManagerBeacon;
-    address milestoneManagerBeaconOwner = address(0x2BEAC0);
-    IModule.Metadata milestoneManagerMetadata = IModule.Metadata(
-        1,
-        1,
-        "https://github.com/inverter/milestone-manager",
-        "MilestoneManager"
-    );
-    IOrchestratorFactory.ModuleConfig milestoneManagerFactoryConfig =
-    IOrchestratorFactory.ModuleConfig(
-        milestoneManagerMetadata,
-        abi.encode(100_000_000, 1_000_000, makeAddr("treasury")),
-        abi.encode(hasDependency, dependencies)
-    );
-
-    function setUpMilestoneManager() private {
-        // Deploy module implementations.
-        milestoneManagerImpl = new MilestoneManager();
-
-        // Deploy module beacons.
-        vm.prank(milestoneManagerBeaconOwner);
-        milestoneManagerBeacon = new Beacon();
-
-        // Set beacon's implementations.
-        vm.prank(milestoneManagerBeaconOwner);
-        milestoneManagerBeacon.upgradeTo(address(milestoneManagerImpl));
-
-        // Register modules at moduleFactory.
-        moduleFactory.registerMetadata(
-            milestoneManagerMetadata, IBeacon(milestoneManagerBeacon)
-        );
-    }
 
     // RecurringPaymentManager
-=======
-    BountyManager bountyManagerImpl;
-    Beacon bountyManagerBeacon;
-    address bountyManagerBeaconOwner = address(0x3BEAC0);
-    IModule.Metadata bountyManagerMetadata = IModule.Metadata(
-        1, 1, "https://github.com/inverter/bounty-manager", "BountyManager"
-    );
-    IOrchestratorFactory.ModuleConfig bountyManagerFactoryConfig =
-    IOrchestratorFactory.ModuleConfig(
-        bountyManagerMetadata, bytes(""), abi.encode(true, dependencies)
-    );
->>>>>>> 17f221b2
 
     RecurringPaymentManager recurringPaymentManagerImpl;
     Beacon recurringPaymentManagerBeacon;
@@ -306,17 +258,6 @@
         abi.encode(hasDependency, dependencies)
     );
 
-<<<<<<< HEAD
-    function setUpRecurringPaymentManager() private {
-        // Deploy module implementations.
-        recurringPaymentManagerImpl = new RecurringPaymentManager();
-
-        // Deploy module beacons.
-        vm.prank(recurringPaymentManagerBeaconOwner);
-        recurringPaymentManagerBeacon = new Beacon();
-
-        // Set beacon's implementations.
-=======
     SingleVoteGovernor singleVoteGovernorImpl;
     Beacon singleVoteGovernorBeacon;
     address singleVoteGovernorBeaconOwner =
@@ -338,93 +279,43 @@
         abi.encode(hasDependency, dependencies)
     );
 
-    function setUp() public {
-        // Deploy Orchestrator implementation.
-        orchestratorImpl = new Orchestrator();
-
-        // Deploy module implementations.
-        rebasingFundingManagerImpl = new RebasingFundingManager();
-        paymentProcessorImpl = new SimplePaymentProcessor();
-        streamingPaymentProcessorImpl = new StreamingPaymentProcessor();
-
-        bountyManagerImpl = new BountyManager();
+    SingleVoteGovernor singleVoteGovernorImpl;
+    Beacon singleVoteGovernorBeacon;
+    address singleVoteGovernorBeaconOwner =
+        makeAddr("single vote governor manager beacon owner");
+    IModule.Metadata singleVoteGovernorMetadata = IModule.Metadata(
+        1,
+        1,
+        "https://github.com/inverter/single-vote-governor",
+        "SingleVoteGovernor"
+    );
+
+    address[] initialVoters =
+        [makeAddr("voter1"), makeAddr("voter2"), makeAddr("voter3")];
+
+    IOrchestratorFactory.ModuleConfig singleVoteGovernorFactoryConfig =
+    IOrchestratorFactory.ModuleConfig(
+        singleVoteGovernorMetadata,
+        abi.encode(initialVoters, 2, 3 days),
+        abi.encode(hasDependency, dependencies)
+    );
+
+    function setUpRecurringPaymentManager() private {
+        // Deploy module implementations.
         recurringPaymentManagerImpl = new RecurringPaymentManager();
-        authorizerImpl = new AuthorizerMock();
-        roleAuthorizerImpl = new RoleAuthorizer();
-        singleVoteGovernorImpl = new SingleVoteGovernor();
-
-        // Deploy module beacons.
-        vm.prank(rebasingFundingManagerBeaconOwner);
-        rebasingFundingManagerBeacon = new Beacon();
-        vm.prank(paymentProcessorBeaconOwner);
-        paymentProcessorBeacon = new Beacon();
-        vm.prank(streamingPaymentProcessorBeaconOwner);
-        streamingPaymentProcessorBeacon = new Beacon();
-        vm.prank(bountyManagerBeaconOwner);
-        bountyManagerBeacon = new Beacon();
+
+        // Deploy module beacons.
         vm.prank(recurringPaymentManagerBeaconOwner);
         recurringPaymentManagerBeacon = new Beacon();
-        vm.prank(authorizerBeaconOwner);
-        authorizerBeacon = new Beacon();
-        vm.prank(roleAuthorizerBeaconOwner);
-        roleAuthorizerBeacon = new Beacon();
-        vm.prank(singleVoteGovernorBeaconOwner);
-        singleVoteGovernorBeacon = new Beacon();
-
-        // Set beacon's implementations.
-        vm.prank(rebasingFundingManagerBeaconOwner);
-        rebasingFundingManagerBeacon.upgradeTo(
-            address(rebasingFundingManagerImpl)
-        );
-        vm.prank(paymentProcessorBeaconOwner);
-        paymentProcessorBeacon.upgradeTo(address(paymentProcessorImpl));
-        vm.prank(streamingPaymentProcessorBeaconOwner);
-        streamingPaymentProcessorBeacon.upgradeTo(
-            address(streamingPaymentProcessorImpl)
-        );
-        vm.prank(bountyManagerBeaconOwner);
-        bountyManagerBeacon.upgradeTo(address(bountyManagerImpl));
->>>>>>> 17f221b2
+
+        // Set beacon's implementations.
         vm.prank(recurringPaymentManagerBeaconOwner);
         recurringPaymentManagerBeacon.upgradeTo(
             address(recurringPaymentManagerImpl)
         );
-<<<<<<< HEAD
-
-        // Register modules at moduleFactory.
-        moduleFactory.registerMetadata(
-=======
-        vm.prank(authorizerBeaconOwner);
-        authorizerBeacon.upgradeTo(address(authorizerImpl));
-
-        vm.prank(roleAuthorizerBeaconOwner);
-        roleAuthorizerBeacon.upgradeTo(address(roleAuthorizerImpl));
-
-        vm.prank(singleVoteGovernorBeaconOwner);
-        singleVoteGovernorBeacon.upgradeTo(address(singleVoteGovernorImpl));
-
-        // Deploy Factories.
-        moduleFactory = new ModuleFactory();
-        orchestratorFactory =
-        new OrchestratorFactory(address(orchestratorImpl), address(moduleFactory));
-
-        // Register modules at moduleFactory.
-        moduleFactory.registerMetadata(
-            rebasingFundingManagerMetadata,
-            IBeacon(rebasingFundingManagerBeacon)
-        );
-        moduleFactory.registerMetadata(
-            paymentProcessorMetadata, IBeacon(paymentProcessorBeacon)
-        );
-        moduleFactory.registerMetadata(
-            streamingPaymentProcessorMetadata,
-            IBeacon(streamingPaymentProcessorBeacon)
-        );
-        moduleFactory.registerMetadata(
-            bountyManagerMetadata, IBeacon(bountyManagerBeacon)
-        );
-        moduleFactory.registerMetadata(
->>>>>>> 17f221b2
+
+        // Register modules at moduleFactory.
+        moduleFactory.registerMetadata(
             recurringPaymentManagerMetadata,
             IBeacon(recurringPaymentManagerBeacon)
         );
