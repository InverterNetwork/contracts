--- conflicted
+++ resolved
@@ -13,14 +13,8 @@
 import {IOrchestrator_v1} from "src/orchestrator/Orchestrator_v1.sol";
 import {ERC20Mock} from "test/utils/mocks/ERC20Mock.sol";
 import {
-<<<<<<< HEAD
-    LM_PC_Bounty_v1,
-    ILM_PC_Bounty_v1
-} from "@lm_pc/ERC20PaymentClient/LM_PC_Bounty_v1.sol";
-=======
     LM_PC_Bounties_v1, ILM_PC_Bounties_v1
 } from "@lm/LM_PC_Bounties_v1.sol";
->>>>>>> ba820d70
 import {ScriptConstants} from "../script-constants.sol";
 import {FM_Rebasing_v1} from "@fm/rebasing/FM_Rebasing_v1.sol";
 
@@ -114,11 +108,7 @@
             abi.encode(true, dependencies)
         );
 
-<<<<<<< HEAD
-        // Add the configuration for all the non-mandatory modules. In this case only the LM_PC_Bounty_v1.
-=======
         // Add the configuration for all the non-mandatory modules. In this case only the LM_PC_Bounties_v1.
->>>>>>> ba820d70
         IOrchestratorFactory_v1.ModuleConfig[] memory additionalModuleConfig =
             new IOrchestratorFactory_v1.ModuleConfig[](1);
         additionalModuleConfig[0] = bountyManagerFactoryConfig;
@@ -159,11 +149,7 @@
         address orchestratorCreatedBountyManagerAddress;
 
         for (uint i; i < lenModules;) {
-<<<<<<< HEAD
-            try ILM_PC_Bounty_v1(moduleAddresses[i]).isExistingBountyId(0)
-=======
             try ILM_PC_Bounties_v1(moduleAddresses[i]).isExistingBountyId(0)
->>>>>>> ba820d70
             returns (bool) {
                 orchestratorCreatedBountyManagerAddress = moduleAddresses[i];
                 break;
@@ -172,13 +158,8 @@
             }
         }
 
-<<<<<<< HEAD
-        LM_PC_Bounty_v1 orchestratorCreatedBountyManager =
-            LM_PC_Bounty_v1(orchestratorCreatedBountyManagerAddress);
-=======
         LM_PC_Bounties_v1 orchestratorCreatedBountyManager =
             LM_PC_Bounties_v1(orchestratorCreatedBountyManagerAddress);
->>>>>>> ba820d70
 
         assertEq(
             address(orchestratorCreatedBountyManager.orchestrator()),
@@ -187,19 +168,11 @@
 
         assertFalse(
             orchestratorCreatedBountyManager.isExistingBountyId(0),
-<<<<<<< HEAD
-            "Error in the LM_PC_Bounty_v1"
-        );
-        assertFalse(
-            orchestratorCreatedBountyManager.isExistingBountyId(type(uint).max),
-            "Error in the LM_PC_Bounty_v1"
-=======
             "Error in the LM_PC_Bounties_v1"
         );
         assertFalse(
             orchestratorCreatedBountyManager.isExistingBountyId(type(uint).max),
             "Error in the LM_PC_Bounties_v1"
->>>>>>> ba820d70
         );
 
         console2.log("\n\n");
@@ -225,11 +198,7 @@
         );
 
         console2.log(
-<<<<<<< HEAD
-            "\t-LM_PC_Bounty_v1 deployed at address: %s ",
-=======
             "\t-LM_PC_Bounties_v1 deployed at address: %s ",
->>>>>>> ba820d70
             address(orchestratorCreatedBountyManager)
         );
         console2.log(
