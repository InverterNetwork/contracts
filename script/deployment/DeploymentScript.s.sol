--- conflicted
+++ resolved
@@ -10,22 +10,13 @@
 
 // Import scripts:
 import {DeployAndSetUpInverterBeacon_v1} from
-<<<<<<< HEAD
-    "script/proxies/deployAndSetupInverterBeacon_v1.s.sol";
-=======
     "script/proxies/DeployAndSetUpInverterBeacon_v1.s.sol";
->>>>>>> ba820d70
 import {DeployModuleFactory_v1} from
     "script/factories/DeployModuleFactory_v1.s.sol";
 import {DeployOrchestratorFactory_v1} from
     "script/factories/DeployOrchestratorFactory_v1.s.sol";
-<<<<<<< HEAD
-import {DeployLM_PC_Bounty_v1} from
-    "script/modules/logicModule/DeployLM_PC_Bounty_v1.s.sol";
-=======
 import {DeployLM_PC_Bounties_v1} from
     "script/modules/logicModule/DeployLM_PC_Bounties_v1.s.sol";
->>>>>>> ba820d70
 
 import {DeployGovernor_v1} from "script/external/DeployGovernor_v1.s.sol";
 import {DeployTransactionForwarder_v1} from
@@ -46,17 +37,10 @@
     "script/modules/governance/DeployAUT_TokenGated_Role_v1.s.sol";
 import {DeployPP_Streaming_v1} from
     "script/modules/paymentProcessor/DeployPP_Streaming_v1.s.sol";
-<<<<<<< HEAD
-import {DeployLM_PC_Recurring_v1} from
-    "script/modules/logicModule/DeployLM_PC_Recurring_v1.s.sol";
-import {DeploySingleVoteGovernor_v1} from
-    "script/modules/utils/DeploySingleVoteGovernor_v1.s.sol";
-=======
 import {DeployLM_PC_RecurringPayments_v1} from
     "script/modules/logicModule/DeployLM_PC_RecurringPayments_v1.s.sol";
 import {DeployVotingRoleManager_v1} from
     "script/modules/utils/DeployVotingRoleManager_v1.s.sol";
->>>>>>> ba820d70
 import {DeployMetadataManager} from "script/utils/DeployMetadataManager.s.sol";
 
 contract DeploymentScript is Script {
@@ -85,21 +69,12 @@
     DeployPP_Streaming_v1 deployStreamingPaymentProcessor =
         new DeployPP_Streaming_v1();
     // Logic Module
-<<<<<<< HEAD
-    DeployLM_PC_Bounty_v1 deployBountyManager = new DeployLM_PC_Bounty_v1();
-    DeployLM_PC_Recurring_v1 deployRecurringPaymentManager =
-        new DeployLM_PC_Recurring_v1();
-    // Utils
-    DeploySingleVoteGovernor_v1 deploySingleVoteGovernor =
-        new DeploySingleVoteGovernor_v1();
-=======
     DeployLM_PC_Bounties_v1 deployBountyManager = new DeployLM_PC_Bounties_v1();
     DeployLM_PC_RecurringPayments_v1 deployRecurringPaymentManager =
         new DeployLM_PC_RecurringPayments_v1();
     // Utils
     DeployVotingRoleManager_v1 deploySingleVoteGovernor =
         new DeployVotingRoleManager_v1();
->>>>>>> ba820d70
     DeployMetadataManager deployMetadataManager = new DeployMetadataManager();
     // TransactionForwarder_v1
     DeployTransactionForwarder_v1 deployTransactionForwarder =
@@ -201,22 +176,14 @@
         1,
         0,
         "https://github.com/InverterNetwork/inverter-contracts",
-<<<<<<< HEAD
-        "AUT_Role_v1"
-=======
         "AUT_Roles_v1"
->>>>>>> ba820d70
     );
 
     IModule_v1.Metadata tokenGatedRoleAuthorizerMetadata = IModule_v1.Metadata(
         1,
         0,
         "https://github.com/InverterNetwork/inverter-contracts",
-<<<<<<< HEAD
-        "AUT_TokenGated_Role_v1"
-=======
         "AUT_TokenGated_Roles_v1"
->>>>>>> ba820d70
     );
 
     // ------------------------------------------------------------------------
@@ -243,22 +210,14 @@
         1,
         0,
         "https://github.com/InverterNetwork/inverter-contracts",
-<<<<<<< HEAD
-        "LM_PC_Recurring_v1"
-=======
         "LM_PC_RecurringPayments_v1"
->>>>>>> ba820d70
     );
 
     IModule_v1.Metadata bountyManagerMetadata = IModule_v1.Metadata(
         1,
         0,
         "https://github.com/InverterNetwork/inverter-contracts",
-<<<<<<< HEAD
-        "LM_PC_Bounty_v1"
-=======
         "LM_PC_Bounties_v1"
->>>>>>> ba820d70
     );
 
     // ------------------------------------------------------------------------
@@ -268,11 +227,7 @@
         1,
         0,
         "https://github.com/InverterNetwork/inverter-contracts",
-<<<<<<< HEAD
-        "SingleVoteGovernor_v1"
-=======
         "VotingRoleManager_v1"
->>>>>>> ba820d70
     );
 
     IModule_v1.Metadata metadataManagerMetadata = IModule_v1.Metadata(
