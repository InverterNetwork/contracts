// SPDX-License-Identifier: UNLICENSED
pragma solidity ^0.8.0;

import "forge-std/Script.sol";

// Import interfaces:

import {IModule} from "src/modules/base/IModule.sol";
import {IModuleFactory} from "src/factories/ModuleFactory.sol";

// Import scripts:

import {DeployAndSetUpBeacon} from "script/proxies/DeployAndSetUpBeacon.s.sol";
import {DeployModuleFactory} from "script/factories/DeployModuleFactory.s.sol";
import {DeployOrchestratorFactory} from
    "script/factories/DeployOrchestratorFactory.s.sol";
<<<<<<< HEAD
import {DeployBountyManager} from
    "script/modules/logicModule/DeployBountyManager.s.sol";

import {DeployGovernor} from "script/external/DeployGovernor.s.sol";
=======
import {DeployBountyManager} from "script/modules/DeployBountyManager.s.sol";

>>>>>>> bd0cc1c0
import {DeployTransactionForwarder} from
    "script/external/DeployTransactionForwarder.s.sol";
import {DeployOrchestrator} from "script/orchestrator/DeployOrchestrator.s.sol";
import {DeploySimplePaymentProcessor} from
    "script/modules/paymentProcessor/DeploySimplePaymentProcessor.s.sol";
import {DeployRebasingFundingManager} from
    "script/modules/fundingManager/DeployRebasingFundingManager.s.sol";
import {DeployBancorVirtualSupplyBondingCurveFundingManager} from
    "script/modules/fundingManager/DeployBancorVirtualSupplyBondingCurveFundingManager.s.sol";
import {DeployRoleAuthorizer} from
    "script/modules/governance/DeployRoleAuthorizer.s.sol";
import {DeployBancorVirtualSupplyBondingCurveFundingManager} from
    "script/modules/fundingManager/DeployBancorVirtualSupplyBondingCurveFundingManager.s.sol";
import {DeployTokenGatedRoleAuthorizer} from
    "script/modules/governance/DeployTokenGatedRoleAuthorizer.s.sol";
import {DeployStreamingPaymentProcessor} from
    "script/modules/paymentProcessor/DeployStreamingPaymentProcessor.s.sol";
import {DeployRecurringPaymentManager} from
<<<<<<< HEAD
    "script/modules/logicModule/DeployRecurringPaymentManager.s.sol";
import {DeploySingleVoteGovernor} from
    "script/modules/utils/DeploySingleVoteGovernor.s.sol";
=======
    "script/modules/DeployRecurringPaymentManager.s.sol";
import {DeploySingleVoteGovernor} from
    "script/modules/DeploySingleVoteGovernor.s.sol";
>>>>>>> bd0cc1c0
import {DeployMetadataManager} from "script/utils/DeployMetadataManager.s.sol";

contract DeploymentScript is Script {
    error BeaconProxyDeploymentFailed();

    // ------------------------------------------------------------------------
    // Instances of Deployer Scripts
    //Orchestrator
    DeployOrchestrator deployOrchestrator = new DeployOrchestrator();
    // Factories
    DeployModuleFactory deployModuleFactory = new DeployModuleFactory();
    DeployOrchestratorFactory deployOrchestratorFactory =
        new DeployOrchestratorFactory();
    // Funding Manager
    DeployRebasingFundingManager deployRebasingFundingManager =
        new DeployRebasingFundingManager();
    DeployBancorVirtualSupplyBondingCurveFundingManager
        deployBancorVirtualSupplyBondingCurveFundingManager =
            new DeployBancorVirtualSupplyBondingCurveFundingManager();
    // Authorizer
    DeployRoleAuthorizer deployRoleAuthorizer = new DeployRoleAuthorizer();
    DeployTokenGatedRoleAuthorizer deployTokenGatedRoleAuthorizer =
        new DeployTokenGatedRoleAuthorizer();
    // Payment Processor
    DeploySimplePaymentProcessor deploySimplePaymentProcessor =
        new DeploySimplePaymentProcessor();
    DeployStreamingPaymentProcessor deployStreamingPaymentProcessor =
        new DeployStreamingPaymentProcessor();
    // Logic Module
    DeployBountyManager deployBountyManager = new DeployBountyManager();
    DeployRecurringPaymentManager deployRecurringPaymentManager =
        new DeployRecurringPaymentManager();
    // Utils
    DeploySingleVoteGovernor deploySingleVoteGovernor =
        new DeploySingleVoteGovernor();
    DeployMetadataManager deployMetadataManager = new DeployMetadataManager();
    // TransactionForwarder
    DeployTransactionForwarder deployTransactionForwarder =
        new DeployTransactionForwarder();
<<<<<<< HEAD
    //Governor
    DeployGovernor deployGovernor = new DeployGovernor();
=======
>>>>>>> bd0cc1c0

    //Beacon
    DeployAndSetUpBeacon deployAndSetUpBeacon = new DeployAndSetUpBeacon();

    // ------------------------------------------------------------------------
    // Deployed Implementation Contracts

    //Orchestrator
    address orchestrator;

    //TransactionForwarder
    address forwarderImplementation;
<<<<<<< HEAD
    address governorImplementation;
=======
>>>>>>> bd0cc1c0

    // Funding Manager
    address rebasingFundingManager;
    address bancorBondingCurveFundingManager;
    // Authorizer
    address roleAuthorizer;
    address tokenGatedRoleAuthorizer;
    // Payment Processor
    address simplePaymentProcessor;
    address streamingPaymentProcessor;
    // Logic Module
    address bountyManager;
    address recurringPaymentManager;
    // Utils
    address singleVoteGovernor;
    address metadataManager;

    // ------------------------------------------------------------------------
    // Beacons

    //TransactionForwarder
    address forwarderBeacon;
    // Funding Manager
    address rebasingFundingManagerBeacon;
    address bancorBondingCurveFundingManagerBeacon;
    // Authorizer
    address roleAuthorizerBeacon;
    address tokenGatedRoleAuthorizerBeacon;
    // Payment Processor
    address simplePaymentProcessorBeacon;
    address streamingPaymentProcessorBeacon;
    // Logic Module
    address bountyManagerBeacon;
    address recurringPaymentManagerBeacon;
    // Utils
    address singleVoteGovernorBeacon;
    address metadataManagerBeacon;

    // ------------------------------------------------------------------------
    // Deployed Proxy Contracts

    //These contracts will actually be used at the later point of time

<<<<<<< HEAD
    //Governor
    address governor;

=======
>>>>>>> bd0cc1c0
    //TransactionForwarder
    address forwarder;

    // Factories
    address moduleFactory;
    address orchestratorFactory;

    // ------------------------------------------------------------------------
    // Module Metadata

    // ------------------------------------------------------------------------
    // Funding Manager

    IModule.Metadata rebasingFundingManagerMetadata = IModule.Metadata(
<<<<<<< HEAD
=======
        1,
        1,
        "https://github.com/InverterNetwork/inverter-contracts",
        "RebasingFundingManager"
    );

    IModule.Metadata bancorVirtualSupplyBondingCurveFundingManagerMetadata =
    IModule.Metadata(
        1,
        1,
        "https://github.com/InverterNetwork/inverter-contracts",
        "BancorVirtualSupplyBondingCurveFundingManager"
    );

    // ------------------------------------------------------------------------
    // Authorizer

    IModule.Metadata roleAuthorizerMetadata = IModule.Metadata(
>>>>>>> bd0cc1c0
        1,
        0,
        "https://github.com/InverterNetwork/inverter-contracts",
        "RebasingFundingManager"
    );

    IModule.Metadata bancorVirtualSupplyBondingCurveFundingManagerMetadata =
    IModule.Metadata(
        1,
<<<<<<< HEAD
        0,
        "https://github.com/InverterNetwork/inverter-contracts",
        "BancorVirtualSupplyBondingCurveFundingManager"
    );

    // ------------------------------------------------------------------------
    // Authorizer

    IModule.Metadata roleAuthorizerMetadata = IModule.Metadata(
        1,
        0,
        "https://github.com/InverterNetwork/inverter-contracts",
        "RoleAuthorizer"
    );

    IModule.Metadata tokenGatedRoleAuthorizerMetadata = IModule.Metadata(
=======
        "https://github.com/InverterNetwork/inverter-contracts",
        "RoleAuthorizer"
    );

    IModule.Metadata tokenGatedRoleAuthorizerMetadata = IModule.Metadata(
        1,
        1,
        "https://github.com/InverterNetwork/inverter-contracts",
        "TokenGatedRoleAuthorizer"
    );

    // ------------------------------------------------------------------------
    // Payment Processor

    IModule.Metadata simplePaymentProcessorMetadata = IModule.Metadata(
        1,
        1,
        "https://github.com/InverterNetwork/inverter-contracts",
        "SimplePaymentProcessor"
    );

    IModule.Metadata streamingPaymentProcessorMetadata = IModule.Metadata(
>>>>>>> bd0cc1c0
        1,
        0,
        "https://github.com/InverterNetwork/inverter-contracts",
        "TokenGatedRoleAuthorizer"
    );

    // ------------------------------------------------------------------------
    // Payment Processor

    IModule.Metadata simplePaymentProcessorMetadata = IModule.Metadata(
        1,
<<<<<<< HEAD
        0,
        "https://github.com/InverterNetwork/inverter-contracts",
        "SimplePaymentProcessor"
    );

    IModule.Metadata streamingPaymentProcessorMetadata = IModule.Metadata(
        1,
        0,
        "https://github.com/InverterNetwork/inverter-contracts",
        "StreamingPaymentProcessor"
    );

=======
        "https://github.com/InverterNetwork/inverter-contracts",
        "StreamingPaymentProcessor"
    );

>>>>>>> bd0cc1c0
    // ------------------------------------------------------------------------
    // Logic Module

    IModule.Metadata recurringPaymentManagerMetadata = IModule.Metadata(
        1,
<<<<<<< HEAD
        0,
=======
        1,
>>>>>>> bd0cc1c0
        "https://github.com/InverterNetwork/inverter-contracts",
        "RecurringPaymentManager"
    );

    IModule.Metadata bountyManagerMetadata = IModule.Metadata(
        1,
<<<<<<< HEAD
        0,
=======
        1,
>>>>>>> bd0cc1c0
        "https://github.com/InverterNetwork/inverter-contracts",
        "BountyManager"
    );

    // ------------------------------------------------------------------------
    // Utils

    IModule.Metadata singleVoteGovernorMetadata = IModule.Metadata(
        1,
<<<<<<< HEAD
        0,
        "https://github.com/InverterNetwork/inverter-contracts",
        "SingleVoteGovernor"
    );

    IModule.Metadata metadataManagerMetadata = IModule.Metadata(
        1,
        0,
        "https://github.com/InverterNetwork/inverter-contracts",
        "MetadataManager"
    );

    /// @notice Deploys all necessary factories, beacons and implementations
    /// @return factory The addresses of the fully deployed orchestrator factory. All other addresses should be accessible from this.
    function run() public virtual returns (address factory) {
        //Fetch the deployer address
        address deployer = vm.addr(vm.envUint("ORCHESTRATOR_OWNER_PRIVATE_KEY"));

        //Fetch the Multisig addresses
        address communityMultisig = vm.envAddress("COMMUNITY_MULTISIG_ADDRESS");
        address teamMultisig = vm.envAddress("TEAM_MULTISIG_ADDRESS");

        console2.log(
            "-----------------------------------------------------------------------------"
        );
        console2.log("Governance Contract \n");

        (governor, governorImplementation) =
            deployGovernor.run(communityMultisig, teamMultisig, 1 weeks);

=======
        1,
        "https://github.com/InverterNetwork/inverter-contracts",
        "SingleVoteGovernor"
    );

    IModule.Metadata metadataManagerMetadata = IModule.Metadata(
        1,
        1,
        "https://github.com/InverterNetwork/inverter-contracts",
        "MetadataManager"
    );

    /// @notice Deploys all necessary factories, beacons and implementations
    /// @return factory The addresses of the fully deployed orchestrator factory. All other addresses should be accessible from this.
    function run() public virtual returns (address factory) {
>>>>>>> bd0cc1c0
        console2.log(
            "-----------------------------------------------------------------------------"
        );
        console2.log("Deploy orchestrator implementation \n");
        //Orchestrator
        orchestrator = deployOrchestrator.run();

        console2.log(
            "-----------------------------------------------------------------------------"
        );
        console2.log("Deploy forwarder implementation and proxy \n");
        //Deploy TransactionForwarder implementation
        forwarderImplementation = deployTransactionForwarder.run();

        //Deploy beacon and actual proxy
        (forwarderBeacon, forwarder) = deployAndSetUpBeacon
<<<<<<< HEAD
            .deployBeaconAndSetupProxy(deployer, forwarderImplementation, 1, 0);
=======
            .deployBeaconAndSetupProxy(forwarderImplementation, 1, 1);
>>>>>>> bd0cc1c0

        if (
            forwarder == forwarderImplementation || forwarder == forwarderBeacon
        ) {
            revert BeaconProxyDeploymentFailed();
        }
<<<<<<< HEAD

        console2.log(
            "-----------------------------------------------------------------------------"
        );
        console2.log("Deploy factory implementations \n");

        //Deploy module Factory implementation
        moduleFactory = deployModuleFactory.run(address(governor), forwarder);

        //Deploy orchestrator Factory implementation
        orchestratorFactory = deployOrchestratorFactory.run(
            orchestrator, moduleFactory, forwarder
        );

        console2.log(
            "-----------------------------------------------------------------------------"
        );
        console2.log("Deploy Modules Implementations \n");
        // Deploy implementation contracts.

=======

        console2.log(
            "-----------------------------------------------------------------------------"
        );
        console2.log("Deploy factory implementations \n");

        //Deploy module Factory implementation
        moduleFactory = deployModuleFactory.run(forwarder);

        //Deploy orchestrator Factory implementation
        orchestratorFactory = deployOrchestratorFactory.run(
            orchestrator, moduleFactory, forwarder
        );

        console2.log(
            "-----------------------------------------------------------------------------"
        );
        console2.log("Deploy Modules Implementations \n");
        // Deploy implementation contracts.

>>>>>>> bd0cc1c0
        // Funding Manager
        rebasingFundingManager = deployRebasingFundingManager.run();
        bancorBondingCurveFundingManager =
            deployBancorVirtualSupplyBondingCurveFundingManager.run();
        // Authorizer
        roleAuthorizer = deployRoleAuthorizer.run();
        tokenGatedRoleAuthorizer = deployTokenGatedRoleAuthorizer.run();
        // Payment Processor
        simplePaymentProcessor = deploySimplePaymentProcessor.run();
        streamingPaymentProcessor = deployStreamingPaymentProcessor.run();
        // Logic Module
        bountyManager = deployBountyManager.run();
        recurringPaymentManager = deployRecurringPaymentManager.run();
        // Utils
        singleVoteGovernor = deploySingleVoteGovernor.run();
        metadataManager = deployMetadataManager.run();

        console2.log(
            "-----------------------------------------------------------------------------"
        );
        console2.log("Deploy module beacons and register in module factory \n");
        //Deploy Modules and Register in factories

        // Funding Manager
        rebasingFundingManagerBeacon = deployAndSetUpBeacon
            .deployAndRegisterInFactory(
<<<<<<< HEAD
            address(governor),
            rebasingFundingManager,
            moduleFactory,
            rebasingFundingManagerMetadata
        );
        bancorBondingCurveFundingManagerBeacon = deployAndSetUpBeacon
            .deployAndRegisterInFactory(
            address(governor),
            bancorBondingCurveFundingManager,
            moduleFactory,
            bancorVirtualSupplyBondingCurveFundingManagerMetadata
        );
        // Authorizer
        roleAuthorizerBeacon = deployAndSetUpBeacon.deployAndRegisterInFactory(
            address(governor),
            roleAuthorizer,
            moduleFactory,
            roleAuthorizerMetadata
        );
        tokenGatedRoleAuthorizerBeacon = deployAndSetUpBeacon
            .deployAndRegisterInFactory(
            address(governor),
            tokenGatedRoleAuthorizer,
            moduleFactory,
            tokenGatedRoleAuthorizerMetadata
        );
        // Payment Processor
        simplePaymentProcessorBeacon = deployAndSetUpBeacon
            .deployAndRegisterInFactory(
            address(governor),
            simplePaymentProcessor,
            moduleFactory,
            simplePaymentProcessorMetadata
        );
        streamingPaymentProcessorBeacon = deployAndSetUpBeacon
            .deployAndRegisterInFactory(
            address(governor),
            streamingPaymentProcessor,
            moduleFactory,
            streamingPaymentProcessorMetadata
        );
        // Logic Module
        bountyManagerBeacon = deployAndSetUpBeacon.deployAndRegisterInFactory(
            address(governor),
            bountyManager,
            moduleFactory,
            bountyManagerMetadata
        );
        recurringPaymentManagerBeacon = deployAndSetUpBeacon
            .deployAndRegisterInFactory(
            address(governor),
            recurringPaymentManager,
            moduleFactory,
            recurringPaymentManagerMetadata
        );

        // Utils
        singleVoteGovernorBeacon = deployAndSetUpBeacon
            .deployAndRegisterInFactory(
            address(governor),
            singleVoteGovernor,
            moduleFactory,
            singleVoteGovernorMetadata
        );
        metadataManagerBeacon = deployAndSetUpBeacon.deployAndRegisterInFactory(
            address(governor),
            metadataManager,
            moduleFactory,
            metadataManagerMetadata
        );
        recurringPaymentManagerBeacon = deployAndSetUpBeacon
            .deployAndRegisterInFactory(
            recurringPaymentManager,
            moduleFactory,
            recurringPaymentManagerMetadata
        );

        // Utils
        singleVoteGovernorBeacon = deployAndSetUpBeacon
            .deployAndRegisterInFactory(
            singleVoteGovernor, moduleFactory, singleVoteGovernorMetadata
        );
        metadataManagerBeacon = deployAndSetUpBeacon.deployAndRegisterInFactory(
            metadataManager, moduleFactory, metadataManagerMetadata
=======
            rebasingFundingManager,
            moduleFactory,
            rebasingFundingManagerMetadata
        );
        bancorBondingCurveFundingManagerBeacon = deployAndSetUpBeacon
            .deployAndRegisterInFactory(
            bancorBondingCurveFundingManager,
            moduleFactory,
            bancorVirtualSupplyBondingCurveFundingManagerMetadata
        );
        // Authorizer
        roleAuthorizerBeacon = deployAndSetUpBeacon.deployAndRegisterInFactory(
            roleAuthorizer, moduleFactory, roleAuthorizerMetadata
        );
        tokenGatedRoleAuthorizerBeacon = deployAndSetUpBeacon
            .deployAndRegisterInFactory(
            tokenGatedRoleAuthorizer,
            moduleFactory,
            tokenGatedRoleAuthorizerMetadata
        );
        // Payment Processor
        simplePaymentProcessorBeacon = deployAndSetUpBeacon
            .deployAndRegisterInFactory(
            simplePaymentProcessor,
            moduleFactory,
            simplePaymentProcessorMetadata
        );
        streamingPaymentProcessorBeacon = deployAndSetUpBeacon
            .deployAndRegisterInFactory(
            streamingPaymentProcessor,
            moduleFactory,
            streamingPaymentProcessorMetadata
        );
        // Logic Module
        bountyManagerBeacon = deployAndSetUpBeacon.deployAndRegisterInFactory(
            bountyManager, moduleFactory, bountyManagerMetadata
>>>>>>> bd0cc1c0
        );
        recurringPaymentManagerBeacon = deployAndSetUpBeacon
            .deployAndRegisterInFactory(
            recurringPaymentManager,
            moduleFactory,
            recurringPaymentManagerMetadata
        );

        // Utils
        singleVoteGovernorBeacon = deployAndSetUpBeacon
            .deployAndRegisterInFactory(
            singleVoteGovernor, moduleFactory, singleVoteGovernorMetadata
        );
        metadataManagerBeacon = deployAndSetUpBeacon.deployAndRegisterInFactory(
            metadataManager, moduleFactory, metadataManagerMetadata
        );

        return (orchestratorFactory);
    }
}<|MERGE_RESOLUTION|>--- conflicted
+++ resolved
@@ -14,15 +14,10 @@
 import {DeployModuleFactory} from "script/factories/DeployModuleFactory.s.sol";
 import {DeployOrchestratorFactory} from
     "script/factories/DeployOrchestratorFactory.s.sol";
-<<<<<<< HEAD
 import {DeployBountyManager} from
     "script/modules/logicModule/DeployBountyManager.s.sol";
 
 import {DeployGovernor} from "script/external/DeployGovernor.s.sol";
-=======
-import {DeployBountyManager} from "script/modules/DeployBountyManager.s.sol";
-
->>>>>>> bd0cc1c0
 import {DeployTransactionForwarder} from
     "script/external/DeployTransactionForwarder.s.sol";
 import {DeployOrchestrator} from "script/orchestrator/DeployOrchestrator.s.sol";
@@ -41,15 +36,9 @@
 import {DeployStreamingPaymentProcessor} from
     "script/modules/paymentProcessor/DeployStreamingPaymentProcessor.s.sol";
 import {DeployRecurringPaymentManager} from
-<<<<<<< HEAD
     "script/modules/logicModule/DeployRecurringPaymentManager.s.sol";
 import {DeploySingleVoteGovernor} from
     "script/modules/utils/DeploySingleVoteGovernor.s.sol";
-=======
-    "script/modules/DeployRecurringPaymentManager.s.sol";
-import {DeploySingleVoteGovernor} from
-    "script/modules/DeploySingleVoteGovernor.s.sol";
->>>>>>> bd0cc1c0
 import {DeployMetadataManager} from "script/utils/DeployMetadataManager.s.sol";
 
 contract DeploymentScript is Script {
@@ -89,11 +78,8 @@
     // TransactionForwarder
     DeployTransactionForwarder deployTransactionForwarder =
         new DeployTransactionForwarder();
-<<<<<<< HEAD
     //Governor
     DeployGovernor deployGovernor = new DeployGovernor();
-=======
->>>>>>> bd0cc1c0
 
     //Beacon
     DeployAndSetUpBeacon deployAndSetUpBeacon = new DeployAndSetUpBeacon();
@@ -106,10 +92,7 @@
 
     //TransactionForwarder
     address forwarderImplementation;
-<<<<<<< HEAD
     address governorImplementation;
-=======
->>>>>>> bd0cc1c0
 
     // Funding Manager
     address rebasingFundingManager;
@@ -153,12 +136,9 @@
 
     //These contracts will actually be used at the later point of time
 
-<<<<<<< HEAD
     //Governor
     address governor;
 
-=======
->>>>>>> bd0cc1c0
     //TransactionForwarder
     address forwarder;
 
@@ -173,10 +153,8 @@
     // Funding Manager
 
     IModule.Metadata rebasingFundingManagerMetadata = IModule.Metadata(
-<<<<<<< HEAD
-=======
-        1,
-        1,
+        1,
+        0,
         "https://github.com/InverterNetwork/inverter-contracts",
         "RebasingFundingManager"
     );
@@ -184,7 +162,7 @@
     IModule.Metadata bancorVirtualSupplyBondingCurveFundingManagerMetadata =
     IModule.Metadata(
         1,
-        1,
+        0,
         "https://github.com/InverterNetwork/inverter-contracts",
         "BancorVirtualSupplyBondingCurveFundingManager"
     );
@@ -193,26 +171,6 @@
     // Authorizer
 
     IModule.Metadata roleAuthorizerMetadata = IModule.Metadata(
->>>>>>> bd0cc1c0
-        1,
-        0,
-        "https://github.com/InverterNetwork/inverter-contracts",
-        "RebasingFundingManager"
-    );
-
-    IModule.Metadata bancorVirtualSupplyBondingCurveFundingManagerMetadata =
-    IModule.Metadata(
-        1,
-<<<<<<< HEAD
-        0,
-        "https://github.com/InverterNetwork/inverter-contracts",
-        "BancorVirtualSupplyBondingCurveFundingManager"
-    );
-
-    // ------------------------------------------------------------------------
-    // Authorizer
-
-    IModule.Metadata roleAuthorizerMetadata = IModule.Metadata(
         1,
         0,
         "https://github.com/InverterNetwork/inverter-contracts",
@@ -220,14 +178,8 @@
     );
 
     IModule.Metadata tokenGatedRoleAuthorizerMetadata = IModule.Metadata(
-=======
-        "https://github.com/InverterNetwork/inverter-contracts",
-        "RoleAuthorizer"
-    );
-
-    IModule.Metadata tokenGatedRoleAuthorizerMetadata = IModule.Metadata(
-        1,
-        1,
+        1,
+        0,
         "https://github.com/InverterNetwork/inverter-contracts",
         "TokenGatedRoleAuthorizer"
     );
@@ -237,64 +189,31 @@
 
     IModule.Metadata simplePaymentProcessorMetadata = IModule.Metadata(
         1,
-        1,
+        0,
         "https://github.com/InverterNetwork/inverter-contracts",
         "SimplePaymentProcessor"
     );
 
     IModule.Metadata streamingPaymentProcessorMetadata = IModule.Metadata(
->>>>>>> bd0cc1c0
-        1,
-        0,
-        "https://github.com/InverterNetwork/inverter-contracts",
-        "TokenGatedRoleAuthorizer"
-    );
-
-    // ------------------------------------------------------------------------
-    // Payment Processor
-
-    IModule.Metadata simplePaymentProcessorMetadata = IModule.Metadata(
-        1,
-<<<<<<< HEAD
-        0,
-        "https://github.com/InverterNetwork/inverter-contracts",
-        "SimplePaymentProcessor"
-    );
-
-    IModule.Metadata streamingPaymentProcessorMetadata = IModule.Metadata(
         1,
         0,
         "https://github.com/InverterNetwork/inverter-contracts",
         "StreamingPaymentProcessor"
     );
 
-=======
-        "https://github.com/InverterNetwork/inverter-contracts",
-        "StreamingPaymentProcessor"
-    );
-
->>>>>>> bd0cc1c0
     // ------------------------------------------------------------------------
     // Logic Module
 
     IModule.Metadata recurringPaymentManagerMetadata = IModule.Metadata(
         1,
-<<<<<<< HEAD
-        0,
-=======
-        1,
->>>>>>> bd0cc1c0
+        0,
         "https://github.com/InverterNetwork/inverter-contracts",
         "RecurringPaymentManager"
     );
 
     IModule.Metadata bountyManagerMetadata = IModule.Metadata(
         1,
-<<<<<<< HEAD
-        0,
-=======
-        1,
->>>>>>> bd0cc1c0
+        0,
         "https://github.com/InverterNetwork/inverter-contracts",
         "BountyManager"
     );
@@ -304,7 +223,6 @@
 
     IModule.Metadata singleVoteGovernorMetadata = IModule.Metadata(
         1,
-<<<<<<< HEAD
         0,
         "https://github.com/InverterNetwork/inverter-contracts",
         "SingleVoteGovernor"
@@ -335,23 +253,6 @@
         (governor, governorImplementation) =
             deployGovernor.run(communityMultisig, teamMultisig, 1 weeks);
 
-=======
-        1,
-        "https://github.com/InverterNetwork/inverter-contracts",
-        "SingleVoteGovernor"
-    );
-
-    IModule.Metadata metadataManagerMetadata = IModule.Metadata(
-        1,
-        1,
-        "https://github.com/InverterNetwork/inverter-contracts",
-        "MetadataManager"
-    );
-
-    /// @notice Deploys all necessary factories, beacons and implementations
-    /// @return factory The addresses of the fully deployed orchestrator factory. All other addresses should be accessible from this.
-    function run() public virtual returns (address factory) {
->>>>>>> bd0cc1c0
         console2.log(
             "-----------------------------------------------------------------------------"
         );
@@ -368,18 +269,13 @@
 
         //Deploy beacon and actual proxy
         (forwarderBeacon, forwarder) = deployAndSetUpBeacon
-<<<<<<< HEAD
             .deployBeaconAndSetupProxy(deployer, forwarderImplementation, 1, 0);
-=======
-            .deployBeaconAndSetupProxy(forwarderImplementation, 1, 1);
->>>>>>> bd0cc1c0
 
         if (
             forwarder == forwarderImplementation || forwarder == forwarderBeacon
         ) {
             revert BeaconProxyDeploymentFailed();
         }
-<<<<<<< HEAD
 
         console2.log(
             "-----------------------------------------------------------------------------"
@@ -400,28 +296,6 @@
         console2.log("Deploy Modules Implementations \n");
         // Deploy implementation contracts.
 
-=======
-
-        console2.log(
-            "-----------------------------------------------------------------------------"
-        );
-        console2.log("Deploy factory implementations \n");
-
-        //Deploy module Factory implementation
-        moduleFactory = deployModuleFactory.run(forwarder);
-
-        //Deploy orchestrator Factory implementation
-        orchestratorFactory = deployOrchestratorFactory.run(
-            orchestrator, moduleFactory, forwarder
-        );
-
-        console2.log(
-            "-----------------------------------------------------------------------------"
-        );
-        console2.log("Deploy Modules Implementations \n");
-        // Deploy implementation contracts.
-
->>>>>>> bd0cc1c0
         // Funding Manager
         rebasingFundingManager = deployRebasingFundingManager.run();
         bancorBondingCurveFundingManager =
@@ -448,7 +322,6 @@
         // Funding Manager
         rebasingFundingManagerBeacon = deployAndSetUpBeacon
             .deployAndRegisterInFactory(
-<<<<<<< HEAD
             address(governor),
             rebasingFundingManager,
             moduleFactory,
@@ -533,44 +406,6 @@
         );
         metadataManagerBeacon = deployAndSetUpBeacon.deployAndRegisterInFactory(
             metadataManager, moduleFactory, metadataManagerMetadata
-=======
-            rebasingFundingManager,
-            moduleFactory,
-            rebasingFundingManagerMetadata
-        );
-        bancorBondingCurveFundingManagerBeacon = deployAndSetUpBeacon
-            .deployAndRegisterInFactory(
-            bancorBondingCurveFundingManager,
-            moduleFactory,
-            bancorVirtualSupplyBondingCurveFundingManagerMetadata
-        );
-        // Authorizer
-        roleAuthorizerBeacon = deployAndSetUpBeacon.deployAndRegisterInFactory(
-            roleAuthorizer, moduleFactory, roleAuthorizerMetadata
-        );
-        tokenGatedRoleAuthorizerBeacon = deployAndSetUpBeacon
-            .deployAndRegisterInFactory(
-            tokenGatedRoleAuthorizer,
-            moduleFactory,
-            tokenGatedRoleAuthorizerMetadata
-        );
-        // Payment Processor
-        simplePaymentProcessorBeacon = deployAndSetUpBeacon
-            .deployAndRegisterInFactory(
-            simplePaymentProcessor,
-            moduleFactory,
-            simplePaymentProcessorMetadata
-        );
-        streamingPaymentProcessorBeacon = deployAndSetUpBeacon
-            .deployAndRegisterInFactory(
-            streamingPaymentProcessor,
-            moduleFactory,
-            streamingPaymentProcessorMetadata
-        );
-        // Logic Module
-        bountyManagerBeacon = deployAndSetUpBeacon.deployAndRegisterInFactory(
-            bountyManager, moduleFactory, bountyManagerMetadata
->>>>>>> bd0cc1c0
         );
         recurringPaymentManagerBeacon = deployAndSetUpBeacon
             .deployAndRegisterInFactory(
