// SPDX-License-Identifier: UNLICENSED
pragma solidity ^0.8.0;

import "forge-std/Script.sol";

// Import interfaces:

import {IModule_v1} from "src/modules/base/IModule_v1.sol";
import {IModuleFactory_v1} from "src/factories/ModuleFactory_v1.sol";
import {IInverterBeacon_v1} from "src/proxies/interfaces/IInverterBeacon_v1.sol";

// Import scripts:
import {DeployAndSetUpInverterBeacon_v1} from
    "script/proxies/DeployAndSetUpInverterBeacon_v1.s.sol";
import {DeployModuleFactory_v1} from
    "script/factories/DeployModuleFactory_v1.s.sol";
import {DeployOrchestratorFactory_v1} from
    "script/factories/DeployOrchestratorFactory_v1.s.sol";
import {DeployLM_PC_Bounties_v1} from
    "script/modules/logicModule/DeployLM_PC_Bounties_v1.s.sol";

import {DeployGovernor_v1} from "script/external/DeployGovernor_v1.s.sol";
import {DeployFeeManager_v1} from "script/external/DeployFeeManager_v1.s.sol";
import {DeployTransactionForwarder_v1} from
    "script/external/DeployTransactionForwarder_v1.s.sol";
import {DeployOrchestrator_v1} from
    "script/orchestrator/DeployOrchestrator_v1.s.sol";
import {DeployPP_Simple_v1} from
    "script/modules/paymentProcessor/DeployPP_Simple_v1.s.sol";
import {DeployFM_Rebasing_v1} from
    "script/modules/fundingManager/DeployFM_Rebasing_v1.s.sol";
import {DeployFM_BC_Bancor_Redeeming_VirtualSupply_v1} from
    "script/modules/fundingManager/DeployFM_BC_Bancor_Redeeming_VirtualSupply_v1.s.sol";
import {DeployFM_BC_Restricted_Bancor_Redeeming_VirtualSupply_v1} from
    "script/modules/fundingManager/DeployFM_BC_Restricted_Bancor_Redeeming_VirtualSupply_v1.s.sol";
import {DeployAUT_Role_v1} from
    "script/modules/authorizer/DeployAUT_Role_v1.s.sol";
import {DeployAUT_TokenGated_Role_v1} from
    "script/modules/authorizer/DeployAUT_TokenGated_Role_v1.s.sol";
import {DeployPP_Streaming_v1} from
    "script/modules/paymentProcessor/DeployPP_Streaming_v1.s.sol";
import {DeployLM_PC_RecurringPayments_v1} from
    "script/modules/logicModule/DeployLM_PC_RecurringPayments_v1.s.sol";
import {DeployLM_PC_PaymentRouter_v1} from
    "script/modules/logicModule/DeployLM_PC_PaymentRouter_v1.s.sol";
import {DeployLM_PC_KPIRewarder_v1} from
    "script/modules/logicModule/DeployLM_PC_KPIRewarder.s.sol";
import {DeployAUT_EXT_VotingRoles_v1} from
    "script/modules/authorizer/extensions/DeployAUT_EXT_VotingRoles_v1.s.sol";

// Import external contracts:
import {Ownable2Step} from "@oz/access/Ownable2Step.sol";

contract DeploymentScript is Script {
    error BeaconProxyDeploymentFailed();

    // ------------------------------------------------------------------------
    // Instances of Deployer Scripts
    // Orchestrator_v1
    DeployOrchestrator_v1 deployOrchestrator = new DeployOrchestrator_v1();
    // Factories
    DeployModuleFactory_v1 deployModuleFactory = new DeployModuleFactory_v1();
    DeployOrchestratorFactory_v1 deployOrchestratorFactory =
        new DeployOrchestratorFactory_v1();
    // Funding Manager
    DeployFM_Rebasing_v1 deployRebasingFundingManager =
        new DeployFM_Rebasing_v1();
    DeployFM_BC_Bancor_Redeeming_VirtualSupply_v1
        deployBancorVirtualSupplyBondingCurveFundingManager =
            new DeployFM_BC_Bancor_Redeeming_VirtualSupply_v1();
    DeployFM_BC_Restricted_Bancor_Redeeming_VirtualSupply_v1
        deployRestrictedBancorVirtualSupplyBondingCurveFundingManager =
            new DeployFM_BC_Restricted_Bancor_Redeeming_VirtualSupply_v1();
    // Authorizer
    DeployAUT_Role_v1 deployRoleAuthorizer = new DeployAUT_Role_v1();
    DeployAUT_TokenGated_Role_v1 deployTokenGatedRoleAuthorizer =
        new DeployAUT_TokenGated_Role_v1();
    // Payment Processor
    DeployPP_Simple_v1 deploySimplePaymentProcessor = new DeployPP_Simple_v1();
    DeployPP_Streaming_v1 deployStreamingPaymentProcessor =
        new DeployPP_Streaming_v1();
    // Logic Module
    DeployLM_PC_Bounties_v1 deployBountyManager = new DeployLM_PC_Bounties_v1();
    DeployLM_PC_RecurringPayments_v1 deployRecurringPaymentManager =
        new DeployLM_PC_RecurringPayments_v1();
    DeployLM_PC_PaymentRouter_v1 deployPaymentRouter =
        new DeployLM_PC_PaymentRouter_v1();
    DeployLM_PC_KPIRewarder_v1 deployKPIRewarder =
        new DeployLM_PC_KPIRewarder_v1();
    // Utils
    DeployAUT_EXT_VotingRoles_v1 deploySingleVoteGovernor =
        new DeployAUT_EXT_VotingRoles_v1();
    // TransactionForwarder_v1
    DeployTransactionForwarder_v1 deployTransactionForwarder =
        new DeployTransactionForwarder_v1();
    // Governor_v1
    DeployGovernor_v1 deployGovernor = new DeployGovernor_v1();
    // FeeManager_v1
    DeployFeeManager_v1 deployFeeManager = new DeployFeeManager_v1();

    // Beacon
    DeployAndSetUpInverterBeacon_v1 deployAndSetupInverterBeacon_v1 =
        new DeployAndSetUpInverterBeacon_v1();

    // ------------------------------------------------------------------------
    // Deployed Implementation Contracts

    // Orchestrator_v1
    address orchestrator;

    // TransactionForwarder_v1
    address forwarderImplementation;
    address governorImplementation;

    // Funding Manager
    address rebasingFundingManager;
    address bancorBondingCurveFundingManager;
    address restrictedBancorVirtualSupplyBondingCurveFundingManager;
    // Authorizer
    address roleAuthorizer;
    address tokenGatedRoleAuthorizer;
    // Payment Processor
    address simplePaymentProcessor;
    address streamingPaymentProcessor;
    // Logic Module
    address bountyManager;
    address recurringPaymentManager;
    address paymentRouter;
    address kpiRewarder;
    // Utils
    address singleVoteGovernor;

    // ------------------------------------------------------------------------
    // Beacons

    // TransactionForwarder_v1
    address forwarderBeacon;
    // Funding Manager
    address rebasingFundingManagerBeacon;
    address bancorBondingCurveFundingManagerBeacon;
    address restrictedBancorBondingCurveFundingManagerBeacon;
    // Authorizer
    address roleAuthorizerBeacon;
    address tokenGatedRoleAuthorizerBeacon;
    // Payment Processor
    address simplePaymentProcessorBeacon;
    address streamingPaymentProcessorBeacon;
    // Logic Module
    address bountyManagerBeacon;
    address recurringPaymentManagerBeacon;
    address paymentRouterBeacon;
    address kpiRewarderBeacon;
    // Utils
    address singleVoteGovernorBeacon;

    // ------------------------------------------------------------------------
    // Deployed Proxy Contracts

    // These contracts will actually be used at the later point of time

    // Governor_v1
    address governor;

    // FeeManager
    address feeManager;

    // TransactionForwarder_v1
    address forwarder;

    // Factories
    address moduleFactory;
    address orchestratorFactory;

    IModule_v1.Metadata[] initialMetadataRegistration;
    IInverterBeacon_v1[] initialBeaconRegistration;

    // ------------------------------------------------------------------------
    // Module Metadata

    // ------------------------------------------------------------------------
    // Funding Manager

    IModule_v1.Metadata rebasingFundingManagerMetadata = IModule_v1.Metadata(
        1,
        0,
        "https://github.com/InverterNetwork/inverter-contracts",
        "FM_Rebasing_v1"
    );

    IModule_v1.Metadata bancorVirtualSupplyBondingCurveFundingManagerMetadata =
    IModule_v1.Metadata(
        1,
        0,
        "https://github.com/InverterNetwork/inverter-contracts",
        "FM_BC_Bancor_Redeeming_VirtualSupply_v1"
    );

    IModule_v1.Metadata
        restrictedBancorVirtualSupplyBondingCurveFundingManagerMetadata =
        IModule_v1.Metadata(
            1,
            0,
            "https://github.com/InverterNetwork/inverter-contracts",
            "FM_BC_Restricted_Bancor_Redeeming_VirtualSupply_v1"
        );

    // ------------------------------------------------------------------------
    // Authorizer

    IModule_v1.Metadata roleAuthorizerMetadata = IModule_v1.Metadata(
        1,
        0,
        "https://github.com/InverterNetwork/inverter-contracts",
        "AUT_Roles_v1"
    );

    IModule_v1.Metadata tokenGatedRoleAuthorizerMetadata = IModule_v1.Metadata(
        1,
        0,
        "https://github.com/InverterNetwork/inverter-contracts",
        "AUT_TokenGated_Roles_v1"
    );

    // ------------------------------------------------------------------------
    // Payment Processor

    IModule_v1.Metadata simplePaymentProcessorMetadata = IModule_v1.Metadata(
        1,
        0,
        "https://github.com/InverterNetwork/inverter-contracts",
        "PP_Simple_v1"
    );

    IModule_v1.Metadata streamingPaymentProcessorMetadata = IModule_v1.Metadata(
        1,
        0,
        "https://github.com/InverterNetwork/inverter-contracts",
        "PP_Streaming_v1"
    );

    // ------------------------------------------------------------------------
    // Logic Module

    IModule_v1.Metadata recurringPaymentManagerMetadata = IModule_v1.Metadata(
        1,
        0,
        "https://github.com/InverterNetwork/inverter-contracts",
        "LM_PC_RecurringPayments_v1"
    );

    IModule_v1.Metadata bountyManagerMetadata = IModule_v1.Metadata(
        1,
        0,
        "https://github.com/InverterNetwork/inverter-contracts",
        "LM_PC_Bounties_v1"
    );

    IModule_v1.Metadata paymentRouterMetadata = IModule_v1.Metadata(
        1,
        0,
        "https://github.com/InverterNetwork/inverter-contracts",
        "LM_PC_PaymentRouter_v1"
    );

    IModule_v1.Metadata kpiRewarderMetadata = IModule_v1.Metadata(
        1,
        0,
        "https://github.com/InverterNetwork/inverter-contracts",
        "LM_PC_KPIRewarder_v1"
    );

    // ------------------------------------------------------------------------
    // Utils

    IModule_v1.Metadata singleVoteGovernorMetadata = IModule_v1.Metadata(
        1,
        0,
        "https://github.com/InverterNetwork/inverter-contracts",
        "AUT_EXT_VotingRoles_v1"
    );

    /// @notice Deploys all necessary factories, beacons and implementations
    /// @return factory The addresses of the fully deployed orchestrator factory. All other addresses should be accessible from this.
    function run() public virtual returns (address factory) {
        // Fetch the deployer details
        uint deployerPrivateKey = vm.envUint("ORCHESTRATOR_ADMIN_PRIVATE_KEY");
        address deployer = vm.addr(deployerPrivateKey);

        // Fetch the Multisig addresses
        address communityMultisig = vm.envAddress("COMMUNITY_MULTISIG_ADDRESS");
        address teamMultisig = vm.envAddress("TEAM_MULTISIG_ADDRESS");

        // Fetch the treasury address
        address treasury = vm.envAddress("TREASURY_ADDRESS");

        console2.log(
            "-----------------------------------------------------------------------------"
        );

        console2.log("Deploy Fee Manager \n");

        feeManager = deployFeeManager.createProxy(communityMultisig); //@note owner of the FeeManagerBeacon will be the communityMultisig. Is that alright or should I change it to Governor? Needs more refactoring that way

        console2.log(
            "-----------------------------------------------------------------------------"
        );
        console2.log("Governance Contract \n");

        (governor, governorImplementation) = deployGovernor.run(
            communityMultisig, teamMultisig, 1 weeks, feeManager
        );

        console2.log(
            "-----------------------------------------------------------------------------"
        );

        console2.log("Init Fee Manager \n");

        deployFeeManager.init(
            feeManager,
            address(governor),
            treasury, // treasury
            100, // Collateral Fee 1%
            100 // Issuance Fee 1%
        );

        console2.log(
            "-----------------------------------------------------------------------------"
        );

        console2.log("Deploy orchestrator implementation \n");
        // Orchestrator_v1
        orchestrator = deployOrchestrator.run();

        console2.log(
            "-----------------------------------------------------------------------------"
        );
        console2.log("Deploy forwarder implementation and proxy \n");
        // Deploy TransactionForwarder_v1 implementation
        forwarderImplementation = deployTransactionForwarder.run();

        // Deploy beacon and actual proxy
        (forwarderBeacon, forwarder) = deployAndSetupInverterBeacon_v1
            .deployBeaconAndSetupProxy(
            address(governor), forwarderImplementation, 1, 0
        );

        if (
            forwarder == forwarderImplementation || forwarder == forwarderBeacon
        ) {
            revert BeaconProxyDeploymentFailed();
        }

        console2.log(
            "-----------------------------------------------------------------------------"
        );
        console2.log("Deploy Modules Implementations \n");
        // Deploy implementation contracts.

        // Funding Manager
        rebasingFundingManager = deployRebasingFundingManager.run();
        bancorBondingCurveFundingManager =
            deployBancorVirtualSupplyBondingCurveFundingManager.run();
        restrictedBancorVirtualSupplyBondingCurveFundingManager =
            deployRestrictedBancorVirtualSupplyBondingCurveFundingManager.run();
        // Authorizer
        roleAuthorizer = deployRoleAuthorizer.run();
        tokenGatedRoleAuthorizer = deployTokenGatedRoleAuthorizer.run();
        // Payment Processor
        simplePaymentProcessor = deploySimplePaymentProcessor.run();
        streamingPaymentProcessor = deployStreamingPaymentProcessor.run();
        // Logic Module
        bountyManager = deployBountyManager.run();
        recurringPaymentManager = deployRecurringPaymentManager.run();
        paymentRouter = deployPaymentRouter.run();
        kpiRewarder = deployKPIRewarder.run();
        // Utils
        singleVoteGovernor = deploySingleVoteGovernor.run();

        console2.log(
            "-----------------------------------------------------------------------------"
        );
        console2.log(
            "Deploy module beacons and register in module factory v1 \n"
        );
        // Deploy Modules and fill the intitial init list

        // Funding Manager

        initialMetadataRegistration.push(rebasingFundingManagerMetadata);
        initialBeaconRegistration.push(
            IInverterBeacon_v1(
                deployAndSetupInverterBeacon_v1.deployInverterBeacon(
                    address(governor),
                    rebasingFundingManager,
                    rebasingFundingManagerMetadata.majorVersion,
                    rebasingFundingManagerMetadata.minorVersion
                )
            )
        );
        initialMetadataRegistration.push(
            bancorVirtualSupplyBondingCurveFundingManagerMetadata
        );
        initialBeaconRegistration.push(
            IInverterBeacon_v1(
                deployAndSetupInverterBeacon_v1.deployInverterBeacon(
                    address(governor),
                    bancorBondingCurveFundingManager,
                    bancorVirtualSupplyBondingCurveFundingManagerMetadata
                        .majorVersion,
                    bancorVirtualSupplyBondingCurveFundingManagerMetadata
                        .minorVersion
                )
            )
        );
        initialMetadataRegistration.push(
            restrictedBancorVirtualSupplyBondingCurveFundingManagerMetadata
        );

        initialBeaconRegistration.push(
            IInverterBeacon_v1(
                deployAndSetupInverterBeacon_v1.deployInverterBeacon(
                    address(governor),
                    restrictedBancorVirtualSupplyBondingCurveFundingManager,
                    restrictedBancorVirtualSupplyBondingCurveFundingManagerMetadata
                        .majorVersion,
                    restrictedBancorVirtualSupplyBondingCurveFundingManagerMetadata
                        .minorVersion
                )
            )
        );
<<<<<<< HEAD

=======
>>>>>>> 1714852e
        // Authorizer
        initialMetadataRegistration.push(roleAuthorizerMetadata);
        initialBeaconRegistration.push(
            IInverterBeacon_v1(
                deployAndSetupInverterBeacon_v1.deployInverterBeacon(
                    address(governor),
                    roleAuthorizer,
                    roleAuthorizerMetadata.majorVersion,
                    roleAuthorizerMetadata.minorVersion
                )
            )
        );
        initialMetadataRegistration.push(tokenGatedRoleAuthorizerMetadata);
        initialBeaconRegistration.push(
            IInverterBeacon_v1(
                deployAndSetupInverterBeacon_v1.deployInverterBeacon(
                    address(governor),
                    tokenGatedRoleAuthorizer,
                    tokenGatedRoleAuthorizerMetadata.majorVersion,
                    tokenGatedRoleAuthorizerMetadata.minorVersion
                )
            )
        );

        initialMetadataRegistration.push(singleVoteGovernorMetadata);
        initialBeaconRegistration.push(
            IInverterBeacon_v1(
                deployAndSetupInverterBeacon_v1.deployInverterBeacon(
                    address(governor),
                    singleVoteGovernor,
                    singleVoteGovernorMetadata.majorVersion,
                    singleVoteGovernorMetadata.minorVersion
                )
            )
        );
        // Payment Processor
        initialMetadataRegistration.push(simplePaymentProcessorMetadata);
        initialBeaconRegistration.push(
            IInverterBeacon_v1(
                deployAndSetupInverterBeacon_v1.deployInverterBeacon(
                    address(governor),
                    simplePaymentProcessor,
                    simplePaymentProcessorMetadata.majorVersion,
                    simplePaymentProcessorMetadata.minorVersion
                )
            )
        );
        initialMetadataRegistration.push(streamingPaymentProcessorMetadata);
        initialBeaconRegistration.push(
            IInverterBeacon_v1(
                deployAndSetupInverterBeacon_v1.deployInverterBeacon(
                    address(governor),
                    streamingPaymentProcessor,
                    streamingPaymentProcessorMetadata.majorVersion,
                    streamingPaymentProcessorMetadata.minorVersion
                )
            )
        );
        // Logic Module
        initialMetadataRegistration.push(bountyManagerMetadata);
        initialBeaconRegistration.push(
            IInverterBeacon_v1(
                deployAndSetupInverterBeacon_v1.deployInverterBeacon(
                    address(governor),
                    bountyManager,
                    bountyManagerMetadata.majorVersion,
                    bountyManagerMetadata.minorVersion
                )
            )
        );
        initialMetadataRegistration.push(recurringPaymentManagerMetadata);
        initialBeaconRegistration.push(
            IInverterBeacon_v1(
                deployAndSetupInverterBeacon_v1.deployInverterBeacon(
                    address(governor),
                    recurringPaymentManager,
                    recurringPaymentManagerMetadata.majorVersion,
                    recurringPaymentManagerMetadata.minorVersion
                )
            )
        );
        initialMetadataRegistration.push(kpiRewarderMetadata);
        initialBeaconRegistration.push(
            IInverterBeacon_v1(
                deployAndSetupInverterBeacon_v1.deployInverterBeacon(
                    address(governor),
                    kpiRewarder,
                    kpiRewarderMetadata.majorVersion,
                    kpiRewarderMetadata.minorVersion
                )
            )
        );
        initialMetadataRegistration.push(paymentRouterMetadata);
        initialBeaconRegistration.push(
            IInverterBeacon_v1(
                deployAndSetupInverterBeacon_v1.deployInverterBeacon(
                    address(governor),
                    paymentRouter,
                    paymentRouterMetadata.majorVersion,
                    paymentRouterMetadata.minorVersion
                )
            )
        );

        console2.log(
            "-----------------------------------------------------------------------------"
        );
        console2.log("Deploy factory implementations \n");

        // Deploy module factory v1 implementation
        moduleFactory = deployModuleFactory.run(
            address(governor),
            forwarder,
            initialMetadataRegistration,
            initialBeaconRegistration
        );

        // Deploy orchestrator Factory implementation
        orchestratorFactory = deployOrchestratorFactory.run(
            address(governor), orchestrator, moduleFactory, forwarder
        );

        console2.log(
            "-----------------------------------------------------------------------------"
        );

        return (orchestratorFactory);
    }
}<|MERGE_RESOLUTION|>--- conflicted
+++ resolved
@@ -429,10 +429,7 @@
                 )
             )
         );
-<<<<<<< HEAD
-
-=======
->>>>>>> 1714852e
+
         // Authorizer
         initialMetadataRegistration.push(roleAuthorizerMetadata);
         initialBeaconRegistration.push(
