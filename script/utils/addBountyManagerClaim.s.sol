// SPDX-License-Identifier: MIT
pragma solidity ^0.8.0;

import "forge-std/Script.sol";

import {
<<<<<<< HEAD
    LM_PC_Bounty_v1,
    ILM_PC_Bounty_v1
} from "@lm_pc/ERC20PaymentClient/LM_PC_Bounty_v1.sol";
=======
    LM_PC_Bounties_v1, ILM_PC_Bounties_v1
} from "@lm/LM_PC_Bounties_v1.sol";
>>>>>>> ba820d70
import {ScriptConstants} from "../script-constants.sol";

contract addClaim is Script {
    ScriptConstants scriptConstants = new ScriptConstants();
    uint orchestratorOwnerPrivateKey =
        vm.envUint("ORCHESTRATOR_OWNER_PRIVATE_KEY");
    address orchestratorOwner = vm.addr(orchestratorOwnerPrivateKey);

    // ===============================================================================================================
    // Introduce corresponding bounty manager and user addresses here
    // ===============================================================================================================
    address bountyManagerAddress = scriptConstants.bountyManagerAddress();
<<<<<<< HEAD
    LM_PC_Bounty_v1 bountyManager = LM_PC_Bounty_v1(bountyManagerAddress);
=======
    LM_PC_Bounties_v1 bountyManager = LM_PC_Bounties_v1(bountyManagerAddress);
>>>>>>> ba820d70

    address user1 = scriptConstants.addBountyManagerClaim_user1();
    address user2 = scriptConstants.addBountyManagerClaim_user2();

    function run() public {
<<<<<<< HEAD
        ILM_PC_Bounty_v1.Contributor[] memory contributors =
            new ILM_PC_Bounty_v1.Contributor[](2);
        contributors[0] = ILM_PC_Bounty_v1.Contributor({
            addr: user1,
            claimAmount: scriptConstants.addBountyManagerClaim_user1_amount()
        });
        contributors[1] = ILM_PC_Bounty_v1.Contributor({
=======
        ILM_PC_Bounties_v1.Contributor[] memory contributors =
            new ILM_PC_Bounties_v1.Contributor[](2);
        contributors[0] = ILM_PC_Bounties_v1.Contributor({
            addr: user1,
            claimAmount: scriptConstants.addBountyManagerClaim_user1_amount()
        });
        contributors[1] = ILM_PC_Bounties_v1.Contributor({
>>>>>>> ba820d70
            addr: user2,
            claimAmount: scriptConstants.addBountyManagerClaim_user2_amount()
        });

        vm.startBroadcast(orchestratorOwner);

        uint claimId = bountyManager.addClaim(
            1, contributors, scriptConstants.emptyBytes()
        );

        vm.stopBroadcast();

        console2.log(
            "=================================================================================="
        );
        console2.log("Claim added with id: ", claimId);
        console2.log(
            "=================================================================================="
        );
    }
}<|MERGE_RESOLUTION|>--- conflicted
+++ resolved
@@ -4,14 +4,8 @@
 import "forge-std/Script.sol";
 
 import {
-<<<<<<< HEAD
-    LM_PC_Bounty_v1,
-    ILM_PC_Bounty_v1
-} from "@lm_pc/ERC20PaymentClient/LM_PC_Bounty_v1.sol";
-=======
     LM_PC_Bounties_v1, ILM_PC_Bounties_v1
 } from "@lm/LM_PC_Bounties_v1.sol";
->>>>>>> ba820d70
 import {ScriptConstants} from "../script-constants.sol";
 
 contract addClaim is Script {
@@ -24,25 +18,12 @@
     // Introduce corresponding bounty manager and user addresses here
     // ===============================================================================================================
     address bountyManagerAddress = scriptConstants.bountyManagerAddress();
-<<<<<<< HEAD
-    LM_PC_Bounty_v1 bountyManager = LM_PC_Bounty_v1(bountyManagerAddress);
-=======
     LM_PC_Bounties_v1 bountyManager = LM_PC_Bounties_v1(bountyManagerAddress);
->>>>>>> ba820d70
 
     address user1 = scriptConstants.addBountyManagerClaim_user1();
     address user2 = scriptConstants.addBountyManagerClaim_user2();
 
     function run() public {
-<<<<<<< HEAD
-        ILM_PC_Bounty_v1.Contributor[] memory contributors =
-            new ILM_PC_Bounty_v1.Contributor[](2);
-        contributors[0] = ILM_PC_Bounty_v1.Contributor({
-            addr: user1,
-            claimAmount: scriptConstants.addBountyManagerClaim_user1_amount()
-        });
-        contributors[1] = ILM_PC_Bounty_v1.Contributor({
-=======
         ILM_PC_Bounties_v1.Contributor[] memory contributors =
             new ILM_PC_Bounties_v1.Contributor[](2);
         contributors[0] = ILM_PC_Bounties_v1.Contributor({
@@ -50,7 +31,6 @@
             claimAmount: scriptConstants.addBountyManagerClaim_user1_amount()
         });
         contributors[1] = ILM_PC_Bounties_v1.Contributor({
->>>>>>> ba820d70
             addr: user2,
             claimAmount: scriptConstants.addBountyManagerClaim_user2_amount()
         });
