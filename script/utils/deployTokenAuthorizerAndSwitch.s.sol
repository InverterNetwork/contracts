// SPDX-License-Identifier: MIT
pragma solidity ^0.8.0;

import "forge-std/Script.sol";

import {
<<<<<<< HEAD
    AUT_TokenGated_Role_v1,
    IAUT_TokenGated_Role_v1,
    IAuthorizer_v1
} from "@aut/role/AUT_TokenGated_Role_v1.sol";
=======
    AUT_TokenGated_Roles_v1,
    IAUT_TokenGated_Role_v1,
    IAuthorizer_v1
} from "@aut/role/AUT_TokenGated_Roles_v1.sol";
>>>>>>> ba820d70
import {DeployAUT_TokenGated_Role_v1} from
    "script/modules/governance/DeployAUT_TokenGated_Role_v1.s.sol";
import {ModuleFactory_v1} from "src/factories/ModuleFactory_v1.sol";
import {
    Orchestrator_v1,
    IOrchestrator_v1
} from "src/orchestrator/Orchestrator_v1.sol";
import {IModule_v1} from "src/modules/base/IModule_v1.sol";
<<<<<<< HEAD
import {LM_PC_Bounty_v1} from "@lm_pc/ERC20PaymentClient/LM_PC_Bounty_v1.sol";
=======
import {LM_PC_Bounties_v1} from "@lm/LM_PC_Bounties_v1.sol";
>>>>>>> ba820d70
import {IOrchestratorFactory_v1} from "src/factories/OrchestratorFactory_v1.sol";

import {DeployAndSetUpInverterBeacon_v1} from
    "script/proxies/DeployAndSetUpInverterBeacon_v1.s.sol";
import {ScriptConstants} from "../script-constants.sol";

contract deployAndSwitchTokenAuthorizer is Script {
    DeployAndSetUpInverterBeacon_v1 deployAndSetupInverterBeacon_v1 =
        new DeployAndSetUpInverterBeacon_v1();
    ScriptConstants scriptConstants = new ScriptConstants();

    bool hasDependency;
    string[] dependencies = new string[](0);

    uint orchestratorOwnerPrivateKey =
        vm.envUint("ORCHESTRATOR_OWNER_PRIVATE_KEY");
    address orchestratorOwner = vm.addr(orchestratorOwnerPrivateKey);

    DeployAUT_TokenGated_Role_v1 deployTokenRoleAuthorizer =
        new DeployAUT_TokenGated_Role_v1();

    // ===============================================================================================================
    // Introduce addresses of the deployed Orchestrator_v1 here
    // ===============================================================================================================
    address moduleFactoryAddress = scriptConstants.moduleFactoryAddress();
    address orchestratorAddress = scriptConstants.orchestratorAddress();
    address receiptTokenAddress = scriptConstants.receiptTokenAddress();
    address bountyManagerAddress = scriptConstants.bountyManagerAddress();

    // ===============================================================================================================
    // Set the Module Metadata.
    // ===============================================================================================================
    IModule_v1.Metadata authorizerMetadata = IModule_v1.Metadata(
        1, 0, "https://github.com/InverterNetwork", "TokenAuthorizer"
    );

    ModuleFactory_v1 moduleFactory = ModuleFactory_v1(moduleFactoryAddress);
    Orchestrator_v1 orchestrator = Orchestrator_v1(orchestratorAddress);

<<<<<<< HEAD
    LM_PC_Bounty_v1 bountyManager = LM_PC_Bounty_v1(bountyManagerAddress);
=======
    LM_PC_Bounties_v1 bountyManager = LM_PC_Bounties_v1(bountyManagerAddress);
>>>>>>> ba820d70

    function run() public {
        /*
        // In case the module Beacon hasn't been deployed yet, deploy it and register it in the ModuleFactory_v1   

        address authorizerImpl = deployTokenRoleAuthorizer.run();

        address authorizerBeacon = deployAndSetupInverterBeacon_v1.run(
            authorizerImpl, address(moduleFactory), authorizerMetadata
        ); 
        */

        // Authorizer: Metadata, initial authorized addresses
        IOrchestratorFactory_v1.ModuleConfig memory authorizerFactoryConfig =
        IOrchestratorFactory_v1.ModuleConfig(
            authorizerMetadata,
            abi.encode(orchestratorOwner, orchestratorOwner),
            abi.encode(hasDependency, dependencies)
        );

        vm.startBroadcast(orchestratorOwnerPrivateKey);

        // moduleFactory -> create Module
        address deployedAuthorizerAddress = moduleFactory.createModule(
            authorizerMetadata,
            IOrchestrator_v1(orchestrator),
            authorizerFactoryConfig.configData
        );
<<<<<<< HEAD
        AUT_TokenGated_Role_v1 deployedAuthorizer =
            AUT_TokenGated_Role_v1(deployedAuthorizerAddress);
=======
        AUT_TokenGated_Roles_v1 deployedAuthorizer =
            AUT_TokenGated_Roles_v1(deployedAuthorizerAddress);
>>>>>>> ba820d70

        console.log(
            "Deployed Token Authorizer at address: ", deployedAuthorizerAddress
        );

        // add module to orchestrator
        orchestrator.setAuthorizer(deployedAuthorizer);

        //grant default admin role to orchestratorOwner
        deployedAuthorizer.grantRole(
            deployedAuthorizer.DEFAULT_ADMIN_ROLE(), orchestratorOwner
        );

<<<<<<< HEAD
        // make all LM_PC_Bounty_v1 roles tokenGated
=======
        // make all LM_PC_Bounties_v1 roles tokenGated
>>>>>>> ba820d70
        bytes32 claimRoleId = deployedAuthorizer.generateRoleId(
            bountyManagerAddress, bountyManager.CLAIMANT_ROLE()
        );
        bytes32 bountyRoleId = deployedAuthorizer.generateRoleId(
            bountyManagerAddress, bountyManager.BOUNTY_ISSUER_ROLE()
        );
        bytes32 verifyRoleId = deployedAuthorizer.generateRoleId(
            bountyManagerAddress, bountyManager.VERIFIER_ROLE()
        );

        //manually set tokenGated, token and threshold for all roles
        deployedAuthorizer.setTokenGated(claimRoleId, true);
        deployedAuthorizer.grantRole(claimRoleId, receiptTokenAddress);
        deployedAuthorizer.setThreshold(claimRoleId, receiptTokenAddress, 1);

        deployedAuthorizer.setTokenGated(bountyRoleId, true);
        deployedAuthorizer.grantRole(bountyRoleId, receiptTokenAddress);
        deployedAuthorizer.setThreshold(bountyRoleId, receiptTokenAddress, 1);

        deployedAuthorizer.setTokenGated(verifyRoleId, true);
        deployedAuthorizer.grantRole(verifyRoleId, receiptTokenAddress);
        deployedAuthorizer.setThreshold(verifyRoleId, receiptTokenAddress, 1);

        vm.stopBroadcast();
    }
}<|MERGE_RESOLUTION|>--- conflicted
+++ resolved
@@ -4,17 +4,10 @@
 import "forge-std/Script.sol";
 
 import {
-<<<<<<< HEAD
-    AUT_TokenGated_Role_v1,
-    IAUT_TokenGated_Role_v1,
-    IAuthorizer_v1
-} from "@aut/role/AUT_TokenGated_Role_v1.sol";
-=======
     AUT_TokenGated_Roles_v1,
-    IAUT_TokenGated_Role_v1,
+    IAUT_TokenGated_Roles_v1,
     IAuthorizer_v1
 } from "@aut/role/AUT_TokenGated_Roles_v1.sol";
->>>>>>> ba820d70
 import {DeployAUT_TokenGated_Role_v1} from
     "script/modules/governance/DeployAUT_TokenGated_Role_v1.s.sol";
 import {ModuleFactory_v1} from "src/factories/ModuleFactory_v1.sol";
@@ -23,11 +16,7 @@
     IOrchestrator_v1
 } from "src/orchestrator/Orchestrator_v1.sol";
 import {IModule_v1} from "src/modules/base/IModule_v1.sol";
-<<<<<<< HEAD
-import {LM_PC_Bounty_v1} from "@lm_pc/ERC20PaymentClient/LM_PC_Bounty_v1.sol";
-=======
 import {LM_PC_Bounties_v1} from "@lm/LM_PC_Bounties_v1.sol";
->>>>>>> ba820d70
 import {IOrchestratorFactory_v1} from "src/factories/OrchestratorFactory_v1.sol";
 
 import {DeployAndSetUpInverterBeacon_v1} from
@@ -67,11 +56,7 @@
     ModuleFactory_v1 moduleFactory = ModuleFactory_v1(moduleFactoryAddress);
     Orchestrator_v1 orchestrator = Orchestrator_v1(orchestratorAddress);
 
-<<<<<<< HEAD
-    LM_PC_Bounty_v1 bountyManager = LM_PC_Bounty_v1(bountyManagerAddress);
-=======
     LM_PC_Bounties_v1 bountyManager = LM_PC_Bounties_v1(bountyManagerAddress);
->>>>>>> ba820d70
 
     function run() public {
         /*
@@ -100,13 +85,8 @@
             IOrchestrator_v1(orchestrator),
             authorizerFactoryConfig.configData
         );
-<<<<<<< HEAD
-        AUT_TokenGated_Role_v1 deployedAuthorizer =
-            AUT_TokenGated_Role_v1(deployedAuthorizerAddress);
-=======
         AUT_TokenGated_Roles_v1 deployedAuthorizer =
             AUT_TokenGated_Roles_v1(deployedAuthorizerAddress);
->>>>>>> ba820d70
 
         console.log(
             "Deployed Token Authorizer at address: ", deployedAuthorizerAddress
@@ -120,11 +100,7 @@
             deployedAuthorizer.DEFAULT_ADMIN_ROLE(), orchestratorOwner
         );
 
-<<<<<<< HEAD
-        // make all LM_PC_Bounty_v1 roles tokenGated
-=======
         // make all LM_PC_Bounties_v1 roles tokenGated
->>>>>>> ba820d70
         bytes32 claimRoleId = deployedAuthorizer.generateRoleId(
             bountyManagerAddress, bountyManager.CLAIMANT_ROLE()
         );
