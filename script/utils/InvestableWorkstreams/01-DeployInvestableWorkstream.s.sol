// SPDX-License-Identifier: MIT
pragma solidity ^0.8.0;

import "forge-std/Script.sol";
import "forge-std/Test.sol";

import "../../deployment/DeploymentScript.s.sol";

import {IFundingManager_v1} from "@fm/IFundingManager_v1.sol";
import {IModule_v1, ERC165} from "src/modules/base/Module_v1.sol";
import {IOrchestratorFactory_v1} from
    "src/factories/interfaces/IOrchestratorFactory_v1.sol";
import {IOrchestrator_v1} from "src/orchestrator/Orchestrator_v1.sol";
import {
    LM_PC_Bounties_v1, ILM_PC_Bounties_v1
} from "@lm/LM_PC_Bounties_v1.sol";
import {
    FM_BC_Bancor_Redeeming_VirtualSupply_v1,
    IFM_BC_Bancor_Redeeming_VirtualSupply_v1
} from "@fm/bondingCurve/FM_BC_Bancor_Redeeming_VirtualSupply_v1.sol";

import {IBondingCurveBase_v1} from
    "@fm/bondingCurve/interfaces/IBondingCurveBase_v1.sol";

import {BancorFormula} from "@fm/bondingCurve/formulas/BancorFormula.sol";

import {ERC20} from "@oz/token/ERC20/ERC20.sol";
import {ERC20Mock} from "test/utils/mocks/ERC20Mock.sol";

contract SetupInvestableWorkstream is Test, DeploymentScript {
    //ScriptConstants scriptConstants = new ScriptConstants();
    bool hasDependency;
    string[] dependencies = new string[](0);

    // ========================================================================
    // ENVIRONMENT VARIABLES OR CONSTANTS

    uint orchestratorOwnerPrivateKey =
        vm.envUint("ORCHESTRATOR_OWNER_PRIVATE_KEY");
    address orchestratorOwner = vm.addr(orchestratorOwnerPrivateKey);

    // NOTE: In case the script should be run on a chain WITHOUT an already deployed formula or collateral token,
    //       comment the following lines and uncomment the pre-steps in the run() function

    address collateralTokenAddress =
        vm.envAddress("BONDING_CURVE_COLLATERAL_TOKEN");
    ERC20 collateralToken = ERC20(collateralTokenAddress);

    address bancorFormulaAddress = vm.envAddress("BANCOR_FORMULA_ADDRESS");
    BancorFormula formula = BancorFormula(bancorFormulaAddress);

    // ========================================================================
    // BONDING CURVE PARAMETERS

    string CURVE_TOKEN_NAME = "Bonding Curve Issuance Token";
    string CURVE_TOKEN_SYMBOL = "BCRG";
    uint8 CURVE_TOKEN_DECIMALS = 18;

    uint32 RESERVE_RATIO_FOR_BUYING = 330_000;
    uint32 RESERVE_RATIO_FOR_SELLING = 330_000;
    uint BUY_FEE = 0;
    uint SELL_FEE = 100;
    bool BUY_IS_OPEN = true;
    bool SELL_IS_OPEN = false;
    uint INITIAL_ISSUANCE_SUPPLY = 1;
    uint INITIAL_COLLATERAL_SUPPLY = 1;

    // ========================================================================

    //-------------------------------------------------------------------------
    // Storage

    IOrchestrator_v1 _orchestrator;
    address[] initialAuthorizedAddresses;

    //-------------------------------------------------------------------------
    // Script

    function run() public override returns (address deployedOrchestrator) {
        // ------------------------------------------------------------------------
        // OPTIONAL PRE-STEPS

        //If the factories aren't deployed on the target chain, we can run the deployment script to deploy the factories, implementations and Beacons.
        address orchestratorFactory = DeploymentScript.run();

        //If there's no formula or token deployment on the chain, we deploy them
        vm.startBroadcast(orchestratorOwnerPrivateKey);
        {
            formula = new BancorFormula();
            //!!!! This is not a real ERC20 implementation. Befor going into production change this deployment!!!!
            collateralToken = new ERC20Mock("MOCK", "MCK");
        }
        vm.stopBroadcast();

        // ------------------------------------------------------------------------
        // Setup

        // ------------------------------------------------------------------------
        // Define Initial Configuration Data

        // Orchestrator: Owner, funding token
        IOrchestratorFactory_v1.OrchestratorConfig memory orchestratorConfig =
        IOrchestratorFactory_v1.OrchestratorConfig({
            owner: orchestratorOwner,
            token: collateralToken
        });

        IBondingCurveBase_v1.IssuanceToken memory buf_issuanceToken =
        IBondingCurveBase_v1.IssuanceToken({
            name: CURVE_TOKEN_NAME,
            symbol: CURVE_TOKEN_SYMBOL,
            decimals: CURVE_TOKEN_DECIMALS,
            maxSupply: type(uint).max
        });

        IFM_BC_Bancor_Redeeming_VirtualSupply_v1.BondingCurveProperties memory
            buf_bondingCurveProperties =
            IFM_BC_Bancor_Redeeming_VirtualSupply_v1.BondingCurveProperties({
                formula: address(formula),
                reserveRatioForBuying: RESERVE_RATIO_FOR_BUYING,
                reserveRatioForSelling: RESERVE_RATIO_FOR_SELLING,
                buyFee: BUY_FEE,
                sellFee: SELL_FEE,
                buyIsOpen: BUY_IS_OPEN,
                sellIsOpen: SELL_IS_OPEN,
                initialIssuanceSupply: INITIAL_ISSUANCE_SUPPLY,
                initialCollateralSupply: INITIAL_COLLATERAL_SUPPLY
            });

        // Funding Manager: Virtual Supply Bonding Curve Funding Manager
        IOrchestratorFactory_v1.ModuleConfig memory
            bondingCurveFundingManagerConfig = IOrchestratorFactory_v1
                .ModuleConfig(
                bancorVirtualSupplyBondingCurveFundingManagerMetadata,
                abi.encode(
                    buf_issuanceToken,
                    buf_bondingCurveProperties,
                    address(collateralToken)
                ),
                abi.encode(hasDependency, dependencies)
            );

        // Payment Processor: only Metadata
        IOrchestratorFactory_v1.ModuleConfig memory
            paymentProcessorFactoryConfig = IOrchestratorFactory_v1
                .ModuleConfig(
                simplePaymentProcessorMetadata,
                bytes(""),
                abi.encode(hasDependency, dependencies)
            );

        // Authorizer: Metadata, initial authorized addresses
        IOrchestratorFactory_v1.ModuleConfig memory authorizerFactoryConfig =
        IOrchestratorFactory_v1.ModuleConfig(
            roleAuthorizerMetadata,
            abi.encode(orchestratorOwner, orchestratorOwner),
            abi.encode(hasDependency, dependencies)
        );

        // Bounty Manager:
        IOrchestratorFactory_v1.ModuleConfig memory bountyManagerFactoryConfig =
        IOrchestratorFactory_v1.ModuleConfig(
            bountyManagerMetadata,
            abi.encode(""),
            abi.encode(hasDependency, dependencies)
        );

        // Add the configuration for all the non-mandatory modules. In this case only the LM_PC_Bounties_v1.
        IOrchestratorFactory_v1.ModuleConfig[] memory additionalModuleConfig =
            new IOrchestratorFactory_v1.ModuleConfig[](1);
        additionalModuleConfig[0] = bountyManagerFactoryConfig;

        // ------------------------------------------------------------------------
        // Orchestrator Creation

        vm.startBroadcast(orchestratorOwnerPrivateKey);
        {
            _orchestrator = IOrchestratorFactory_v1(orchestratorFactory)
                .createOrchestrator(
                orchestratorConfig,
                bondingCurveFundingManagerConfig,
                authorizerFactoryConfig,
                paymentProcessorFactoryConfig,
                additionalModuleConfig
            );
        }
        vm.stopBroadcast();

        // Check if the orchestrator has been created correctly.

        assert(address(_orchestrator) != address(0));

        address orchestratorToken =
            address(IOrchestrator_v1(_orchestrator).fundingManager().token());
        assertEq(orchestratorToken, address(collateralToken));

        // Now we need to find the BountyManager. ModuleManager has a function called `listModules` that returns a list of
        // active modules, let's use that to get the address of the BountyManager.
<<<<<<< HEAD

        LM_PC_Bounties_v1 orchestratorCreatedBountyManager;

        address[] memory modulesList = _orchestrator.listModules();
        for (uint i; i < modulesList.length; ++i) {
            if (
                ERC165(modulesList[i]).supportsInterface(
                    type(ILM_PC_Bounties_v1).interfaceId
                )
            ) {
                orchestratorCreatedBountyManager =
                    LM_PC_Bounties_v1(modulesList[i]);
=======
        address[] memory moduleAddresses =
            IOrchestrator_v1(_orchestrator).listModules();
        uint lenModules = moduleAddresses.length;
        address orchestratorCreatedBountyManagerAddress;

        for (uint i; i < lenModules;) {
            try ILM_PC_Bounties_v1(moduleAddresses[i]).isExistingBountyId(0)
            returns (bool) {
                orchestratorCreatedBountyManagerAddress = moduleAddresses[i];
>>>>>>> 036ee019
                break;
            }
        }
        assertEq(
            address(orchestratorCreatedBountyManager.orchestrator()),
            address(_orchestrator)
        );

        assertFalse(
            orchestratorCreatedBountyManager.isExistingBountyId(0),
            "Error in the LM_PC_Bounties_v1"
        );
        assertFalse(
            orchestratorCreatedBountyManager.isExistingBountyId(type(uint).max),
            "Error in the LM_PC_Bounties_v1"
        );

        assertEq(formula.version(), "0.3");

        console2.log("\n\n");
        console2.log(
            "=================================================================================="
        );
        console2.log(
            "Orchestrator with Id %s created at address: %s ",
            _orchestrator.orchestratorId(),
            address(_orchestrator)
        );
        console2.log(
            "\t-BondingCurveFundingManager deployed at address: %s ",
            address(_orchestrator.fundingManager())
        );
        console2.log(
            "\t-Authorizer deployed at address: %s ",
            address(_orchestrator.authorizer())
        );
        console2.log(
            "\t-PaymentProcessor deployed at address: %s ",
            address(_orchestrator.paymentProcessor())
        );

        console2.log(
            "\t-LM_PC_Bounties_v1 deployed at address: %s ",
            address(orchestratorCreatedBountyManager)
        );
        console2.log(
            "=================================================================================="
        );

        // ------------------------------------------------------------------------

        vm.startBroadcast(orchestratorOwnerPrivateKey);
        {
            // Whitelist owner to create bounties
            orchestratorCreatedBountyManager.grantModuleRole(
                orchestratorCreatedBountyManager.BOUNTY_ISSUER_ROLE(),
                orchestratorOwner
            );

            // Whitelist owner to post claims
            orchestratorCreatedBountyManager.grantModuleRole(
                orchestratorCreatedBountyManager.CLAIMANT_ROLE(),
                orchestratorOwner
            );
            // Whitelist owner to verify claims
            orchestratorCreatedBountyManager.grantModuleRole(
                orchestratorCreatedBountyManager.VERIFIER_ROLE(),
                orchestratorOwner
            );
        }
        vm.stopBroadcast();

        console2.log("\t - Initial Roles assigned.");

        console2.log(
            "=================================================================================="
        );
        console2.log("\n\n");

        return address(_orchestrator);
    }
}<|MERGE_RESOLUTION|>--- conflicted
+++ resolved
@@ -196,9 +196,8 @@
 
         // Now we need to find the BountyManager. ModuleManager has a function called `listModules` that returns a list of
         // active modules, let's use that to get the address of the BountyManager.
-<<<<<<< HEAD
-
-        LM_PC_Bounties_v1 orchestratorCreatedBountyManager;
+
+LM_PC_Bounties_v1 orchestratorCreatedBountyManager;
 
         address[] memory modulesList = _orchestrator.listModules();
         for (uint i; i < modulesList.length; ++i) {
@@ -209,17 +208,6 @@
             ) {
                 orchestratorCreatedBountyManager =
                     LM_PC_Bounties_v1(modulesList[i]);
-=======
-        address[] memory moduleAddresses =
-            IOrchestrator_v1(_orchestrator).listModules();
-        uint lenModules = moduleAddresses.length;
-        address orchestratorCreatedBountyManagerAddress;
-
-        for (uint i; i < lenModules;) {
-            try ILM_PC_Bounties_v1(moduleAddresses[i]).isExistingBountyId(0)
-            returns (bool) {
-                orchestratorCreatedBountyManagerAddress = moduleAddresses[i];
->>>>>>> 036ee019
                 break;
             }
         }
