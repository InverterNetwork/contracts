// SPDX-License-Identifier: MIT
pragma solidity ^0.8.0;

import "forge-std/Script.sol";
import "forge-std/Test.sol";

import "../../deployment/DeploymentScript.s.sol";

import {IFundingManager_v1} from "@fm/IFundingManager_v1.sol";
import {IModule_v1} from "src/modules/base/IModule_v1.sol";
import {IOrchestratorFactory_v1} from
    "src/factories/interfaces/IOrchestratorFactory_v1.sol";
import {IOrchestrator_v1} from "src/orchestrator/Orchestrator_v1.sol";
import {
<<<<<<< HEAD
    LM_PC_Bounty_v1,
    ILM_PC_Bounty_v1
} from "@lm_pc/ERC20PaymentClient/LM_PC_Bounty_v1.sol";
import {
    FM_BC_Bancor_Redeeming_VirtualSupply_v1,
    IFM_BC_Bancor_Redeeming_VirtualSupply_v1,
    IBondingCurveBase_v1
=======
    LM_PC_Bounties_v1, ILM_PC_Bounties_v1
} from "@lm/LM_PC_Bounties_v1.sol";
import {
    FM_BC_Bancor_Redeeming_VirtualSupply_v1,
    IFM_BC_Bancor_Redeeming_VirtualSupply_v1
>>>>>>> ba820d70
} from "@fm/bondingCurve/FM_BC_Bancor_Redeeming_VirtualSupply_v1.sol";

import {BancorFormula} from "@fm/bondingCurve/formulas/BancorFormula.sol";

import {ERC20} from "@oz/token/ERC20/ERC20.sol";
import {ERC20Mock} from "test/utils/mocks/ERC20Mock.sol";

contract SetupInvestableWorkstream is Test, DeploymentScript {
    //ScriptConstants scriptConstants = new ScriptConstants();
    bool hasDependency;
    string[] dependencies = new string[](0);

    // ========================================================================
    // ENVIRONMENT VARIABLES OR CONSTANTS

    uint orchestratorOwnerPrivateKey =
        vm.envUint("ORCHESTRATOR_OWNER_PRIVATE_KEY");
    address orchestratorOwner = vm.addr(orchestratorOwnerPrivateKey);

    // NOTE: In case the script should be run on a chain WITHOUT an already deployed formula or collateral token,
    //       comment the following lines and uncomment the pre-steps in the run() function

    address collateralTokenAddress =
        vm.envAddress("BONDING_CURVE_COLLATERAL_TOKEN");
    ERC20 collateralToken = ERC20(collateralTokenAddress);

    address bancorFormulaAddress = vm.envAddress("BANCOR_FORMULA_ADDRESS");
    BancorFormula formula = BancorFormula(bancorFormulaAddress);

    // ========================================================================
    // BONDING CURVE PARAMETERS

    string CURVE_TOKEN_NAME = "Conding Burve Token";
    string CURVE_TOKEN_SYMBOL = "BCRG";
    uint8 CURVE_TOKEN_DECIMALS = 18;

    uint32 RESERVE_RATIO_FOR_BUYING = 330_000;
    uint32 RESERVE_RATIO_FOR_SELLING = 330_000;
    uint BUY_FEE = 0;
    uint SELL_FEE = 100;
    bool BUY_IS_OPEN = true;
    bool SELL_IS_OPEN = false;
    uint INITIAL_ISSUANCE_SUPPLY = 1;
    uint INITIAL_COLLATERAL_SUPPLY = 1;

    // ========================================================================

    //-------------------------------------------------------------------------
    // Storage

    IOrchestrator_v1 _orchestrator;
    address[] initialAuthorizedAddresses;

    //-------------------------------------------------------------------------
    // Script

    function run() public override returns (address deployedOrchestrator) {
        // ------------------------------------------------------------------------
        // OPTIONAL PRE-STEPS

        //If the factories aren't deployed on the target chain, we can run the deployment script to deploy the factories, implementations and Beacons.
        address orchestratorFactory = DeploymentScript.run();

        //If there's no formula or token deployment on the chain, we deploy them
        vm.startBroadcast(orchestratorOwnerPrivateKey);
        {
            formula = new BancorFormula();
            //!!!! This is not a real ERC20 implementation. Befor going into production change this deployment!!!!
            collateralToken = new ERC20Mock("MOCK", "MCK");
        }
        vm.stopBroadcast();

        // ------------------------------------------------------------------------
        // Setup

        // ------------------------------------------------------------------------
        // Define Initial Configuration Data

        // Orchestrator_v1: Owner, funding token
        IOrchestratorFactory_v1.OrchestratorConfig memory orchestratorConfig =
        IOrchestratorFactory_v1.OrchestratorConfig({
            owner: orchestratorOwner,
            token: collateralToken
        });

<<<<<<< HEAD
        IBondingCurveBase_v1.IssuanceToken memory buf_issuanceToken =
        IBondingCurveBase_v1.IssuanceToken({
            name: CURVE_TOKEN_NAME,
            symbol: CURVE_TOKEN_SYMBOL,
            decimals: CURVE_TOKEN_DECIMALS,
            maxSupply: type(uint).max
        });
=======
        IFM_BC_Bancor_Redeeming_VirtualSupply_v1.IssuanceToken memory
            buf_issuanceToken = IFM_BC_Bancor_Redeeming_VirtualSupply_v1
                .IssuanceToken({
                name: CURVE_TOKEN_NAME,
                symbol: CURVE_TOKEN_SYMBOL,
                decimals: CURVE_TOKEN_DECIMALS
            });
>>>>>>> ba820d70

        IFM_BC_Bancor_Redeeming_VirtualSupply_v1.BondingCurveProperties memory
            buf_bondingCurveProperties =
            IFM_BC_Bancor_Redeeming_VirtualSupply_v1.BondingCurveProperties({
                formula: address(formula),
                reserveRatioForBuying: RESERVE_RATIO_FOR_BUYING,
                reserveRatioForSelling: RESERVE_RATIO_FOR_SELLING,
                buyFee: BUY_FEE,
                sellFee: SELL_FEE,
                buyIsOpen: BUY_IS_OPEN,
                sellIsOpen: SELL_IS_OPEN,
                initialIssuanceSupply: INITIAL_ISSUANCE_SUPPLY,
                initialCollateralSupply: INITIAL_COLLATERAL_SUPPLY
            });

        // Funding Manager: Virtual Supply Bonding Curve Funding Manager
        IOrchestratorFactory_v1.ModuleConfig memory
            bondingCurveFundingManagerConfig = IOrchestratorFactory_v1
                .ModuleConfig(
                bancorVirtualSupplyBondingCurveFundingManagerMetadata,
                abi.encode(
                    buf_issuanceToken,
                    buf_bondingCurveProperties,
                    address(collateralToken)
                ),
                abi.encode(hasDependency, dependencies)
            );

        // Payment Processor: only Metadata
        IOrchestratorFactory_v1.ModuleConfig memory
            paymentProcessorFactoryConfig = IOrchestratorFactory_v1
                .ModuleConfig(
                simplePaymentProcessorMetadata,
                bytes(""),
                abi.encode(hasDependency, dependencies)
            );

        // Authorizer: Metadata, initial authorized addresses
        IOrchestratorFactory_v1.ModuleConfig memory authorizerFactoryConfig =
        IOrchestratorFactory_v1.ModuleConfig(
            roleAuthorizerMetadata,
            abi.encode(orchestratorOwner, orchestratorOwner),
            abi.encode(hasDependency, dependencies)
        );

        // Bounty Manager:
        IOrchestratorFactory_v1.ModuleConfig memory bountyManagerFactoryConfig =
        IOrchestratorFactory_v1.ModuleConfig(
            bountyManagerMetadata,
            abi.encode(""),
            abi.encode(hasDependency, dependencies)
        );

<<<<<<< HEAD
        // Add the configuration for all the non-mandatory modules. In this case only the LM_PC_Bounty_v1.
=======
        // Add the configuration for all the non-mandatory modules. In this case only the LM_PC_Bounties_v1.
>>>>>>> ba820d70
        IOrchestratorFactory_v1.ModuleConfig[] memory additionalModuleConfig =
            new IOrchestratorFactory_v1.ModuleConfig[](1);
        additionalModuleConfig[0] = bountyManagerFactoryConfig;

        // ------------------------------------------------------------------------
        // Orchestrator_v1 Creation

        vm.startBroadcast(orchestratorOwnerPrivateKey);
        {
            _orchestrator = IOrchestratorFactory_v1(orchestratorFactory)
                .createOrchestrator(
                orchestratorConfig,
                bondingCurveFundingManagerConfig,
                authorizerFactoryConfig,
                paymentProcessorFactoryConfig,
                additionalModuleConfig
            );
        }
        vm.stopBroadcast();

        // Check if the orchestrator has been created correctly.

        assert(address(_orchestrator) != address(0));

        address orchestratorToken =
            address(IOrchestrator_v1(_orchestrator).fundingManager().token());
        assertEq(orchestratorToken, address(collateralToken));

        // Now we need to find the MilestoneManager. ModuleManagerBase_v1 has a function called `listModules` that returns a list of
        // active modules, let's use that to get the address of the MilestoneManager.

        // TODO: Ideally this would be substituted by a check that that all mandatory modules implement their corresponding interfaces + the same for MilestoneManager

        address[] memory moduleAddresses =
            IOrchestrator_v1(_orchestrator).listModules();
        uint lenModules = moduleAddresses.length;
        address orchestratorCreatedBountyManagerAddress;

        for (uint i; i < lenModules;) {
<<<<<<< HEAD
            try ILM_PC_Bounty_v1(moduleAddresses[i]).isExistingBountyId(0)
=======
            try ILM_PC_Bounties_v1(moduleAddresses[i]).isExistingBountyId(0)
>>>>>>> ba820d70
            returns (bool) {
                orchestratorCreatedBountyManagerAddress = moduleAddresses[i];
                break;
            } catch {
                i++;
            }
        }

<<<<<<< HEAD
        LM_PC_Bounty_v1 orchestratorCreatedBountyManager =
            LM_PC_Bounty_v1(orchestratorCreatedBountyManagerAddress);
=======
        LM_PC_Bounties_v1 orchestratorCreatedBountyManager =
            LM_PC_Bounties_v1(orchestratorCreatedBountyManagerAddress);
>>>>>>> ba820d70

        assertEq(
            address(orchestratorCreatedBountyManager.orchestrator()),
            address(_orchestrator)
        );

        assertFalse(
            orchestratorCreatedBountyManager.isExistingBountyId(0),
<<<<<<< HEAD
            "Error in the LM_PC_Bounty_v1"
        );
        assertFalse(
            orchestratorCreatedBountyManager.isExistingBountyId(type(uint).max),
            "Error in the LM_PC_Bounty_v1"
=======
            "Error in the LM_PC_Bounties_v1"
        );
        assertFalse(
            orchestratorCreatedBountyManager.isExistingBountyId(type(uint).max),
            "Error in the LM_PC_Bounties_v1"
>>>>>>> ba820d70
        );

        assertEq(formula.version(), "0.3");

        console2.log("\n\n");
        console2.log(
            "=================================================================================="
        );
        console2.log(
            "Orchestrator_v1 with Id %s created at address: %s ",
            _orchestrator.orchestratorId(),
            address(_orchestrator)
        );
        console2.log(
            "\t-BondingCurveFundingManager deployed at address: %s ",
            address(_orchestrator.fundingManager())
        );
        console2.log(
            "\t-Authorizer deployed at address: %s ",
            address(_orchestrator.authorizer())
        );
        console2.log(
            "\t-PaymentProcessor deployed at address: %s ",
            address(_orchestrator.paymentProcessor())
        );

        console2.log(
<<<<<<< HEAD
            "\t-LM_PC_Bounty_v1 deployed at address: %s ",
=======
            "\t-LM_PC_Bounties_v1 deployed at address: %s ",
>>>>>>> ba820d70
            address(orchestratorCreatedBountyManager)
        );
        console2.log(
            "=================================================================================="
        );

        // ------------------------------------------------------------------------

        vm.startBroadcast(orchestratorOwnerPrivateKey);
        {
            // Whitelist owner to create bounties
            orchestratorCreatedBountyManager.grantModuleRole(
                orchestratorCreatedBountyManager.BOUNTY_ISSUER_ROLE(),
                orchestratorOwner
            );

            // Whitelist owner to post claims
            orchestratorCreatedBountyManager.grantModuleRole(
                orchestratorCreatedBountyManager.CLAIMANT_ROLE(),
                orchestratorOwner
            );
            // Whitelist owner to verify claims
            orchestratorCreatedBountyManager.grantModuleRole(
                orchestratorCreatedBountyManager.VERIFIER_ROLE(),
                orchestratorOwner
            );
        }
        vm.stopBroadcast();

        console2.log("\t - Initial Roles assigned.");

        console2.log(
            "=================================================================================="
        );
        console2.log("\n\n");

        return address(_orchestrator);
    }
}<|MERGE_RESOLUTION|>--- conflicted
+++ resolved
@@ -12,21 +12,11 @@
     "src/factories/interfaces/IOrchestratorFactory_v1.sol";
 import {IOrchestrator_v1} from "src/orchestrator/Orchestrator_v1.sol";
 import {
-<<<<<<< HEAD
-    LM_PC_Bounty_v1,
-    ILM_PC_Bounty_v1
-} from "@lm_pc/ERC20PaymentClient/LM_PC_Bounty_v1.sol";
-import {
-    FM_BC_Bancor_Redeeming_VirtualSupply_v1,
-    IFM_BC_Bancor_Redeeming_VirtualSupply_v1,
-    IBondingCurveBase_v1
-=======
     LM_PC_Bounties_v1, ILM_PC_Bounties_v1
 } from "@lm/LM_PC_Bounties_v1.sol";
 import {
     FM_BC_Bancor_Redeeming_VirtualSupply_v1,
     IFM_BC_Bancor_Redeeming_VirtualSupply_v1
->>>>>>> ba820d70
 } from "@fm/bondingCurve/FM_BC_Bancor_Redeeming_VirtualSupply_v1.sol";
 
 import {BancorFormula} from "@fm/bondingCurve/formulas/BancorFormula.sol";
@@ -59,8 +49,8 @@
     // ========================================================================
     // BONDING CURVE PARAMETERS
 
-    string CURVE_TOKEN_NAME = "Conding Burve Token";
-    string CURVE_TOKEN_SYMBOL = "BCRG";
+    bytes32 CURVE_TOKEN_NAME = "Conding Burve Token";
+    bytes32 CURVE_TOKEN_SYMBOL = "BCRG";
     uint8 CURVE_TOKEN_DECIMALS = 18;
 
     uint32 RESERVE_RATIO_FOR_BUYING = 330_000;
@@ -112,15 +102,6 @@
             token: collateralToken
         });
 
-<<<<<<< HEAD
-        IBondingCurveBase_v1.IssuanceToken memory buf_issuanceToken =
-        IBondingCurveBase_v1.IssuanceToken({
-            name: CURVE_TOKEN_NAME,
-            symbol: CURVE_TOKEN_SYMBOL,
-            decimals: CURVE_TOKEN_DECIMALS,
-            maxSupply: type(uint).max
-        });
-=======
         IFM_BC_Bancor_Redeeming_VirtualSupply_v1.IssuanceToken memory
             buf_issuanceToken = IFM_BC_Bancor_Redeeming_VirtualSupply_v1
                 .IssuanceToken({
@@ -128,7 +109,6 @@
                 symbol: CURVE_TOKEN_SYMBOL,
                 decimals: CURVE_TOKEN_DECIMALS
             });
->>>>>>> ba820d70
 
         IFM_BC_Bancor_Redeeming_VirtualSupply_v1.BondingCurveProperties memory
             buf_bondingCurveProperties =
@@ -182,11 +162,7 @@
             abi.encode(hasDependency, dependencies)
         );
 
-<<<<<<< HEAD
-        // Add the configuration for all the non-mandatory modules. In this case only the LM_PC_Bounty_v1.
-=======
         // Add the configuration for all the non-mandatory modules. In this case only the LM_PC_Bounties_v1.
->>>>>>> ba820d70
         IOrchestratorFactory_v1.ModuleConfig[] memory additionalModuleConfig =
             new IOrchestratorFactory_v1.ModuleConfig[](1);
         additionalModuleConfig[0] = bountyManagerFactoryConfig;
@@ -226,11 +202,7 @@
         address orchestratorCreatedBountyManagerAddress;
 
         for (uint i; i < lenModules;) {
-<<<<<<< HEAD
-            try ILM_PC_Bounty_v1(moduleAddresses[i]).isExistingBountyId(0)
-=======
             try ILM_PC_Bounties_v1(moduleAddresses[i]).isExistingBountyId(0)
->>>>>>> ba820d70
             returns (bool) {
                 orchestratorCreatedBountyManagerAddress = moduleAddresses[i];
                 break;
@@ -239,13 +211,8 @@
             }
         }
 
-<<<<<<< HEAD
-        LM_PC_Bounty_v1 orchestratorCreatedBountyManager =
-            LM_PC_Bounty_v1(orchestratorCreatedBountyManagerAddress);
-=======
         LM_PC_Bounties_v1 orchestratorCreatedBountyManager =
             LM_PC_Bounties_v1(orchestratorCreatedBountyManagerAddress);
->>>>>>> ba820d70
 
         assertEq(
             address(orchestratorCreatedBountyManager.orchestrator()),
@@ -254,19 +221,11 @@
 
         assertFalse(
             orchestratorCreatedBountyManager.isExistingBountyId(0),
-<<<<<<< HEAD
-            "Error in the LM_PC_Bounty_v1"
-        );
-        assertFalse(
-            orchestratorCreatedBountyManager.isExistingBountyId(type(uint).max),
-            "Error in the LM_PC_Bounty_v1"
-=======
             "Error in the LM_PC_Bounties_v1"
         );
         assertFalse(
             orchestratorCreatedBountyManager.isExistingBountyId(type(uint).max),
             "Error in the LM_PC_Bounties_v1"
->>>>>>> ba820d70
         );
 
         assertEq(formula.version(), "0.3");
@@ -294,11 +253,7 @@
         );
 
         console2.log(
-<<<<<<< HEAD
-            "\t-LM_PC_Bounty_v1 deployed at address: %s ",
-=======
             "\t-LM_PC_Bounties_v1 deployed at address: %s ",
->>>>>>> ba820d70
             address(orchestratorCreatedBountyManager)
         );
         console2.log(
