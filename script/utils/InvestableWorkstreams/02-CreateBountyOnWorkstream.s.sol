// SPDX-License-Identifier: MIT
pragma solidity ^0.8.0;

import "forge-std/Script.sol";
import "forge-std/Test.sol";

import "../../deployment/DeploymentScript.s.sol";

import {IFundingManager_v1} from "@fm/IFundingManager_v1.sol";
import {IModule_v1} from "src/modules/base/IModule_v1.sol";
import {IOrchestratorFactory_v1} from
    "src/factories/interfaces/IOrchestratorFactory_v1.sol";
import {IOrchestrator_v1} from "src/orchestrator/Orchestrator_v1.sol";
import {
<<<<<<< HEAD
    LM_PC_Bounty_v1,
    ILM_PC_Bounty_v1
} from "@lm_pc/ERC20PaymentClient/LM_PC_Bounty_v1.sol";
=======
    LM_PC_Bounties_v1, ILM_PC_Bounties_v1
} from "@lm/LM_PC_Bounties_v1.sol";
>>>>>>> ba820d70
import {FM_Rebasing_v1} from "@fm/rebasing/FM_Rebasing_v1.sol";

//import {ERC20Mock} from "test/utils/mocks/ERC20Mock.sol";
//import {ScriptConstants} from "../script-constants.sol";

contract CreateBountyInWorkstream is Script {
    // ========================================================================
    // ENVIRONMENT VARIABLES OR CONSTANTS

    address deployedOrchestratorAddress =
        vm.envAddress("DEPLOYED_ORCHESTRATOR_ADDRESS");
    IOrchestrator_v1 _orchestrator =
        IOrchestrator_v1(deployedOrchestratorAddress);

    uint bountyCreatorPrivateKey = vm.envUint("BOUNTY_CREATOR_PRIVATE_KEY");
    address bountyCreator = vm.addr(bountyCreatorPrivateKey);

    // ========================================
    // BOUTNY DATA
    uint MINIMUM_BOUNTY_PAYOUT = 10e18;
    uint MAXIMUM_BOUNTY_PAYOUT = 25e18;
    bytes BOUNTY_DETAILS = "TEST BOUNTY";

    // ========================================

    function run() public {
<<<<<<< HEAD
        // Find LM_PC_Bounty_v1
=======
        // Find LM_PC_Bounties_v1
>>>>>>> ba820d70

        address[] memory moduleAddresses =
            IOrchestrator_v1(_orchestrator).listModules();
        uint lenModules = moduleAddresses.length;
        address orchestratorCreatedBountyManagerAddress;

        for (uint i; i < lenModules;) {
<<<<<<< HEAD
            try ILM_PC_Bounty_v1(moduleAddresses[i]).isExistingBountyId(0)
=======
            try ILM_PC_Bounties_v1(moduleAddresses[i]).isExistingBountyId(0)
>>>>>>> ba820d70
            returns (bool) {
                orchestratorCreatedBountyManagerAddress = moduleAddresses[i];
                break;
            } catch {
                i++;
            }
        }

<<<<<<< HEAD
        LM_PC_Bounty_v1 orchestratorCreatedBountyManager =
            LM_PC_Bounty_v1(orchestratorCreatedBountyManagerAddress);
=======
        LM_PC_Bounties_v1 orchestratorCreatedBountyManager =
            LM_PC_Bounties_v1(orchestratorCreatedBountyManagerAddress);
>>>>>>> ba820d70

        vm.startBroadcast(bountyCreatorPrivateKey);
        {
            orchestratorCreatedBountyManager.addBounty(
                MINIMUM_BOUNTY_PAYOUT, MAXIMUM_BOUNTY_PAYOUT, BOUNTY_DETAILS
            );
        }
    }
}<|MERGE_RESOLUTION|>--- conflicted
+++ resolved
@@ -12,14 +12,8 @@
     "src/factories/interfaces/IOrchestratorFactory_v1.sol";
 import {IOrchestrator_v1} from "src/orchestrator/Orchestrator_v1.sol";
 import {
-<<<<<<< HEAD
-    LM_PC_Bounty_v1,
-    ILM_PC_Bounty_v1
-} from "@lm_pc/ERC20PaymentClient/LM_PC_Bounty_v1.sol";
-=======
     LM_PC_Bounties_v1, ILM_PC_Bounties_v1
 } from "@lm/LM_PC_Bounties_v1.sol";
->>>>>>> ba820d70
 import {FM_Rebasing_v1} from "@fm/rebasing/FM_Rebasing_v1.sol";
 
 //import {ERC20Mock} from "test/utils/mocks/ERC20Mock.sol";
@@ -46,11 +40,7 @@
     // ========================================
 
     function run() public {
-<<<<<<< HEAD
-        // Find LM_PC_Bounty_v1
-=======
         // Find LM_PC_Bounties_v1
->>>>>>> ba820d70
 
         address[] memory moduleAddresses =
             IOrchestrator_v1(_orchestrator).listModules();
@@ -58,11 +48,7 @@
         address orchestratorCreatedBountyManagerAddress;
 
         for (uint i; i < lenModules;) {
-<<<<<<< HEAD
-            try ILM_PC_Bounty_v1(moduleAddresses[i]).isExistingBountyId(0)
-=======
             try ILM_PC_Bounties_v1(moduleAddresses[i]).isExistingBountyId(0)
->>>>>>> ba820d70
             returns (bool) {
                 orchestratorCreatedBountyManagerAddress = moduleAddresses[i];
                 break;
@@ -71,13 +57,8 @@
             }
         }
 
-<<<<<<< HEAD
-        LM_PC_Bounty_v1 orchestratorCreatedBountyManager =
-            LM_PC_Bounty_v1(orchestratorCreatedBountyManagerAddress);
-=======
         LM_PC_Bounties_v1 orchestratorCreatedBountyManager =
             LM_PC_Bounties_v1(orchestratorCreatedBountyManagerAddress);
->>>>>>> ba820d70
 
         vm.startBroadcast(bountyCreatorPrivateKey);
         {
